--- conflicted
+++ resolved
@@ -48,26 +48,8 @@
     assert list(x._op.attrs.value_ints.value) == [1]
 
 
-<<<<<<< HEAD
-def test_deprecated_raises(op):
-    (x,) = arguments(x=Tensor(float, (None,)))
-    s = op.const(numpy.array([2.0], numpy.float32))
-    with pytest.warns(DeprecationWarning):
-        y = op.upsample(x, s)
-    graph = results(y=y).with_arguments(x)
-    with pytest.raises(Exception):
-        graph.to_onnx_model()
-=======
-def test_const_float_warns(op):
-    with pytest.warns(DeprecationWarning):
-        op.const(1.0)
-    with pytest.warns(DeprecationWarning):
-        op.const([1.0, 2.0, 3.0])
-
-
 def test_deprecated_schemas_removed():
     import spox.opset.ai.onnx.v17 as op17
 
     assert not hasattr(op17, "scatter")
-    assert not hasattr(op17, "upsample")
->>>>>>> a7c2453e
+    assert not hasattr(op17, "upsample")