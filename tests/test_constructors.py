import itertools
from typing import Any, List

import numpy
import pytest

from spox._graph import arguments, results
from spox._type_system import Tensor

TESTED_CONST_ROWS: List[List[Any]] = [
    [0, 1, 2],
    [0.0, 1.0, 2.0],
    [numpy.float16(3.14), numpy.float16(5.3)],
    ["abc", "def"],
    [True, False],
]


def assert_expected_const(var, value):
    numpy.testing.assert_equal(var._get_value(), numpy.array(value))
    assert var.unwrap_tensor().dtype.type == numpy.array(value).dtype.type
    assert var.unwrap_tensor().shape == numpy.array(value).shape


@pytest.mark.parametrize("value", itertools.chain.from_iterable(TESTED_CONST_ROWS))
def test_const_scalar(op, value):
    assert_expected_const(op.const(value), value)


@pytest.mark.parametrize("row", TESTED_CONST_ROWS)
def test_const_iter(op, row):
    assert_expected_const(op.const(row), row)


@pytest.mark.parametrize("row", TESTED_CONST_ROWS)
def test_const_matrix(op, row):
    assert_expected_const(op.const([row, row]), [row, row])


def test_const_float(op):
    assert op.const(3.14).type.dtype.type == numpy.float64
    assert op.const(numpy.float32(3.14)).type.dtype.type == numpy.float32
    assert op.const(numpy.float64(3.14)).type.dtype.type == numpy.float64


def test_old_const_float(op):
    assert op._const(3.14).type.dtype.type == numpy.float32
    assert op._const(numpy.float32(3.14)).type.dtype.type == numpy.float32
    assert op._const(numpy.float64(3.14)).type.dtype.type == numpy.float64


def test_explicit_unspecified_optional(op, onnx_helper):
    (x,) = arguments(x=Tensor(numpy.float32, (None,)))
<<<<<<< HEAD
    r = op.clip(x, min=None, max=op.const(0.0, numpy.float32))
=======
    r = op.clip(x, min=None, max=op.constant(value_float=0.0))
>>>>>>> 4d0b4af0
    graph = results(r=r)
    onnx_helper.assert_close(
        onnx_helper.run(graph, "r", x=numpy.array([-1, 1, 2], numpy.float32)),
        [-1, 0, 0],
    )


def test_unspecified_optional(op, onnx_helper):
    (x,) = arguments(x=Tensor(numpy.float32, (None,)))
<<<<<<< HEAD
    r = op.clip(x, max=op.const(1.0, numpy.float32))
    r = op.clip(r, min=op.const(-1.0, numpy.float32))
=======
    r = op.clip(x, max=op.constant(value_float=1.0))
    r = op.clip(r, min=op.constant(value_float=-1.0))
>>>>>>> 4d0b4af0
    graph = results(r=r)
    onnx_helper.assert_close(
        onnx_helper.run(graph, "r", x=numpy.array([-3, -1, 1, 2], numpy.float32)),
        [-1, -1, 1, 1],
    )


def test_variadic_no_input_list_mutation(op, onnx_helper):
    a, b = op.const([1]), op.const([2])
    ins = [a, b]
    concat = op.concat(ins, axis=0)
    ins[1] = b
<<<<<<< HEAD
    assert list(concat._op.inputs) == [a, b]
=======
    assert list(concat._op.inputs) == [a, b]


def test_variadic_no_attr_mutation_array(op, onnx_helper):
    a = numpy.array([1])
    x = op.constant(value=a)
    a[0] = 0
    assert list(x._op.attrs.value.value) == [1]


def test_variadic_no_attr_mutation_list(op, onnx_helper):
    a = [1]
    x = op.constant(value_ints=a)
    a[0] = 0
    assert list(x._op.attrs.value_ints.value) == [1]


def test_const_float_warns(op):
    with pytest.warns(DeprecationWarning):
        op.const(1.0)
    with pytest.warns(DeprecationWarning):
        op.const([1.0, 2.0, 3.0])
>>>>>>> 4d0b4af0
<|MERGE_RESOLUTION|>--- conflicted
+++ resolved
@@ -1,61 +1,13 @@
-import itertools
-from typing import Any, List
-
 import numpy
 import pytest
 
 from spox._graph import arguments, results
 from spox._type_system import Tensor
 
-TESTED_CONST_ROWS: List[List[Any]] = [
-    [0, 1, 2],
-    [0.0, 1.0, 2.0],
-    [numpy.float16(3.14), numpy.float16(5.3)],
-    ["abc", "def"],
-    [True, False],
-]
-
-
-def assert_expected_const(var, value):
-    numpy.testing.assert_equal(var._get_value(), numpy.array(value))
-    assert var.unwrap_tensor().dtype.type == numpy.array(value).dtype.type
-    assert var.unwrap_tensor().shape == numpy.array(value).shape
-
-
-@pytest.mark.parametrize("value", itertools.chain.from_iterable(TESTED_CONST_ROWS))
-def test_const_scalar(op, value):
-    assert_expected_const(op.const(value), value)
-
-
-@pytest.mark.parametrize("row", TESTED_CONST_ROWS)
-def test_const_iter(op, row):
-    assert_expected_const(op.const(row), row)
-
-
-@pytest.mark.parametrize("row", TESTED_CONST_ROWS)
-def test_const_matrix(op, row):
-    assert_expected_const(op.const([row, row]), [row, row])
-
-
-def test_const_float(op):
-    assert op.const(3.14).type.dtype.type == numpy.float64
-    assert op.const(numpy.float32(3.14)).type.dtype.type == numpy.float32
-    assert op.const(numpy.float64(3.14)).type.dtype.type == numpy.float64
-
-
-def test_old_const_float(op):
-    assert op._const(3.14).type.dtype.type == numpy.float32
-    assert op._const(numpy.float32(3.14)).type.dtype.type == numpy.float32
-    assert op._const(numpy.float64(3.14)).type.dtype.type == numpy.float64
-
 
 def test_explicit_unspecified_optional(op, onnx_helper):
     (x,) = arguments(x=Tensor(numpy.float32, (None,)))
-<<<<<<< HEAD
-    r = op.clip(x, min=None, max=op.const(0.0, numpy.float32))
-=======
     r = op.clip(x, min=None, max=op.constant(value_float=0.0))
->>>>>>> 4d0b4af0
     graph = results(r=r)
     onnx_helper.assert_close(
         onnx_helper.run(graph, "r", x=numpy.array([-1, 1, 2], numpy.float32)),
@@ -65,13 +17,8 @@
 
 def test_unspecified_optional(op, onnx_helper):
     (x,) = arguments(x=Tensor(numpy.float32, (None,)))
-<<<<<<< HEAD
-    r = op.clip(x, max=op.const(1.0, numpy.float32))
-    r = op.clip(r, min=op.const(-1.0, numpy.float32))
-=======
     r = op.clip(x, max=op.constant(value_float=1.0))
     r = op.clip(r, min=op.constant(value_float=-1.0))
->>>>>>> 4d0b4af0
     graph = results(r=r)
     onnx_helper.assert_close(
         onnx_helper.run(graph, "r", x=numpy.array([-3, -1, 1, 2], numpy.float32)),
@@ -84,9 +31,6 @@
     ins = [a, b]
     concat = op.concat(ins, axis=0)
     ins[1] = b
-<<<<<<< HEAD
-    assert list(concat._op.inputs) == [a, b]
-=======
     assert list(concat._op.inputs) == [a, b]
 
 
@@ -108,5 +52,4 @@
     with pytest.warns(DeprecationWarning):
         op.const(1.0)
     with pytest.warns(DeprecationWarning):
-        op.const([1.0, 2.0, 3.0])
->>>>>>> 4d0b4af0
+        op.const([1.0, 2.0, 3.0])