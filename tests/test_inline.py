import numpy
import onnx
import onnx.parser
import pytest

from spox._graph import arguments, results
from spox._public import inline
from spox._type_system import Tensor
from spox._utils import from_array


@pytest.fixture
def add_proto() -> onnx.ModelProto:
    return onnx.parser.parse_model(
        """
<
 ir_version: 8,
 opset_import: ["" : 17]
>
agraph (float[N] A, float[N] B) => (float[N] C)
{
    C = Add(A, B)
}
"""
    )


@pytest.fixture
def inc_proto() -> onnx.ModelProto:
    model = onnx.parser.parse_model(
        """
<
 ir_version: 8,
 opset_import: ["" : 17]
>
agraph (float[N] X) => (float[N] Y)
{
    Y = Add(X, One)
}
"""
    )
    model.graph.initializer.append(from_array(numpy.array(1, numpy.float32), "One"))
    return model


@pytest.fixture
def inc_proto_sparse_one(inc_proto) -> onnx.ModelProto:
    model = onnx.ModelProto()
    model.CopyFrom(inc_proto)
    del model.graph.initializer[:]
    model.graph.sparse_initializer.append(
        onnx.helper.make_sparse_tensor(
            from_array(numpy.array([1], numpy.float32), "One"),
            from_array(numpy.array([0], numpy.int64), "OneI"),
            [1],
        )
    )
    return model


@pytest.fixture
def lin_fun_proto() -> onnx.ModelProto:
    return onnx.parser.parse_model(
        """
<
 ir_version: 8,
 opset_import: ["" : 17]
>
agraph (float[N] A, float X, float[N] B) => (float[N] C)
{
    T = Mul(A, X)
    C = Add(T, B)
}
"""
    )


@pytest.fixture
def min_graph(op, lin_fun_proto):
    first, second = arguments(
        first=Tensor(numpy.float32, (None,)), second=Tensor(numpy.float32, (None,))
    )
    (result,) = inline(lin_fun_proto)(
<<<<<<< HEAD
        A=first, X=op.const(1.0, numpy.float32), B=second
=======
        A=first, X=op.constant(value_float=1.0), B=second
>>>>>>> 4d0b4af0
    ).values()
    return results(final=result)


def test_minimal(onnx_helper, min_graph):
    onnx_helper.assert_close(
        onnx_helper.run(min_graph, "final", first=[1, 2, 3], second=[3, 2, 1]),
        [4, 4, 4],
    )
    onnx_helper.assert_close(
        onnx_helper.run(
            min_graph, "final", first=[1, 2, 3, 4, 5], second=[2, 4, 6, 8, 10]
        ),
        [3, 6, 9, 12, 15],
    )


@pytest.fixture
def larger_graph(op, lin_fun_proto):
    first, second = arguments(
        first=Tensor(numpy.float32, (None,)), second=Tensor(numpy.float32, (None,))
    )
    (result,) = inline(lin_fun_proto)(
<<<<<<< HEAD
        A=op.add(first, second), X=op.const(2.0, numpy.float32), B=second
=======
        A=op.add(first, second), X=op.constant(value_float=2.0), B=second
>>>>>>> 4d0b4af0
    ).values()
    return results(final=op.div(result, first))


def test_larger(onnx_helper, larger_graph):
    a, b = numpy.random.random(5).astype(numpy.float32), numpy.random.random(5).astype(
        numpy.float32
    )
    onnx_helper.assert_close(
        onnx_helper.run(larger_graph, "final", first=a, second=b), (2 * (a + b) + b) / a
    )


@pytest.fixture
def add4_graph(op, add_proto):
    def add(x, y):
        return inline(add_proto)(A=x, B=y)["C"]

    vec = Tensor(numpy.float32, (None,))
    a, b, c, d = arguments(a=vec, b=vec, c=vec, d=vec)
    r = add(add(a, b), add(c, d))
    return results(r=r)


def test_repeated(onnx_helper, add4_graph):
    a = numpy.array([1.5, 1.125], numpy.float32)
    b = numpy.array([0.25, 4.5], numpy.float32)
    c = numpy.array([4.75, 2], numpy.float32)
    d = numpy.array([0.125, 3], numpy.float32)
    onnx_helper.assert_close(
        onnx_helper.run(add4_graph, "r", a=a, b=b, c=c, d=d), a + b + c + d
    )


@pytest.fixture
def inc3_graph(op, inc_proto):
    def inc(s):
        return inline(inc_proto)(X=s)["Y"]

    (x,) = arguments(x=Tensor(numpy.float32, (None,)))
    y = inc(inc(inc(x)))
    return results(y=y)


def test_inc3_with_initializer(onnx_helper, inc3_graph):
    x = numpy.array([1.5, 0.75], numpy.float32)
    onnx_helper.assert_close(onnx_helper.run(inc3_graph, "y", x=x), x + 3)


@pytest.fixture
def inc3_graph_sparse_init(op, inc_proto_sparse_one):
    def inc(s):
        return inline(inc_proto_sparse_one)(X=s)["Y"]

    (x,) = arguments(x=Tensor(numpy.float32, (None,)))
    y = inc(inc(inc(x)))
    return results(y=y)


def test_inc3_with_sparse_initializer(onnx_helper, inc3_graph_sparse_init):
    x = numpy.array([1.5, 0.75], numpy.float32)
    onnx_helper.assert_close(onnx_helper.run(inc3_graph_sparse_init, "y", x=x), x + 3)


def test_inc3_value_prop(op, inc_proto):
    def inc(s):
        return inline(inc_proto)(X=s)["Y"]

<<<<<<< HEAD
    assert inc(inc(inc(op.const([0.0], numpy.float32))))._get_value() == numpy.array(
=======
    assert inc(inc(inc(op.constant(value_floats=[0.0]))))._get_value() == numpy.array(
>>>>>>> 4d0b4af0
        [3.0], numpy.float32
    )<|MERGE_RESOLUTION|>--- conflicted
+++ resolved
@@ -81,11 +81,7 @@
         first=Tensor(numpy.float32, (None,)), second=Tensor(numpy.float32, (None,))
     )
     (result,) = inline(lin_fun_proto)(
-<<<<<<< HEAD
-        A=first, X=op.const(1.0, numpy.float32), B=second
-=======
         A=first, X=op.constant(value_float=1.0), B=second
->>>>>>> 4d0b4af0
     ).values()
     return results(final=result)
 
@@ -109,11 +105,7 @@
         first=Tensor(numpy.float32, (None,)), second=Tensor(numpy.float32, (None,))
     )
     (result,) = inline(lin_fun_proto)(
-<<<<<<< HEAD
-        A=op.add(first, second), X=op.const(2.0, numpy.float32), B=second
-=======
         A=op.add(first, second), X=op.constant(value_float=2.0), B=second
->>>>>>> 4d0b4af0
     ).values()
     return results(final=op.div(result, first))
 
@@ -182,10 +174,6 @@
     def inc(s):
         return inline(inc_proto)(X=s)["Y"]
 
-<<<<<<< HEAD
-    assert inc(inc(inc(op.const([0.0], numpy.float32))))._get_value() == numpy.array(
-=======
     assert inc(inc(inc(op.constant(value_floats=[0.0]))))._get_value() == numpy.array(
->>>>>>> 4d0b4af0
         [3.0], numpy.float32
     )