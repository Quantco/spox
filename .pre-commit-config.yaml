--- conflicted
+++ resolved
@@ -25,21 +25,13 @@
       # ruff
       - id: ruff
         name: ruff
-<<<<<<< HEAD
-        entry: pixi run -e lint ruff check --fix --exit-non-zero-on-fix --force-exclude
-=======
         entry: pixi run -e lint ruff check --fix --exit-non-zero-on-fix --force-exclude --target-version py39
->>>>>>> 411f9af8
         language: system
         types_or: [python, pyi]
         require_serial: true
       - id: ruff-format
         name: ruff-format
-<<<<<<< HEAD
-        entry: pixi run -e lint ruff format --force-exclude
-=======
         entry: pixi run -e lint ruff format --force-exclude --target-version py39
->>>>>>> 411f9af8
         language: system
         types_or: [python, pyi]
         require_serial: true
