# flake8: noqa
import typing  # noqa: F401
from dataclasses import dataclass
from typing import (  # noqa: F401
    Any,
    Callable,
    Dict,
    Iterable,
    List,
    Optional,
    Sequence,
    Tuple,
    Union,
)
from typing import cast as typing_cast  # noqa: F401

import numpy as np  # noqa: F401

from steelix._arrow import Arrow, _nil, result_type  # noqa: F401
from steelix._arrowfields import ArrowFields, NoArrows  # noqa: F401
from steelix._attributes import (
    AttrDtype,
    AttrFloat32,
    AttrFloat32s,
    AttrGraph,
    AttrInt64,
    AttrInt64s,
    AttrString,
    AttrStrings,
    AttrTensor,
    AttrType,
)
<<<<<<< HEAD
from steelix._graph import Graph, subgraph  # noqa: F401
from steelix._internal_op import intro  # noqa: F401
from steelix._node import OpType  # noqa: F401
from steelix._standard import StandardNode  # noqa: F401
from steelix._type_system import Tensor, Type, type_match  # noqa: F401
=======
from steelix.arrow import Arrow, _nil, result_type  # noqa: F401
from steelix.arrowfields import ArrowFields, NoArrows  # noqa: F401
from steelix.graph import Graph, subgraph  # noqa: F401
from steelix.internal_op import intro  # noqa: F401
from steelix.node import OpType  # noqa: F401
from steelix.standard import InferenceError, StandardNode  # noqa: F401
from steelix.type_system import Tensor, Type, type_match  # noqa: F401
>>>>>>> 0a4e9ade


class _Abs(StandardNode):
    @dataclass
    class Attributes:
        pass

    class Inputs(ArrowFields):
        X: Arrow

    class Outputs(ArrowFields):
        Y: Arrow

    op_type = OpType("Abs", "", 13)

    attrs: Attributes
    inputs: Inputs
    outputs: Outputs


class _Acos(StandardNode):
    @dataclass
    class Attributes:
        pass

    class Inputs(ArrowFields):
        input: Arrow

    class Outputs(ArrowFields):
        output: Arrow

    op_type = OpType("Acos", "", 7)

    attrs: Attributes
    inputs: Inputs
    outputs: Outputs


class _Acosh(StandardNode):
    @dataclass
    class Attributes:
        pass

    class Inputs(ArrowFields):
        input: Arrow

    class Outputs(ArrowFields):
        output: Arrow

    op_type = OpType("Acosh", "", 9)

    attrs: Attributes
    inputs: Inputs
    outputs: Outputs


class _Add(StandardNode):
    @dataclass
    class Attributes:
        pass

    class Inputs(ArrowFields):
        A: Arrow
        B: Arrow

    class Outputs(ArrowFields):
        C: Arrow

    op_type = OpType("Add", "", 14)

    attrs: Attributes
    inputs: Inputs
    outputs: Outputs


class _And(StandardNode):
    @dataclass
    class Attributes:
        pass

    class Inputs(ArrowFields):
        A: Arrow
        B: Arrow

    class Outputs(ArrowFields):
        C: Arrow

    op_type = OpType("And", "", 7)

    attrs: Attributes
    inputs: Inputs
    outputs: Outputs


class _ArgMax(StandardNode):
    @dataclass
    class Attributes:
        axis: AttrInt64
        keepdims: AttrInt64
        select_last_index: AttrInt64

    class Inputs(ArrowFields):
        data: Arrow

    class Outputs(ArrowFields):
        reduced: Arrow

    op_type = OpType("ArgMax", "", 13)

    attrs: Attributes
    inputs: Inputs
    outputs: Outputs


class _ArgMin(StandardNode):
    @dataclass
    class Attributes:
        axis: AttrInt64
        keepdims: AttrInt64
        select_last_index: AttrInt64

    class Inputs(ArrowFields):
        data: Arrow

    class Outputs(ArrowFields):
        reduced: Arrow

    op_type = OpType("ArgMin", "", 13)

    attrs: Attributes
    inputs: Inputs
    outputs: Outputs


class _Asin(StandardNode):
    @dataclass
    class Attributes:
        pass

    class Inputs(ArrowFields):
        input: Arrow

    class Outputs(ArrowFields):
        output: Arrow

    op_type = OpType("Asin", "", 7)

    attrs: Attributes
    inputs: Inputs
    outputs: Outputs


class _Asinh(StandardNode):
    @dataclass
    class Attributes:
        pass

    class Inputs(ArrowFields):
        input: Arrow

    class Outputs(ArrowFields):
        output: Arrow

    op_type = OpType("Asinh", "", 9)

    attrs: Attributes
    inputs: Inputs
    outputs: Outputs


class _Atan(StandardNode):
    @dataclass
    class Attributes:
        pass

    class Inputs(ArrowFields):
        input: Arrow

    class Outputs(ArrowFields):
        output: Arrow

    op_type = OpType("Atan", "", 7)

    attrs: Attributes
    inputs: Inputs
    outputs: Outputs


class _Atanh(StandardNode):
    @dataclass
    class Attributes:
        pass

    class Inputs(ArrowFields):
        input: Arrow

    class Outputs(ArrowFields):
        output: Arrow

    op_type = OpType("Atanh", "", 9)

    attrs: Attributes
    inputs: Inputs
    outputs: Outputs


class _AveragePool(StandardNode):
    @dataclass
    class Attributes:
        auto_pad: AttrString
        ceil_mode: AttrInt64
        count_include_pad: AttrInt64
        kernel_shape: AttrInt64s
        pads: Optional[AttrInt64s]
        strides: Optional[AttrInt64s]

    class Inputs(ArrowFields):
        X: Arrow

    class Outputs(ArrowFields):
        Y: Arrow

    op_type = OpType("AveragePool", "", 11)

    attrs: Attributes
    inputs: Inputs
    outputs: Outputs


class _BatchNormalization(StandardNode):
    @dataclass
    class Attributes:
        epsilon: AttrFloat32
        momentum: AttrFloat32
        training_mode: AttrInt64

    class Inputs(ArrowFields):
        X: Arrow
        scale: Arrow
        B: Arrow
        input_mean: Arrow
        input_var: Arrow

    class Outputs(ArrowFields):
        Y: Arrow
        running_mean: Optional[Arrow]
        running_var: Optional[Arrow]

    op_type = OpType("BatchNormalization", "", 15)

    attrs: Attributes
    inputs: Inputs
    outputs: Outputs


class _Bernoulli(StandardNode):
    @dataclass
    class Attributes:
        dtype: Optional[AttrDtype]
        seed: Optional[AttrFloat32]

    class Inputs(ArrowFields):
        input: Arrow

    class Outputs(ArrowFields):
        output: Arrow

    op_type = OpType("Bernoulli", "", 15)

    attrs: Attributes
    inputs: Inputs
    outputs: Outputs


class _BitShift(StandardNode):
    @dataclass
    class Attributes:
        direction: AttrString

    class Inputs(ArrowFields):
        X: Arrow
        Y: Arrow

    class Outputs(ArrowFields):
        Z: Arrow

    op_type = OpType("BitShift", "", 11)

    attrs: Attributes
    inputs: Inputs
    outputs: Outputs


class _BlackmanWindow(StandardNode):
    @dataclass
    class Attributes:
        output_datatype: AttrInt64
        periodic: AttrInt64

    class Inputs(ArrowFields):
        size: Arrow

    class Outputs(ArrowFields):
        output: Arrow

    op_type = OpType("BlackmanWindow", "", 17)

    attrs: Attributes
    inputs: Inputs
    outputs: Outputs


class _Cast(StandardNode):
    @dataclass
    class Attributes:
        to: AttrDtype

    class Inputs(ArrowFields):
        input: Arrow

    class Outputs(ArrowFields):
        output: Arrow

    op_type = OpType("Cast", "", 13)

    attrs: Attributes
    inputs: Inputs
    outputs: Outputs


class _CastLike(StandardNode):
    @dataclass
    class Attributes:
        pass

    class Inputs(ArrowFields):
        input: Arrow
        target_type: Arrow

    class Outputs(ArrowFields):
        output: Arrow

    op_type = OpType("CastLike", "", 15)

    attrs: Attributes
    inputs: Inputs
    outputs: Outputs


class _Ceil(StandardNode):
    @dataclass
    class Attributes:
        pass

    class Inputs(ArrowFields):
        X: Arrow

    class Outputs(ArrowFields):
        Y: Arrow

    op_type = OpType("Ceil", "", 13)

    attrs: Attributes
    inputs: Inputs
    outputs: Outputs


class _Celu(StandardNode):
    @dataclass
    class Attributes:
        alpha: AttrFloat32

    class Inputs(ArrowFields):
        X: Arrow

    class Outputs(ArrowFields):
        Y: Arrow

    op_type = OpType("Celu", "", 12)

    attrs: Attributes
    inputs: Inputs
    outputs: Outputs


class _Clip(StandardNode):
    @dataclass
    class Attributes:
        pass

    class Inputs(ArrowFields):
        input: Arrow
        min: Optional[Arrow]
        max: Optional[Arrow]

    class Outputs(ArrowFields):
        output: Arrow

    op_type = OpType("Clip", "", 13)

    attrs: Attributes
    inputs: Inputs
    outputs: Outputs


class _Compress(StandardNode):
    @dataclass
    class Attributes:
        axis: Optional[AttrInt64]

    class Inputs(ArrowFields):
        input: Arrow
        condition: Arrow

    class Outputs(ArrowFields):
        output: Arrow

    op_type = OpType("Compress", "", 11)

    attrs: Attributes
    inputs: Inputs
    outputs: Outputs


class _Concat(StandardNode):
    @dataclass
    class Attributes:
        axis: AttrInt64

    class Inputs(ArrowFields):
        inputs: Sequence[Arrow]

    class Outputs(ArrowFields):
        concat_result: Arrow

    op_type = OpType("Concat", "", 13)

    attrs: Attributes
    inputs: Inputs
    outputs: Outputs


class _ConcatFromSequence(StandardNode):
    @dataclass
    class Attributes:
        axis: AttrInt64
        new_axis: AttrInt64

    class Inputs(ArrowFields):
        input_sequence: Arrow

    class Outputs(ArrowFields):
        concat_result: Arrow

    op_type = OpType("ConcatFromSequence", "", 11)

    attrs: Attributes
    inputs: Inputs
    outputs: Outputs


class _Constant(StandardNode):
    @dataclass
    class Attributes:
        value: Optional[AttrTensor]
        value_float: Optional[AttrFloat32]
        value_floats: Optional[AttrFloat32s]
        value_int: Optional[AttrInt64]
        value_ints: Optional[AttrInt64s]
        value_string: Optional[AttrString]
        value_strings: Optional[AttrStrings]

    Inputs = NoArrows

    class Outputs(ArrowFields):
        output: Arrow

    def propagate_values(self) -> Dict[str, Any]:
        ((key, raw),) = (
            (k, v.value) for k, v in self.attrs.__dict__.items() if v is not None
        )
        if key == "value":
            value = raw
        elif key == "value_float":
            value = np.array(raw, dtype=np.float32)
        elif key == "value_int":
            value = np.array(raw, dtype=np.int64)
        elif key == "value_string":
            value = np.array(raw, dtype=np.str_)
        elif key == "value_floats":
            value = np.array(list(raw), dtype=np.float32).reshape(-1)
        elif key == "value_ints":
            value = np.array(list(raw), dtype=np.int64).reshape(-1)
        elif key == "value_strings":
            value = np.array(list(raw), dtype=np.str_).reshape(-1)
        elif key == "sparse_value":
            return {}
        else:
            raise RuntimeError(
                f"Could not extract the set Constant value attribute, got: {key}"
            )
        return {"output": value}

    op_type = OpType("Constant", "", 13)

    attrs: Attributes
    inputs: NoArrows
    outputs: Outputs


class _ConstantOfShape(StandardNode):
    @dataclass
    class Attributes:
        value: Optional[AttrTensor]

    class Inputs(ArrowFields):
        input: Arrow

    class Outputs(ArrowFields):
        output: Arrow

    op_type = OpType("ConstantOfShape", "", 9)

    attrs: Attributes
    inputs: Inputs
    outputs: Outputs


class _Conv(StandardNode):
    @dataclass
    class Attributes:
        auto_pad: AttrString
        dilations: Optional[AttrInt64s]
        group: AttrInt64
        kernel_shape: Optional[AttrInt64s]
        pads: Optional[AttrInt64s]
        strides: Optional[AttrInt64s]

    class Inputs(ArrowFields):
        X: Arrow
        W: Arrow
        B: Optional[Arrow]

    class Outputs(ArrowFields):
        Y: Arrow

    op_type = OpType("Conv", "", 11)

    attrs: Attributes
    inputs: Inputs
    outputs: Outputs


class _ConvInteger(StandardNode):
    @dataclass
    class Attributes:
        auto_pad: AttrString
        dilations: Optional[AttrInt64s]
        group: AttrInt64
        kernel_shape: Optional[AttrInt64s]
        pads: Optional[AttrInt64s]
        strides: Optional[AttrInt64s]

    class Inputs(ArrowFields):
        x: Arrow
        w: Arrow
        x_zero_point: Optional[Arrow]
        w_zero_point: Optional[Arrow]

    class Outputs(ArrowFields):
        y: Arrow

    op_type = OpType("ConvInteger", "", 10)

    attrs: Attributes
    inputs: Inputs
    outputs: Outputs


class _ConvTranspose(StandardNode):
    @dataclass
    class Attributes:
        auto_pad: AttrString
        dilations: Optional[AttrInt64s]
        group: AttrInt64
        kernel_shape: Optional[AttrInt64s]
        output_padding: Optional[AttrInt64s]
        output_shape: Optional[AttrInt64s]
        pads: Optional[AttrInt64s]
        strides: Optional[AttrInt64s]

    class Inputs(ArrowFields):
        X: Arrow
        W: Arrow
        B: Optional[Arrow]

    class Outputs(ArrowFields):
        Y: Arrow

    op_type = OpType("ConvTranspose", "", 11)

    attrs: Attributes
    inputs: Inputs
    outputs: Outputs


class _Cos(StandardNode):
    @dataclass
    class Attributes:
        pass

    class Inputs(ArrowFields):
        input: Arrow

    class Outputs(ArrowFields):
        output: Arrow

    op_type = OpType("Cos", "", 7)

    attrs: Attributes
    inputs: Inputs
    outputs: Outputs


class _Cosh(StandardNode):
    @dataclass
    class Attributes:
        pass

    class Inputs(ArrowFields):
        input: Arrow

    class Outputs(ArrowFields):
        output: Arrow

    op_type = OpType("Cosh", "", 9)

    attrs: Attributes
    inputs: Inputs
    outputs: Outputs


class _CumSum(StandardNode):
    @dataclass
    class Attributes:
        exclusive: AttrInt64
        reverse: AttrInt64

    class Inputs(ArrowFields):
        x: Arrow
        axis: Arrow

    class Outputs(ArrowFields):
        y: Arrow

    op_type = OpType("CumSum", "", 14)

    attrs: Attributes
    inputs: Inputs
    outputs: Outputs


class _DFT(StandardNode):
    @dataclass
    class Attributes:
        axis: AttrInt64
        inverse: AttrInt64
        onesided: AttrInt64

    class Inputs(ArrowFields):
        input: Arrow
        dft_length: Optional[Arrow]

    class Outputs(ArrowFields):
        output: Arrow

    op_type = OpType("DFT", "", 17)

    attrs: Attributes
    inputs: Inputs
    outputs: Outputs


class _DepthToSpace(StandardNode):
    @dataclass
    class Attributes:
        blocksize: AttrInt64
        mode: AttrString

    class Inputs(ArrowFields):
        input: Arrow

    class Outputs(ArrowFields):
        output: Arrow

    op_type = OpType("DepthToSpace", "", 13)

    attrs: Attributes
    inputs: Inputs
    outputs: Outputs


class _DequantizeLinear(StandardNode):
    @dataclass
    class Attributes:
        axis: AttrInt64

    class Inputs(ArrowFields):
        x: Arrow
        x_scale: Arrow
        x_zero_point: Optional[Arrow]

    class Outputs(ArrowFields):
        y: Arrow

    op_type = OpType("DequantizeLinear", "", 13)

    attrs: Attributes
    inputs: Inputs
    outputs: Outputs


class _Det(StandardNode):
    @dataclass
    class Attributes:
        pass

    class Inputs(ArrowFields):
        X: Arrow

    class Outputs(ArrowFields):
        Y: Arrow

    op_type = OpType("Det", "", 11)

    attrs: Attributes
    inputs: Inputs
    outputs: Outputs


class _Div(StandardNode):
    @dataclass
    class Attributes:
        pass

    class Inputs(ArrowFields):
        A: Arrow
        B: Arrow

    class Outputs(ArrowFields):
        C: Arrow

    op_type = OpType("Div", "", 14)

    attrs: Attributes
    inputs: Inputs
    outputs: Outputs


class _Dropout(StandardNode):
    @dataclass
    class Attributes:
        seed: Optional[AttrInt64]

    class Inputs(ArrowFields):
        data: Arrow
        ratio: Optional[Arrow]
        training_mode: Optional[Arrow]

    class Outputs(ArrowFields):
        output: Arrow
        mask: Optional[Arrow]

    op_type = OpType("Dropout", "", 13)

    attrs: Attributes
    inputs: Inputs
    outputs: Outputs


class _DynamicQuantizeLinear(StandardNode):
    @dataclass
    class Attributes:
        pass

    class Inputs(ArrowFields):
        x: Arrow

    class Outputs(ArrowFields):
        y: Arrow
        y_scale: Arrow
        y_zero_point: Arrow

    op_type = OpType("DynamicQuantizeLinear", "", 11)

    attrs: Attributes
    inputs: Inputs
    outputs: Outputs


class _Einsum(StandardNode):
    @dataclass
    class Attributes:
        equation: AttrString

    class Inputs(ArrowFields):
        Inputs: Sequence[Arrow]

    class Outputs(ArrowFields):
        Output: Arrow

    op_type = OpType("Einsum", "", 12)

    attrs: Attributes
    inputs: Inputs
    outputs: Outputs


class _Elu(StandardNode):
    @dataclass
    class Attributes:
        alpha: AttrFloat32

    class Inputs(ArrowFields):
        X: Arrow

    class Outputs(ArrowFields):
        Y: Arrow

    op_type = OpType("Elu", "", 6)

    attrs: Attributes
    inputs: Inputs
    outputs: Outputs


class _Equal(StandardNode):
    @dataclass
    class Attributes:
        pass

    class Inputs(ArrowFields):
        A: Arrow
        B: Arrow

    class Outputs(ArrowFields):
        C: Arrow

    op_type = OpType("Equal", "", 13)

    attrs: Attributes
    inputs: Inputs
    outputs: Outputs


class _Erf(StandardNode):
    @dataclass
    class Attributes:
        pass

    class Inputs(ArrowFields):
        input: Arrow

    class Outputs(ArrowFields):
        output: Arrow

    op_type = OpType("Erf", "", 13)

    attrs: Attributes
    inputs: Inputs
    outputs: Outputs


class _Exp(StandardNode):
    @dataclass
    class Attributes:
        pass

    class Inputs(ArrowFields):
        input: Arrow

    class Outputs(ArrowFields):
        output: Arrow

    op_type = OpType("Exp", "", 13)

    attrs: Attributes
    inputs: Inputs
    outputs: Outputs


class _Expand(StandardNode):
    @dataclass
    class Attributes:
        pass

    class Inputs(ArrowFields):
        input: Arrow
        shape: Arrow

    class Outputs(ArrowFields):
        output: Arrow

    op_type = OpType("Expand", "", 13)

    attrs: Attributes
    inputs: Inputs
    outputs: Outputs


class _EyeLike(StandardNode):
    @dataclass
    class Attributes:
        dtype: Optional[AttrDtype]
        k: AttrInt64

    class Inputs(ArrowFields):
        input: Arrow

    class Outputs(ArrowFields):
        output: Arrow

    op_type = OpType("EyeLike", "", 9)

    attrs: Attributes
    inputs: Inputs
    outputs: Outputs


class _Flatten(StandardNode):
    @dataclass
    class Attributes:
        axis: AttrInt64

    class Inputs(ArrowFields):
        input: Arrow

    class Outputs(ArrowFields):
        output: Arrow

    op_type = OpType("Flatten", "", 13)

    attrs: Attributes
    inputs: Inputs
    outputs: Outputs


class _Floor(StandardNode):
    @dataclass
    class Attributes:
        pass

    class Inputs(ArrowFields):
        X: Arrow

    class Outputs(ArrowFields):
        Y: Arrow

    op_type = OpType("Floor", "", 13)

    attrs: Attributes
    inputs: Inputs
    outputs: Outputs


class _GRU(StandardNode):
    @dataclass
    class Attributes:
        activation_alpha: Optional[AttrFloat32s]
        activation_beta: Optional[AttrFloat32s]
        activations: Optional[AttrStrings]
        clip: Optional[AttrFloat32]
        direction: AttrString
        hidden_size: Optional[AttrInt64]
        layout: AttrInt64
        linear_before_reset: AttrInt64

    class Inputs(ArrowFields):
        X: Arrow
        W: Arrow
        R: Arrow
        B: Optional[Arrow]
        sequence_lens: Optional[Arrow]
        initial_h: Optional[Arrow]

    class Outputs(ArrowFields):
        Y: Optional[Arrow]
        Y_h: Optional[Arrow]

    op_type = OpType("GRU", "", 14)

    attrs: Attributes
    inputs: Inputs
    outputs: Outputs


class _Gather(StandardNode):
    @dataclass
    class Attributes:
        axis: AttrInt64

    class Inputs(ArrowFields):
        data: Arrow
        indices: Arrow

    class Outputs(ArrowFields):
        output: Arrow

    op_type = OpType("Gather", "", 13)

    attrs: Attributes
    inputs: Inputs
    outputs: Outputs


class _GatherElements(StandardNode):
    @dataclass
    class Attributes:
        axis: AttrInt64

    class Inputs(ArrowFields):
        data: Arrow
        indices: Arrow

    class Outputs(ArrowFields):
        output: Arrow

    op_type = OpType("GatherElements", "", 13)

    attrs: Attributes
    inputs: Inputs
    outputs: Outputs


class _GatherND(StandardNode):
    @dataclass
    class Attributes:
        batch_dims: AttrInt64

    class Inputs(ArrowFields):
        data: Arrow
        indices: Arrow

    class Outputs(ArrowFields):
        output: Arrow

    op_type = OpType("GatherND", "", 13)

    attrs: Attributes
    inputs: Inputs
    outputs: Outputs


class _Gemm(StandardNode):
    @dataclass
    class Attributes:
        alpha: AttrFloat32
        beta: AttrFloat32
        transA: AttrInt64
        transB: AttrInt64

    class Inputs(ArrowFields):
        A: Arrow
        B: Arrow
        C: Optional[Arrow]

    class Outputs(ArrowFields):
        Y: Arrow

    op_type = OpType("Gemm", "", 13)

    attrs: Attributes
    inputs: Inputs
    outputs: Outputs


class _GlobalAveragePool(StandardNode):
    @dataclass
    class Attributes:
        pass

    class Inputs(ArrowFields):
        X: Arrow

    class Outputs(ArrowFields):
        Y: Arrow

    op_type = OpType("GlobalAveragePool", "", 1)

    attrs: Attributes
    inputs: Inputs
    outputs: Outputs


class _GlobalLpPool(StandardNode):
    @dataclass
    class Attributes:
        p: AttrInt64

    class Inputs(ArrowFields):
        X: Arrow

    class Outputs(ArrowFields):
        Y: Arrow

    op_type = OpType("GlobalLpPool", "", 2)

    attrs: Attributes
    inputs: Inputs
    outputs: Outputs


class _GlobalMaxPool(StandardNode):
    @dataclass
    class Attributes:
        pass

    class Inputs(ArrowFields):
        X: Arrow

    class Outputs(ArrowFields):
        Y: Arrow

    op_type = OpType("GlobalMaxPool", "", 1)

    attrs: Attributes
    inputs: Inputs
    outputs: Outputs


class _Greater(StandardNode):
    @dataclass
    class Attributes:
        pass

    class Inputs(ArrowFields):
        A: Arrow
        B: Arrow

    class Outputs(ArrowFields):
        C: Arrow

    op_type = OpType("Greater", "", 13)

    attrs: Attributes
    inputs: Inputs
    outputs: Outputs


class _GreaterOrEqual(StandardNode):
    @dataclass
    class Attributes:
        pass

    class Inputs(ArrowFields):
        A: Arrow
        B: Arrow

    class Outputs(ArrowFields):
        C: Arrow

    op_type = OpType("GreaterOrEqual", "", 16)

    attrs: Attributes
    inputs: Inputs
    outputs: Outputs


class _GridSample(StandardNode):
    @dataclass
    class Attributes:
        align_corners: AttrInt64
        mode: AttrString
        padding_mode: AttrString

    class Inputs(ArrowFields):
        X: Arrow
        grid: Arrow

    class Outputs(ArrowFields):
        Y: Arrow

    op_type = OpType("GridSample", "", 16)

    attrs: Attributes
    inputs: Inputs
    outputs: Outputs


class _HammingWindow(StandardNode):
    @dataclass
    class Attributes:
        output_datatype: AttrInt64
        periodic: AttrInt64

    class Inputs(ArrowFields):
        size: Arrow

    class Outputs(ArrowFields):
        output: Arrow

    op_type = OpType("HammingWindow", "", 17)

    attrs: Attributes
    inputs: Inputs
    outputs: Outputs


class _HannWindow(StandardNode):
    @dataclass
    class Attributes:
        output_datatype: AttrInt64
        periodic: AttrInt64

    class Inputs(ArrowFields):
        size: Arrow

    class Outputs(ArrowFields):
        output: Arrow

    op_type = OpType("HannWindow", "", 17)

    attrs: Attributes
    inputs: Inputs
    outputs: Outputs


class _HardSigmoid(StandardNode):
    @dataclass
    class Attributes:
        alpha: AttrFloat32
        beta: AttrFloat32

    class Inputs(ArrowFields):
        X: Arrow

    class Outputs(ArrowFields):
        Y: Arrow

    op_type = OpType("HardSigmoid", "", 6)

    attrs: Attributes
    inputs: Inputs
    outputs: Outputs


class _HardSwish(StandardNode):
    @dataclass
    class Attributes:
        pass

    class Inputs(ArrowFields):
        X: Arrow

    class Outputs(ArrowFields):
        Y: Arrow

    op_type = OpType("HardSwish", "", 14)

    attrs: Attributes
    inputs: Inputs
    outputs: Outputs


class _Hardmax(StandardNode):
    @dataclass
    class Attributes:
        axis: AttrInt64

    class Inputs(ArrowFields):
        input: Arrow

    class Outputs(ArrowFields):
        output: Arrow

    op_type = OpType("Hardmax", "", 13)

    attrs: Attributes
    inputs: Inputs
    outputs: Outputs


class _Identity(StandardNode):
    @dataclass
    class Attributes:
        pass

    class Inputs(ArrowFields):
        input: Arrow

    class Outputs(ArrowFields):
        output: Arrow

    op_type = OpType("Identity", "", 16)

    attrs: Attributes
    inputs: Inputs
    outputs: Outputs


class _If(StandardNode):
    @dataclass
    class Attributes:
        else_branch: AttrGraph
        then_branch: AttrGraph

    class Inputs(ArrowFields):
        cond: Arrow

    class Outputs(ArrowFields):
        outputs: Sequence[Arrow]

    op_type = OpType("If", "", 16)

    attrs: Attributes
    inputs: Inputs
    outputs: Outputs


class _InstanceNormalization(StandardNode):
    @dataclass
    class Attributes:
        epsilon: AttrFloat32

    class Inputs(ArrowFields):
        input: Arrow
        scale: Arrow
        B: Arrow

    class Outputs(ArrowFields):
        output: Arrow

    op_type = OpType("InstanceNormalization", "", 6)

    attrs: Attributes
    inputs: Inputs
    outputs: Outputs


class _IsInf(StandardNode):
    @dataclass
    class Attributes:
        detect_negative: AttrInt64
        detect_positive: AttrInt64

    class Inputs(ArrowFields):
        X: Arrow

    class Outputs(ArrowFields):
        Y: Arrow

    op_type = OpType("IsInf", "", 10)

    attrs: Attributes
    inputs: Inputs
    outputs: Outputs


class _IsNaN(StandardNode):
    @dataclass
    class Attributes:
        pass

    class Inputs(ArrowFields):
        X: Arrow

    class Outputs(ArrowFields):
        Y: Arrow

    op_type = OpType("IsNaN", "", 13)

    attrs: Attributes
    inputs: Inputs
    outputs: Outputs


class _LRN(StandardNode):
    @dataclass
    class Attributes:
        alpha: AttrFloat32
        beta: AttrFloat32
        bias: AttrFloat32
        size: AttrInt64

    class Inputs(ArrowFields):
        X: Arrow

    class Outputs(ArrowFields):
        Y: Arrow

    op_type = OpType("LRN", "", 13)

    attrs: Attributes
    inputs: Inputs
    outputs: Outputs


class _LSTM(StandardNode):
    @dataclass
    class Attributes:
        activation_alpha: Optional[AttrFloat32s]
        activation_beta: Optional[AttrFloat32s]
        activations: Optional[AttrStrings]
        clip: Optional[AttrFloat32]
        direction: AttrString
        hidden_size: Optional[AttrInt64]
        input_forget: AttrInt64
        layout: AttrInt64

    class Inputs(ArrowFields):
        X: Arrow
        W: Arrow
        R: Arrow
        B: Optional[Arrow]
        sequence_lens: Optional[Arrow]
        initial_h: Optional[Arrow]
        initial_c: Optional[Arrow]
        P: Optional[Arrow]

    class Outputs(ArrowFields):
        Y: Optional[Arrow]
        Y_h: Optional[Arrow]
        Y_c: Optional[Arrow]

    op_type = OpType("LSTM", "", 14)

    attrs: Attributes
    inputs: Inputs
    outputs: Outputs


class _LayerNormalization(StandardNode):
    @dataclass
    class Attributes:
        axis: AttrInt64
        epsilon: AttrFloat32
        stash_type: AttrInt64

    class Inputs(ArrowFields):
        X: Arrow
        Scale: Arrow
        B: Optional[Arrow]

    class Outputs(ArrowFields):
        Y: Arrow
        Mean: Optional[Arrow]
        InvStdDev: Optional[Arrow]

    op_type = OpType("LayerNormalization", "", 17)

    attrs: Attributes
    inputs: Inputs
    outputs: Outputs


class _LeakyRelu(StandardNode):
    @dataclass
    class Attributes:
        alpha: AttrFloat32

    class Inputs(ArrowFields):
        X: Arrow

    class Outputs(ArrowFields):
        Y: Arrow

    op_type = OpType("LeakyRelu", "", 16)

    attrs: Attributes
    inputs: Inputs
    outputs: Outputs


class _Less(StandardNode):
    @dataclass
    class Attributes:
        pass

    class Inputs(ArrowFields):
        A: Arrow
        B: Arrow

    class Outputs(ArrowFields):
        C: Arrow

    op_type = OpType("Less", "", 13)

    attrs: Attributes
    inputs: Inputs
    outputs: Outputs


class _LessOrEqual(StandardNode):
    @dataclass
    class Attributes:
        pass

    class Inputs(ArrowFields):
        A: Arrow
        B: Arrow

    class Outputs(ArrowFields):
        C: Arrow

    op_type = OpType("LessOrEqual", "", 16)

    attrs: Attributes
    inputs: Inputs
    outputs: Outputs


class _Log(StandardNode):
    @dataclass
    class Attributes:
        pass

    class Inputs(ArrowFields):
        input: Arrow

    class Outputs(ArrowFields):
        output: Arrow

    op_type = OpType("Log", "", 13)

    attrs: Attributes
    inputs: Inputs
    outputs: Outputs


class _LogSoftmax(StandardNode):
    @dataclass
    class Attributes:
        axis: AttrInt64

    class Inputs(ArrowFields):
        input: Arrow

    class Outputs(ArrowFields):
        output: Arrow

    op_type = OpType("LogSoftmax", "", 13)

    attrs: Attributes
    inputs: Inputs
    outputs: Outputs


class _Loop(StandardNode):
    @dataclass
    class Attributes:
        body: AttrGraph

    class Inputs(ArrowFields):
        M: Optional[Arrow]
        cond: Optional[Arrow]
        v_initial: Sequence[Arrow]

    class Outputs(ArrowFields):
        v_final_and_scan_outputs: Sequence[Arrow]

    op_type = OpType("Loop", "", 16)

    attrs: Attributes
    inputs: Inputs
    outputs: Outputs


class _LpNormalization(StandardNode):
    @dataclass
    class Attributes:
        axis: AttrInt64
        p: AttrInt64

    class Inputs(ArrowFields):
        input: Arrow

    class Outputs(ArrowFields):
        output: Arrow

    op_type = OpType("LpNormalization", "", 1)

    attrs: Attributes
    inputs: Inputs
    outputs: Outputs


class _LpPool(StandardNode):
    @dataclass
    class Attributes:
        auto_pad: AttrString
        kernel_shape: AttrInt64s
        p: AttrInt64
        pads: Optional[AttrInt64s]
        strides: Optional[AttrInt64s]

    class Inputs(ArrowFields):
        X: Arrow

    class Outputs(ArrowFields):
        Y: Arrow

    op_type = OpType("LpPool", "", 11)

    attrs: Attributes
    inputs: Inputs
    outputs: Outputs


class _MatMul(StandardNode):
    @dataclass
    class Attributes:
        pass

    class Inputs(ArrowFields):
        A: Arrow
        B: Arrow

    class Outputs(ArrowFields):
        Y: Arrow

    op_type = OpType("MatMul", "", 13)

    attrs: Attributes
    inputs: Inputs
    outputs: Outputs


class _MatMulInteger(StandardNode):
    @dataclass
    class Attributes:
        pass

    class Inputs(ArrowFields):
        A: Arrow
        B: Arrow
        a_zero_point: Optional[Arrow]
        b_zero_point: Optional[Arrow]

    class Outputs(ArrowFields):
        Y: Arrow

    op_type = OpType("MatMulInteger", "", 10)

    attrs: Attributes
    inputs: Inputs
    outputs: Outputs


class _Max(StandardNode):
    @dataclass
    class Attributes:
        pass

    class Inputs(ArrowFields):
        data_0: Sequence[Arrow]

    class Outputs(ArrowFields):
        max: Arrow

    op_type = OpType("Max", "", 13)

    attrs: Attributes
    inputs: Inputs
    outputs: Outputs


class _MaxPool(StandardNode):
    @dataclass
    class Attributes:
        auto_pad: AttrString
        ceil_mode: AttrInt64
        dilations: Optional[AttrInt64s]
        kernel_shape: AttrInt64s
        pads: Optional[AttrInt64s]
        storage_order: AttrInt64
        strides: Optional[AttrInt64s]

    class Inputs(ArrowFields):
        X: Arrow

    class Outputs(ArrowFields):
        Y: Arrow
        Indices: Optional[Arrow]

    op_type = OpType("MaxPool", "", 12)

    attrs: Attributes
    inputs: Inputs
    outputs: Outputs


class _MaxRoiPool(StandardNode):
    @dataclass
    class Attributes:
        pooled_shape: AttrInt64s
        spatial_scale: AttrFloat32

    class Inputs(ArrowFields):
        X: Arrow
        rois: Arrow

    class Outputs(ArrowFields):
        Y: Arrow

    op_type = OpType("MaxRoiPool", "", 1)

    attrs: Attributes
    inputs: Inputs
    outputs: Outputs


class _MaxUnpool(StandardNode):
    @dataclass
    class Attributes:
        kernel_shape: AttrInt64s
        pads: Optional[AttrInt64s]
        strides: Optional[AttrInt64s]

    class Inputs(ArrowFields):
        X: Arrow
        I: Arrow
        output_shape: Optional[Arrow]

    class Outputs(ArrowFields):
        output: Arrow

    op_type = OpType("MaxUnpool", "", 11)

    attrs: Attributes
    inputs: Inputs
    outputs: Outputs


class _Mean(StandardNode):
    @dataclass
    class Attributes:
        pass

    class Inputs(ArrowFields):
        data_0: Sequence[Arrow]

    class Outputs(ArrowFields):
        mean: Arrow

    op_type = OpType("Mean", "", 13)

    attrs: Attributes
    inputs: Inputs
    outputs: Outputs


class _MeanVarianceNormalization(StandardNode):
    @dataclass
    class Attributes:
        axes: AttrInt64s

    class Inputs(ArrowFields):
        X: Arrow

    class Outputs(ArrowFields):
        Y: Arrow

    op_type = OpType("MeanVarianceNormalization", "", 13)

    attrs: Attributes
    inputs: Inputs
    outputs: Outputs


class _MelWeightMatrix(StandardNode):
    @dataclass
    class Attributes:
        output_datatype: AttrInt64

    class Inputs(ArrowFields):
        num_mel_bins: Arrow
        dft_length: Arrow
        sample_rate: Arrow
        lower_edge_hertz: Arrow
        upper_edge_hertz: Arrow

    class Outputs(ArrowFields):
        output: Arrow

    op_type = OpType("MelWeightMatrix", "", 17)

    attrs: Attributes
    inputs: Inputs
    outputs: Outputs


class _Min(StandardNode):
    @dataclass
    class Attributes:
        pass

    class Inputs(ArrowFields):
        data_0: Sequence[Arrow]

    class Outputs(ArrowFields):
        min: Arrow

    op_type = OpType("Min", "", 13)

    attrs: Attributes
    inputs: Inputs
    outputs: Outputs


class _Mod(StandardNode):
    @dataclass
    class Attributes:
        fmod: AttrInt64

    class Inputs(ArrowFields):
        A: Arrow
        B: Arrow

    class Outputs(ArrowFields):
        C: Arrow

    op_type = OpType("Mod", "", 13)

    attrs: Attributes
    inputs: Inputs
    outputs: Outputs


class _Mul(StandardNode):
    @dataclass
    class Attributes:
        pass

    class Inputs(ArrowFields):
        A: Arrow
        B: Arrow

    class Outputs(ArrowFields):
        C: Arrow

    op_type = OpType("Mul", "", 14)

    attrs: Attributes
    inputs: Inputs
    outputs: Outputs


class _Multinomial(StandardNode):
    @dataclass
    class Attributes:
        dtype: AttrDtype
        sample_size: AttrInt64
        seed: Optional[AttrFloat32]

    class Inputs(ArrowFields):
        input: Arrow

    class Outputs(ArrowFields):
        output: Arrow

    op_type = OpType("Multinomial", "", 7)

    attrs: Attributes
    inputs: Inputs
    outputs: Outputs


class _Neg(StandardNode):
    @dataclass
    class Attributes:
        pass

    class Inputs(ArrowFields):
        X: Arrow

    class Outputs(ArrowFields):
        Y: Arrow

    op_type = OpType("Neg", "", 13)

    attrs: Attributes
    inputs: Inputs
    outputs: Outputs


class _NegativeLogLikelihoodLoss(StandardNode):
    @dataclass
    class Attributes:
        ignore_index: Optional[AttrInt64]
        reduction: AttrString

    class Inputs(ArrowFields):
        input: Arrow
        target: Arrow
        weight: Optional[Arrow]

    class Outputs(ArrowFields):
        loss: Arrow

    op_type = OpType("NegativeLogLikelihoodLoss", "", 13)

    attrs: Attributes
    inputs: Inputs
    outputs: Outputs


class _NonMaxSuppression(StandardNode):
    @dataclass
    class Attributes:
        center_point_box: AttrInt64

    class Inputs(ArrowFields):
        boxes: Arrow
        scores: Arrow
        max_output_boxes_per_class: Optional[Arrow]
        iou_threshold: Optional[Arrow]
        score_threshold: Optional[Arrow]

    class Outputs(ArrowFields):
        selected_indices: Arrow

    op_type = OpType("NonMaxSuppression", "", 11)

    attrs: Attributes
    inputs: Inputs
    outputs: Outputs


class _NonZero(StandardNode):
    @dataclass
    class Attributes:
        pass

    class Inputs(ArrowFields):
        X: Arrow

    class Outputs(ArrowFields):
        Y: Arrow

    op_type = OpType("NonZero", "", 13)

    attrs: Attributes
    inputs: Inputs
    outputs: Outputs


class _Not(StandardNode):
    @dataclass
    class Attributes:
        pass

    class Inputs(ArrowFields):
        X: Arrow

    class Outputs(ArrowFields):
        Y: Arrow

    op_type = OpType("Not", "", 1)

    attrs: Attributes
    inputs: Inputs
    outputs: Outputs


class _OneHot(StandardNode):
    @dataclass
    class Attributes:
        axis: AttrInt64

    class Inputs(ArrowFields):
        indices: Arrow
        depth: Arrow
        values: Arrow

    class Outputs(ArrowFields):
        output: Arrow

    op_type = OpType("OneHot", "", 11)

    attrs: Attributes
    inputs: Inputs
    outputs: Outputs


class _Optional(StandardNode):
    @dataclass
    class Attributes:
        type: Optional[AttrType]

    class Inputs(ArrowFields):
        input: Optional[Arrow]

    class Outputs(ArrowFields):
        output: Arrow

    op_type = OpType("Optional", "", 15)

    attrs: Attributes
    inputs: Inputs
    outputs: Outputs


class _OptionalGetElement(StandardNode):
    @dataclass
    class Attributes:
        pass

    class Inputs(ArrowFields):
        input: Arrow

    class Outputs(ArrowFields):
        output: Arrow

    op_type = OpType("OptionalGetElement", "", 15)

    attrs: Attributes
    inputs: Inputs
    outputs: Outputs


class _OptionalHasElement(StandardNode):
    @dataclass
    class Attributes:
        pass

    class Inputs(ArrowFields):
        input: Arrow

    class Outputs(ArrowFields):
        output: Arrow

    op_type = OpType("OptionalHasElement", "", 15)

    attrs: Attributes
    inputs: Inputs
    outputs: Outputs


class _Or(StandardNode):
    @dataclass
    class Attributes:
        pass

    class Inputs(ArrowFields):
        A: Arrow
        B: Arrow

    class Outputs(ArrowFields):
        C: Arrow

    op_type = OpType("Or", "", 7)

    attrs: Attributes
    inputs: Inputs
    outputs: Outputs


class _PRelu(StandardNode):
    @dataclass
    class Attributes:
        pass

    class Inputs(ArrowFields):
        X: Arrow
        slope: Arrow

    class Outputs(ArrowFields):
        Y: Arrow

    op_type = OpType("PRelu", "", 16)

    attrs: Attributes
    inputs: Inputs
    outputs: Outputs


class _Pad(StandardNode):
    @dataclass
    class Attributes:
        mode: AttrString

    class Inputs(ArrowFields):
        data: Arrow
        pads: Arrow
        constant_value: Optional[Arrow]

    class Outputs(ArrowFields):
        output: Arrow

    op_type = OpType("Pad", "", 13)

    attrs: Attributes
    inputs: Inputs
    outputs: Outputs


class _Pow(StandardNode):
    @dataclass
    class Attributes:
        pass

    class Inputs(ArrowFields):
        X: Arrow
        Y: Arrow

    class Outputs(ArrowFields):
        Z: Arrow

    op_type = OpType("Pow", "", 15)

    attrs: Attributes
    inputs: Inputs
    outputs: Outputs


class _QLinearConv(StandardNode):
    @dataclass
    class Attributes:
        auto_pad: AttrString
        dilations: Optional[AttrInt64s]
        group: AttrInt64
        kernel_shape: Optional[AttrInt64s]
        pads: Optional[AttrInt64s]
        strides: Optional[AttrInt64s]

    class Inputs(ArrowFields):
        x: Arrow
        x_scale: Arrow
        x_zero_point: Arrow
        w: Arrow
        w_scale: Arrow
        w_zero_point: Arrow
        y_scale: Arrow
        y_zero_point: Arrow
        B: Optional[Arrow]

    class Outputs(ArrowFields):
        y: Arrow

    op_type = OpType("QLinearConv", "", 10)

    attrs: Attributes
    inputs: Inputs
    outputs: Outputs


class _QLinearMatMul(StandardNode):
    @dataclass
    class Attributes:
        pass

    class Inputs(ArrowFields):
        a: Arrow
        a_scale: Arrow
        a_zero_point: Arrow
        b: Arrow
        b_scale: Arrow
        b_zero_point: Arrow
        y_scale: Arrow
        y_zero_point: Arrow

    class Outputs(ArrowFields):
        y: Arrow

    op_type = OpType("QLinearMatMul", "", 10)

    attrs: Attributes
    inputs: Inputs
    outputs: Outputs


class _QuantizeLinear(StandardNode):
    @dataclass
    class Attributes:
        axis: AttrInt64

    class Inputs(ArrowFields):
        x: Arrow
        y_scale: Arrow
        y_zero_point: Optional[Arrow]

    class Outputs(ArrowFields):
        y: Arrow

    op_type = OpType("QuantizeLinear", "", 13)

    attrs: Attributes
    inputs: Inputs
    outputs: Outputs


class _RNN(StandardNode):
    @dataclass
    class Attributes:
        activation_alpha: Optional[AttrFloat32s]
        activation_beta: Optional[AttrFloat32s]
        activations: AttrStrings
        clip: Optional[AttrFloat32]
        direction: AttrString
        hidden_size: Optional[AttrInt64]
        layout: AttrInt64

    class Inputs(ArrowFields):
        X: Arrow
        W: Arrow
        R: Arrow
        B: Optional[Arrow]
        sequence_lens: Optional[Arrow]
        initial_h: Optional[Arrow]

    class Outputs(ArrowFields):
        Y: Optional[Arrow]
        Y_h: Optional[Arrow]

    op_type = OpType("RNN", "", 14)

    attrs: Attributes
    inputs: Inputs
    outputs: Outputs


class _RandomNormal(StandardNode):
    @dataclass
    class Attributes:
        dtype: AttrDtype
        mean: AttrFloat32
        scale: AttrFloat32
        seed: Optional[AttrFloat32]
        shape: AttrInt64s

    Inputs = NoArrows

    class Outputs(ArrowFields):
        output: Arrow

    op_type = OpType("RandomNormal", "", 1)

    attrs: Attributes
    inputs: NoArrows
    outputs: Outputs


class _RandomNormalLike(StandardNode):
    @dataclass
    class Attributes:
        dtype: Optional[AttrDtype]
        mean: AttrFloat32
        scale: AttrFloat32
        seed: Optional[AttrFloat32]

    class Inputs(ArrowFields):
        input: Arrow

    class Outputs(ArrowFields):
        output: Arrow

    op_type = OpType("RandomNormalLike", "", 1)

    attrs: Attributes
    inputs: Inputs
    outputs: Outputs


class _RandomUniform(StandardNode):
    @dataclass
    class Attributes:
        dtype: AttrDtype
        high: AttrFloat32
        low: AttrFloat32
        seed: Optional[AttrFloat32]
        shape: AttrInt64s

    Inputs = NoArrows

    class Outputs(ArrowFields):
        output: Arrow

    op_type = OpType("RandomUniform", "", 1)

    attrs: Attributes
    inputs: NoArrows
    outputs: Outputs


class _RandomUniformLike(StandardNode):
    @dataclass
    class Attributes:
        dtype: Optional[AttrDtype]
        high: AttrFloat32
        low: AttrFloat32
        seed: Optional[AttrFloat32]

    class Inputs(ArrowFields):
        input: Arrow

    class Outputs(ArrowFields):
        output: Arrow

    op_type = OpType("RandomUniformLike", "", 1)

    attrs: Attributes
    inputs: Inputs
    outputs: Outputs


class _Range(StandardNode):
    @dataclass
    class Attributes:
        pass

    class Inputs(ArrowFields):
        start: Arrow
        limit: Arrow
        delta: Arrow

    class Outputs(ArrowFields):
        output: Arrow

    op_type = OpType("Range", "", 11)

    attrs: Attributes
    inputs: Inputs
    outputs: Outputs


class _Reciprocal(StandardNode):
    @dataclass
    class Attributes:
        pass

    class Inputs(ArrowFields):
        X: Arrow

    class Outputs(ArrowFields):
        Y: Arrow

    op_type = OpType("Reciprocal", "", 13)

    attrs: Attributes
    inputs: Inputs
    outputs: Outputs


class _ReduceL1(StandardNode):
    @dataclass
    class Attributes:
        axes: Optional[AttrInt64s]
        keepdims: AttrInt64

    class Inputs(ArrowFields):
        data: Arrow

    class Outputs(ArrowFields):
        reduced: Arrow

    op_type = OpType("ReduceL1", "", 13)

    attrs: Attributes
    inputs: Inputs
    outputs: Outputs


class _ReduceL2(StandardNode):
    @dataclass
    class Attributes:
        axes: Optional[AttrInt64s]
        keepdims: AttrInt64

    class Inputs(ArrowFields):
        data: Arrow

    class Outputs(ArrowFields):
        reduced: Arrow

    op_type = OpType("ReduceL2", "", 13)

    attrs: Attributes
    inputs: Inputs
    outputs: Outputs


class _ReduceLogSum(StandardNode):
    @dataclass
    class Attributes:
        axes: Optional[AttrInt64s]
        keepdims: AttrInt64

    class Inputs(ArrowFields):
        data: Arrow

    class Outputs(ArrowFields):
        reduced: Arrow

    op_type = OpType("ReduceLogSum", "", 13)

    attrs: Attributes
    inputs: Inputs
    outputs: Outputs


class _ReduceLogSumExp(StandardNode):
    @dataclass
    class Attributes:
        axes: Optional[AttrInt64s]
        keepdims: AttrInt64

    class Inputs(ArrowFields):
        data: Arrow

    class Outputs(ArrowFields):
        reduced: Arrow

    op_type = OpType("ReduceLogSumExp", "", 13)

    attrs: Attributes
    inputs: Inputs
    outputs: Outputs


class _ReduceMax(StandardNode):
    @dataclass
    class Attributes:
        axes: Optional[AttrInt64s]
        keepdims: AttrInt64

    class Inputs(ArrowFields):
        data: Arrow

    class Outputs(ArrowFields):
        reduced: Arrow

    op_type = OpType("ReduceMax", "", 13)

    attrs: Attributes
    inputs: Inputs
    outputs: Outputs


class _ReduceMean(StandardNode):
    @dataclass
    class Attributes:
        axes: Optional[AttrInt64s]
        keepdims: AttrInt64

    class Inputs(ArrowFields):
        data: Arrow

    class Outputs(ArrowFields):
        reduced: Arrow

    op_type = OpType("ReduceMean", "", 13)

    attrs: Attributes
    inputs: Inputs
    outputs: Outputs


class _ReduceMin(StandardNode):
    @dataclass
    class Attributes:
        axes: Optional[AttrInt64s]
        keepdims: AttrInt64

    class Inputs(ArrowFields):
        data: Arrow

    class Outputs(ArrowFields):
        reduced: Arrow

    op_type = OpType("ReduceMin", "", 13)

    attrs: Attributes
    inputs: Inputs
    outputs: Outputs


class _ReduceProd(StandardNode):
    @dataclass
    class Attributes:
        axes: Optional[AttrInt64s]
        keepdims: AttrInt64

    class Inputs(ArrowFields):
        data: Arrow

    class Outputs(ArrowFields):
        reduced: Arrow

    op_type = OpType("ReduceProd", "", 13)

    attrs: Attributes
    inputs: Inputs
    outputs: Outputs


class _ReduceSum(StandardNode):
    @dataclass
    class Attributes:
        keepdims: AttrInt64
        noop_with_empty_axes: AttrInt64

    class Inputs(ArrowFields):
        data: Arrow
        axes: Optional[Arrow]

    class Outputs(ArrowFields):
        reduced: Arrow

    op_type = OpType("ReduceSum", "", 13)

    attrs: Attributes
    inputs: Inputs
    outputs: Outputs


class _ReduceSumSquare(StandardNode):
    @dataclass
    class Attributes:
        axes: Optional[AttrInt64s]
        keepdims: AttrInt64

    class Inputs(ArrowFields):
        data: Arrow

    class Outputs(ArrowFields):
        reduced: Arrow

    op_type = OpType("ReduceSumSquare", "", 13)

    attrs: Attributes
    inputs: Inputs
    outputs: Outputs


class _Relu(StandardNode):
    @dataclass
    class Attributes:
        pass

    class Inputs(ArrowFields):
        X: Arrow

    class Outputs(ArrowFields):
        Y: Arrow

    op_type = OpType("Relu", "", 14)

    attrs: Attributes
    inputs: Inputs
    outputs: Outputs


class _Reshape(StandardNode):
    @dataclass
    class Attributes:
        allowzero: AttrInt64

    class Inputs(ArrowFields):
        data: Arrow
        shape: Arrow

    class Outputs(ArrowFields):
        reshaped: Arrow

    op_type = OpType("Reshape", "", 14)

    attrs: Attributes
    inputs: Inputs
    outputs: Outputs


class _Resize(StandardNode):
    @dataclass
    class Attributes:
        coordinate_transformation_mode: AttrString
        cubic_coeff_a: AttrFloat32
        exclude_outside: AttrInt64
        extrapolation_value: AttrFloat32
        mode: AttrString
        nearest_mode: AttrString

    class Inputs(ArrowFields):
        X: Arrow
        roi: Optional[Arrow]
        scales: Optional[Arrow]
        sizes: Optional[Arrow]

    class Outputs(ArrowFields):
        Y: Arrow

    op_type = OpType("Resize", "", 13)

    attrs: Attributes
    inputs: Inputs
    outputs: Outputs


class _ReverseSequence(StandardNode):
    @dataclass
    class Attributes:
        batch_axis: AttrInt64
        time_axis: AttrInt64

    class Inputs(ArrowFields):
        input: Arrow
        sequence_lens: Arrow

    class Outputs(ArrowFields):
        Y: Arrow

    op_type = OpType("ReverseSequence", "", 10)

    attrs: Attributes
    inputs: Inputs
    outputs: Outputs


class _RoiAlign(StandardNode):
    @dataclass
    class Attributes:
        coordinate_transformation_mode: AttrString
        mode: AttrString
        output_height: AttrInt64
        output_width: AttrInt64
        sampling_ratio: AttrInt64
        spatial_scale: AttrFloat32

    class Inputs(ArrowFields):
        X: Arrow
        rois: Arrow
        batch_indices: Arrow

    class Outputs(ArrowFields):
        Y: Arrow

    op_type = OpType("RoiAlign", "", 16)

    attrs: Attributes
    inputs: Inputs
    outputs: Outputs


class _Round(StandardNode):
    @dataclass
    class Attributes:
        pass

    class Inputs(ArrowFields):
        X: Arrow

    class Outputs(ArrowFields):
        Y: Arrow

    op_type = OpType("Round", "", 11)

    attrs: Attributes
    inputs: Inputs
    outputs: Outputs


class _STFT(StandardNode):
    @dataclass
    class Attributes:
        onesided: AttrInt64

    class Inputs(ArrowFields):
        signal: Arrow
        frame_step: Arrow
        window: Optional[Arrow]
        frame_length: Optional[Arrow]

    class Outputs(ArrowFields):
        output: Arrow

    op_type = OpType("STFT", "", 17)

    attrs: Attributes
    inputs: Inputs
    outputs: Outputs


class _Scan(StandardNode):
    @dataclass
    class Attributes:
        body: AttrGraph
        num_scan_inputs: AttrInt64
        scan_input_axes: Optional[AttrInt64s]
        scan_input_directions: Optional[AttrInt64s]
        scan_output_axes: Optional[AttrInt64s]
        scan_output_directions: Optional[AttrInt64s]

    class Inputs(ArrowFields):
        initial_state_and_scan_inputs: Sequence[Arrow]

    class Outputs(ArrowFields):
        final_state_and_scan_outputs: Sequence[Arrow]

    op_type = OpType("Scan", "", 16)

    attrs: Attributes
    inputs: Inputs
    outputs: Outputs


class _Scatter(StandardNode):
    @dataclass
    class Attributes:
        axis: AttrInt64

    class Inputs(ArrowFields):
        data: Arrow
        indices: Arrow
        updates: Arrow

    class Outputs(ArrowFields):
        output: Arrow

    op_type = OpType("Scatter", "", 11)

    attrs: Attributes
    inputs: Inputs
    outputs: Outputs


class _ScatterElements(StandardNode):
    @dataclass
    class Attributes:
        axis: AttrInt64
        reduction: AttrString

    class Inputs(ArrowFields):
        data: Arrow
        indices: Arrow
        updates: Arrow

    class Outputs(ArrowFields):
        output: Arrow

    op_type = OpType("ScatterElements", "", 16)

    attrs: Attributes
    inputs: Inputs
    outputs: Outputs


class _ScatterND(StandardNode):
    @dataclass
    class Attributes:
        reduction: AttrString

    class Inputs(ArrowFields):
        data: Arrow
        indices: Arrow
        updates: Arrow

    class Outputs(ArrowFields):
        output: Arrow

    op_type = OpType("ScatterND", "", 16)

    attrs: Attributes
    inputs: Inputs
    outputs: Outputs


class _Selu(StandardNode):
    @dataclass
    class Attributes:
        alpha: AttrFloat32
        gamma: AttrFloat32

    class Inputs(ArrowFields):
        X: Arrow

    class Outputs(ArrowFields):
        Y: Arrow

    op_type = OpType("Selu", "", 6)

    attrs: Attributes
    inputs: Inputs
    outputs: Outputs


class _SequenceAt(StandardNode):
    @dataclass
    class Attributes:
        pass

    class Inputs(ArrowFields):
        input_sequence: Arrow
        position: Arrow

    class Outputs(ArrowFields):
        tensor: Arrow

    op_type = OpType("SequenceAt", "", 11)

    attrs: Attributes
    inputs: Inputs
    outputs: Outputs


class _SequenceConstruct(StandardNode):
    @dataclass
    class Attributes:
        pass

    class Inputs(ArrowFields):
        inputs: Sequence[Arrow]

    class Outputs(ArrowFields):
        output_sequence: Arrow

    op_type = OpType("SequenceConstruct", "", 11)

    attrs: Attributes
    inputs: Inputs
    outputs: Outputs


class _SequenceEmpty(StandardNode):
    @dataclass
    class Attributes:
        dtype: Optional[AttrDtype]

    Inputs = NoArrows

    class Outputs(ArrowFields):
        output: Arrow

    op_type = OpType("SequenceEmpty", "", 11)

    attrs: Attributes
    inputs: NoArrows
    outputs: Outputs


class _SequenceErase(StandardNode):
    @dataclass
    class Attributes:
        pass

    class Inputs(ArrowFields):
        input_sequence: Arrow
        position: Optional[Arrow]

    class Outputs(ArrowFields):
        output_sequence: Arrow

    op_type = OpType("SequenceErase", "", 11)

    attrs: Attributes
    inputs: Inputs
    outputs: Outputs


class _SequenceInsert(StandardNode):
    @dataclass
    class Attributes:
        pass

    class Inputs(ArrowFields):
        input_sequence: Arrow
        tensor: Arrow
        position: Optional[Arrow]

    class Outputs(ArrowFields):
        output_sequence: Arrow

    op_type = OpType("SequenceInsert", "", 11)

    attrs: Attributes
    inputs: Inputs
    outputs: Outputs


class _SequenceLength(StandardNode):
    @dataclass
    class Attributes:
        pass

    class Inputs(ArrowFields):
        input_sequence: Arrow

    class Outputs(ArrowFields):
        length: Arrow

    op_type = OpType("SequenceLength", "", 11)

    attrs: Attributes
    inputs: Inputs
    outputs: Outputs


class _SequenceMap(StandardNode):
    @dataclass
    class Attributes:
        body: AttrGraph

    class Inputs(ArrowFields):
        input_sequence: Arrow
        additional_inputs: Sequence[Arrow]

    class Outputs(ArrowFields):
        out_sequence: Sequence[Arrow]

    op_type = OpType("SequenceMap", "", 17)

    attrs: Attributes
    inputs: Inputs
    outputs: Outputs


class _Shape(StandardNode):
    @dataclass
    class Attributes:
        end: Optional[AttrInt64]
        start: AttrInt64

    class Inputs(ArrowFields):
        data: Arrow

    class Outputs(ArrowFields):
        shape: Arrow

    op_type = OpType("Shape", "", 15)

    attrs: Attributes
    inputs: Inputs
    outputs: Outputs


class _Shrink(StandardNode):
    @dataclass
    class Attributes:
        bias: AttrFloat32
        lambd: AttrFloat32

    class Inputs(ArrowFields):
        input: Arrow

    class Outputs(ArrowFields):
        output: Arrow

    op_type = OpType("Shrink", "", 9)

    attrs: Attributes
    inputs: Inputs
    outputs: Outputs


class _Sigmoid(StandardNode):
    @dataclass
    class Attributes:
        pass

    class Inputs(ArrowFields):
        X: Arrow

    class Outputs(ArrowFields):
        Y: Arrow

    op_type = OpType("Sigmoid", "", 13)

    attrs: Attributes
    inputs: Inputs
    outputs: Outputs


class _Sign(StandardNode):
    @dataclass
    class Attributes:
        pass

    class Inputs(ArrowFields):
        input: Arrow

    class Outputs(ArrowFields):
        output: Arrow

    op_type = OpType("Sign", "", 13)

    attrs: Attributes
    inputs: Inputs
    outputs: Outputs


class _Sin(StandardNode):
    @dataclass
    class Attributes:
        pass

    class Inputs(ArrowFields):
        input: Arrow

    class Outputs(ArrowFields):
        output: Arrow

    op_type = OpType("Sin", "", 7)

    attrs: Attributes
    inputs: Inputs
    outputs: Outputs


class _Sinh(StandardNode):
    @dataclass
    class Attributes:
        pass

    class Inputs(ArrowFields):
        input: Arrow

    class Outputs(ArrowFields):
        output: Arrow

    op_type = OpType("Sinh", "", 9)

    attrs: Attributes
    inputs: Inputs
    outputs: Outputs


class _Size(StandardNode):
    @dataclass
    class Attributes:
        pass

    class Inputs(ArrowFields):
        data: Arrow

    class Outputs(ArrowFields):
        size: Arrow

    op_type = OpType("Size", "", 13)

    attrs: Attributes
    inputs: Inputs
    outputs: Outputs


class _Slice(StandardNode):
    @dataclass
    class Attributes:
        pass

    class Inputs(ArrowFields):
        data: Arrow
        starts: Arrow
        ends: Arrow
        axes: Optional[Arrow]
        steps: Optional[Arrow]

    class Outputs(ArrowFields):
        output: Arrow

    op_type = OpType("Slice", "", 13)

    attrs: Attributes
    inputs: Inputs
    outputs: Outputs


class _Softmax(StandardNode):
    @dataclass
    class Attributes:
        axis: AttrInt64

    class Inputs(ArrowFields):
        input: Arrow

    class Outputs(ArrowFields):
        output: Arrow

    op_type = OpType("Softmax", "", 13)

    attrs: Attributes
    inputs: Inputs
    outputs: Outputs


class _SoftmaxCrossEntropyLoss(StandardNode):
    @dataclass
    class Attributes:
        ignore_index: Optional[AttrInt64]
        reduction: AttrString

    class Inputs(ArrowFields):
        scores: Arrow
        labels: Arrow
        weights: Optional[Arrow]

    class Outputs(ArrowFields):
        output: Arrow
        log_prob: Optional[Arrow]

    op_type = OpType("SoftmaxCrossEntropyLoss", "", 13)

    attrs: Attributes
    inputs: Inputs
    outputs: Outputs


class _Softplus(StandardNode):
    @dataclass
    class Attributes:
        pass

    class Inputs(ArrowFields):
        X: Arrow

    class Outputs(ArrowFields):
        Y: Arrow

    op_type = OpType("Softplus", "", 1)

    attrs: Attributes
    inputs: Inputs
    outputs: Outputs


class _Softsign(StandardNode):
    @dataclass
    class Attributes:
        pass

    class Inputs(ArrowFields):
        input: Arrow

    class Outputs(ArrowFields):
        output: Arrow

    op_type = OpType("Softsign", "", 1)

    attrs: Attributes
    inputs: Inputs
    outputs: Outputs


class _SpaceToDepth(StandardNode):
    @dataclass
    class Attributes:
        blocksize: AttrInt64

    class Inputs(ArrowFields):
        input: Arrow

    class Outputs(ArrowFields):
        output: Arrow

    op_type = OpType("SpaceToDepth", "", 13)

    attrs: Attributes
    inputs: Inputs
    outputs: Outputs


class _Split(StandardNode):
    @dataclass
    class Attributes:
        axis: AttrInt64

    class Inputs(ArrowFields):
        input: Arrow
        split: Optional[Arrow]

    class Outputs(ArrowFields):
        outputs: Sequence[Arrow]

    op_type = OpType("Split", "", 13)

    attrs: Attributes
    inputs: Inputs
    outputs: Outputs


class _SplitToSequence(StandardNode):
    @dataclass
    class Attributes:
        axis: AttrInt64
        keepdims: AttrInt64

    class Inputs(ArrowFields):
        input: Arrow
        split: Optional[Arrow]

    class Outputs(ArrowFields):
        output_sequence: Arrow

    op_type = OpType("SplitToSequence", "", 11)

    attrs: Attributes
    inputs: Inputs
    outputs: Outputs


class _Sqrt(StandardNode):
    @dataclass
    class Attributes:
        pass

    class Inputs(ArrowFields):
        X: Arrow

    class Outputs(ArrowFields):
        Y: Arrow

    op_type = OpType("Sqrt", "", 13)

    attrs: Attributes
    inputs: Inputs
    outputs: Outputs


class _Squeeze(StandardNode):
    @dataclass
    class Attributes:
        pass

    class Inputs(ArrowFields):
        data: Arrow
        axes: Optional[Arrow]

    class Outputs(ArrowFields):
        squeezed: Arrow

    op_type = OpType("Squeeze", "", 13)

    attrs: Attributes
    inputs: Inputs
    outputs: Outputs


class _StringNormalizer(StandardNode):
    @dataclass
    class Attributes:
        case_change_action: AttrString
        is_case_sensitive: AttrInt64
        locale: Optional[AttrString]
        stopwords: Optional[AttrStrings]

    class Inputs(ArrowFields):
        X: Arrow

    class Outputs(ArrowFields):
        Y: Arrow

    op_type = OpType("StringNormalizer", "", 10)

    attrs: Attributes
    inputs: Inputs
    outputs: Outputs


class _Sub(StandardNode):
    @dataclass
    class Attributes:
        pass

    class Inputs(ArrowFields):
        A: Arrow
        B: Arrow

    class Outputs(ArrowFields):
        C: Arrow

    op_type = OpType("Sub", "", 14)

    attrs: Attributes
    inputs: Inputs
    outputs: Outputs


class _Sum(StandardNode):
    @dataclass
    class Attributes:
        pass

    class Inputs(ArrowFields):
        data_0: Sequence[Arrow]

    class Outputs(ArrowFields):
        sum: Arrow

    op_type = OpType("Sum", "", 13)

    attrs: Attributes
    inputs: Inputs
    outputs: Outputs


class _Tan(StandardNode):
    @dataclass
    class Attributes:
        pass

    class Inputs(ArrowFields):
        input: Arrow

    class Outputs(ArrowFields):
        output: Arrow

    op_type = OpType("Tan", "", 7)

    attrs: Attributes
    inputs: Inputs
    outputs: Outputs


class _Tanh(StandardNode):
    @dataclass
    class Attributes:
        pass

    class Inputs(ArrowFields):
        input: Arrow

    class Outputs(ArrowFields):
        output: Arrow

    op_type = OpType("Tanh", "", 13)

    attrs: Attributes
    inputs: Inputs
    outputs: Outputs


class _TfIdfVectorizer(StandardNode):
    @dataclass
    class Attributes:
        max_gram_length: AttrInt64
        max_skip_count: AttrInt64
        min_gram_length: AttrInt64
        mode: AttrString
        ngram_counts: AttrInt64s
        ngram_indexes: AttrInt64s
        pool_int64s: Optional[AttrInt64s]
        pool_strings: Optional[AttrStrings]
        weights: Optional[AttrFloat32s]

    class Inputs(ArrowFields):
        X: Arrow

    class Outputs(ArrowFields):
        Y: Arrow

    op_type = OpType("TfIdfVectorizer", "", 9)

    attrs: Attributes
    inputs: Inputs
    outputs: Outputs


class _ThresholdedRelu(StandardNode):
    @dataclass
    class Attributes:
        alpha: AttrFloat32

    class Inputs(ArrowFields):
        X: Arrow

    class Outputs(ArrowFields):
        Y: Arrow

    op_type = OpType("ThresholdedRelu", "", 10)

    attrs: Attributes
    inputs: Inputs
    outputs: Outputs


class _Tile(StandardNode):
    @dataclass
    class Attributes:
        pass

    class Inputs(ArrowFields):
        input: Arrow
        repeats: Arrow

    class Outputs(ArrowFields):
        output: Arrow

    op_type = OpType("Tile", "", 13)

    attrs: Attributes
    inputs: Inputs
    outputs: Outputs


class _TopK(StandardNode):
    @dataclass
    class Attributes:
        axis: AttrInt64
        largest: AttrInt64
        sorted: AttrInt64

    class Inputs(ArrowFields):
        X: Arrow
        K: Arrow

    class Outputs(ArrowFields):
        Values: Arrow
        Indices: Arrow

    op_type = OpType("TopK", "", 11)

    attrs: Attributes
    inputs: Inputs
    outputs: Outputs


class _Transpose(StandardNode):
    @dataclass
    class Attributes:
        perm: Optional[AttrInt64s]

    class Inputs(ArrowFields):
        data: Arrow

    class Outputs(ArrowFields):
        transposed: Arrow

    op_type = OpType("Transpose", "", 13)

    attrs: Attributes
    inputs: Inputs
    outputs: Outputs


class _Trilu(StandardNode):
    @dataclass
    class Attributes:
        upper: AttrInt64

    class Inputs(ArrowFields):
        input: Arrow
        k: Optional[Arrow]

    class Outputs(ArrowFields):
        output: Arrow

    op_type = OpType("Trilu", "", 14)

    attrs: Attributes
    inputs: Inputs
    outputs: Outputs


class _Unique(StandardNode):
    @dataclass
    class Attributes:
        axis: Optional[AttrInt64]
        sorted: AttrInt64

    class Inputs(ArrowFields):
        X: Arrow

    class Outputs(ArrowFields):
        Y: Arrow
        indices: Optional[Arrow]
        inverse_indices: Optional[Arrow]
        counts: Optional[Arrow]

    op_type = OpType("Unique", "", 11)

    attrs: Attributes
    inputs: Inputs
    outputs: Outputs


class _Unsqueeze(StandardNode):
    @dataclass
    class Attributes:
        pass

    class Inputs(ArrowFields):
        data: Arrow
        axes: Arrow

    class Outputs(ArrowFields):
        expanded: Arrow

    op_type = OpType("Unsqueeze", "", 13)

    attrs: Attributes
    inputs: Inputs
    outputs: Outputs


class _Upsample(StandardNode):
    @dataclass
    class Attributes:
        mode: AttrString

    class Inputs(ArrowFields):
        X: Arrow
        scales: Arrow

    class Outputs(ArrowFields):
        Y: Arrow

    op_type = OpType("Upsample", "", 10)

    attrs: Attributes
    inputs: Inputs
    outputs: Outputs


class _Where(StandardNode):
    @dataclass
    class Attributes:
        pass

    class Inputs(ArrowFields):
        condition: Arrow
        X: Arrow
        Y: Arrow

    class Outputs(ArrowFields):
        output: Arrow

    op_type = OpType("Where", "", 16)

    attrs: Attributes
    inputs: Inputs
    outputs: Outputs


class _Xor(StandardNode):
    @dataclass
    class Attributes:
        pass

    class Inputs(ArrowFields):
        A: Arrow
        B: Arrow

    class Outputs(ArrowFields):
        C: Arrow

    op_type = OpType("Xor", "", 7)

    attrs: Attributes
    inputs: Inputs
    outputs: Outputs


def abs(
    X: Arrow,
) -> Arrow:
    r"""
    Absolute takes one input data (Tensor<T>) and produces one output data
    (Tensor<T>) where the absolute is, y = abs(x), is applied to
    the tensor elementwise.

    Parameters
    ==========
    X
        Type T.
        Input tensor

    Returns
    =======
    Y : Arrow
        Type T.
        Output tensor

    Notes
    =====
    Signature: ``ai.onnx@13::Abs``.

    Type constraints:
     - T: `tensor(bfloat16)`, `tensor(double)`, `tensor(float)`, `tensor(float16)`, `tensor(int16)`, `tensor(int32)`, `tensor(int64)`, `tensor(int8)`, `tensor(uint16)`, `tensor(uint32)`, `tensor(uint64)`, `tensor(uint8)`
    """
    return _Abs(
        _Abs.Attributes(),
        _Abs.Inputs(
            X=X,
        ),
    ).outputs.Y


def acos(
    input: Arrow,
) -> Arrow:
    r"""
    Calculates the arccosine (inverse of cosine) of the given input tensor, element-wise.

    Parameters
    ==========
    input
        Type T.
        Input tensor

    Returns
    =======
    output : Arrow
        Type T.
        The arccosine of the input tensor computed element-wise

    Notes
    =====
    Signature: ``ai.onnx@7::Acos``.

    Type constraints:
     - T: `tensor(double)`, `tensor(float)`, `tensor(float16)`
    """
    return _Acos(
        _Acos.Attributes(),
        _Acos.Inputs(
            input=input,
        ),
    ).outputs.output


def acosh(
    input: Arrow,
) -> Arrow:
    r"""
    Calculates the hyperbolic arccosine of the given input tensor element-wise.

    Parameters
    ==========
    input
        Type T.
        Input tensor

    Returns
    =======
    output : Arrow
        Type T.
        The hyperbolic arccosine values of the input tensor computed element-wise

    Notes
    =====
    Signature: ``ai.onnx@9::Acosh``.

    Type constraints:
     - T: `tensor(double)`, `tensor(float)`, `tensor(float16)`
    """
    return _Acosh(
        _Acosh.Attributes(),
        _Acosh.Inputs(
            input=input,
        ),
    ).outputs.output


def add(
    A: Arrow,
    B: Arrow,
) -> Arrow:
    r"""
    Performs element-wise binary addition (with Numpy-style broadcasting support).
    This operator supports **multidirectional (i.e., Numpy-style) broadcasting**; for more details please check the doc (Broadcasting.md).
    (Opset 14 change): Extend supported types to include uint8, int8, uint16, and int16.

    Parameters
    ==========
    A
        Type T.
        First operand.
    B
        Type T.
        Second operand.

    Returns
    =======
    C : Arrow
        Type T.
        Result, has same element type as two inputs

    Notes
    =====
    Signature: ``ai.onnx@14::Add``.

    Type constraints:
     - T: `tensor(bfloat16)`, `tensor(double)`, `tensor(float)`, `tensor(float16)`, `tensor(int16)`, `tensor(int32)`, `tensor(int64)`, `tensor(int8)`, `tensor(uint16)`, `tensor(uint32)`, `tensor(uint64)`, `tensor(uint8)`
    """
    return _Add(
        _Add.Attributes(),
        _Add.Inputs(
            A=A,
            B=B,
        ),
    ).outputs.C


def and_(
    A: Arrow,
    B: Arrow,
) -> Arrow:
    r"""
    Returns the tensor resulted from performing the `and` logical operation
    elementwise on the input tensors `A` and `B` (with Numpy-style broadcasting support).
    This operator supports **multidirectional (i.e., Numpy-style) broadcasting**; for more details please check the doc (Broadcasting.md).

    Parameters
    ==========
    A
        Type T.
        First input operand for the logical operator.
    B
        Type T.
        Second input operand for the logical operator.

    Returns
    =======
    C : Arrow
        Type T1.
        Result tensor.

    Notes
    =====
    Signature: ``ai.onnx@7::And``.

    Type constraints:
     - T: `tensor(bool)`
     - T1: `tensor(bool)`
    """
    return _And(
        _And.Attributes(),
        _And.Inputs(
            A=A,
            B=B,
        ),
    ).outputs.C


def arg_max(
    data: Arrow,
    *,
    axis: int = 0,
    keepdims: int = 1,
    select_last_index: int = 0,
) -> Arrow:
    r"""
    Computes the indices of the max elements of the input tensor's element along the
    provided axis. The resulting tensor has the same rank as the input if keepdims equals 1.
    If keepdims equals 0, then the resulting tensor has the reduced dimension pruned.
    If select_last_index is True (default False), the index of the last occurrence of the max
    is selected if the max appears more than once in the input. Otherwise the index of the
    first occurrence is selected.
    The type of the output tensor is integer.

    Parameters
    ==========
    data
        Type T.
        An input tensor.
    axis
        Attribute.
        The axis in which to compute the arg indices. Accepted range is [-r, r-1] where r = rank(data).
    keepdims
        Attribute.
        Keep the reduced dimension or not, default 1 means keep reduced dimension.
    select_last_index
        Attribute.
        Whether to select the last index or the first index if the {name} appears in multiple indices, default is False (first index).

    Returns
    =======
    reduced : Arrow
        Type tensor(int64).
        Reduced output tensor with integer data type.

    Notes
    =====
    Signature: ``ai.onnx@13::ArgMax``.

    Type constraints:
     - T: `tensor(bfloat16)`, `tensor(double)`, `tensor(float)`, `tensor(float16)`, `tensor(int16)`, `tensor(int32)`, `tensor(int64)`, `tensor(int8)`, `tensor(uint16)`, `tensor(uint32)`, `tensor(uint64)`, `tensor(uint8)`
    """
    return _ArgMax(
        _ArgMax.Attributes(
            axis=None if axis is None else AttrInt64(axis),
            keepdims=None if keepdims is None else AttrInt64(keepdims),
            select_last_index=None
            if select_last_index is None
            else AttrInt64(select_last_index),
        ),
        _ArgMax.Inputs(
            data=data,
        ),
    ).outputs.reduced


def arg_min(
    data: Arrow,
    *,
    axis: int = 0,
    keepdims: int = 1,
    select_last_index: int = 0,
) -> Arrow:
    r"""
    Computes the indices of the min elements of the input tensor's element along the
    provided axis. The resulting tensor has the same rank as the input if keepdims equals 1.
    If keepdims equals 0, then the resulting tensor has the reduced dimension pruned.
    If select_last_index is True (default False), the index of the last occurrence of the min
    is selected if the min appears more than once in the input. Otherwise the index of the
    first occurrence is selected.
    The type of the output tensor is integer.

    Parameters
    ==========
    data
        Type T.
        An input tensor.
    axis
        Attribute.
        The axis in which to compute the arg indices. Accepted range is [-r, r-1] where r = rank(data).
    keepdims
        Attribute.
        Keep the reduced dimension or not, default 1 means keep reduced dimension.
    select_last_index
        Attribute.
        Whether to select the last index or the first index if the {name} appears in multiple indices, default is False (first index).

    Returns
    =======
    reduced : Arrow
        Type tensor(int64).
        Reduced output tensor with integer data type.

    Notes
    =====
    Signature: ``ai.onnx@13::ArgMin``.

    Type constraints:
     - T: `tensor(bfloat16)`, `tensor(double)`, `tensor(float)`, `tensor(float16)`, `tensor(int16)`, `tensor(int32)`, `tensor(int64)`, `tensor(int8)`, `tensor(uint16)`, `tensor(uint32)`, `tensor(uint64)`, `tensor(uint8)`
    """
    return _ArgMin(
        _ArgMin.Attributes(
            axis=None if axis is None else AttrInt64(axis),
            keepdims=None if keepdims is None else AttrInt64(keepdims),
            select_last_index=None
            if select_last_index is None
            else AttrInt64(select_last_index),
        ),
        _ArgMin.Inputs(
            data=data,
        ),
    ).outputs.reduced


def asin(
    input: Arrow,
) -> Arrow:
    r"""
    Calculates the arcsine (inverse of sine) of the given input tensor, element-wise.

    Parameters
    ==========
    input
        Type T.
        Input tensor

    Returns
    =======
    output : Arrow
        Type T.
        The arcsine of the input tensor computed element-wise

    Notes
    =====
    Signature: ``ai.onnx@7::Asin``.

    Type constraints:
     - T: `tensor(double)`, `tensor(float)`, `tensor(float16)`
    """
    return _Asin(
        _Asin.Attributes(),
        _Asin.Inputs(
            input=input,
        ),
    ).outputs.output


def asinh(
    input: Arrow,
) -> Arrow:
    r"""
    Calculates the hyperbolic arcsine of the given input tensor element-wise.

    Parameters
    ==========
    input
        Type T.
        Input tensor

    Returns
    =======
    output : Arrow
        Type T.
        The hyperbolic arcsine values of the input tensor computed element-wise

    Notes
    =====
    Signature: ``ai.onnx@9::Asinh``.

    Type constraints:
     - T: `tensor(double)`, `tensor(float)`, `tensor(float16)`
    """
    return _Asinh(
        _Asinh.Attributes(),
        _Asinh.Inputs(
            input=input,
        ),
    ).outputs.output


def atan(
    input: Arrow,
) -> Arrow:
    r"""
    Calculates the arctangent (inverse of tangent) of the given input tensor, element-wise.

    Parameters
    ==========
    input
        Type T.
        Input tensor

    Returns
    =======
    output : Arrow
        Type T.
        The arctangent of the input tensor computed element-wise

    Notes
    =====
    Signature: ``ai.onnx@7::Atan``.

    Type constraints:
     - T: `tensor(double)`, `tensor(float)`, `tensor(float16)`
    """
    return _Atan(
        _Atan.Attributes(),
        _Atan.Inputs(
            input=input,
        ),
    ).outputs.output


def atanh(
    input: Arrow,
) -> Arrow:
    r"""
    Calculates the hyperbolic arctangent of the given input tensor element-wise.

    Parameters
    ==========
    input
        Type T.
        Input tensor

    Returns
    =======
    output : Arrow
        Type T.
        The hyperbolic arctangent values of the input tensor computed element-wise

    Notes
    =====
    Signature: ``ai.onnx@9::Atanh``.

    Type constraints:
     - T: `tensor(double)`, `tensor(float)`, `tensor(float16)`
    """
    return _Atanh(
        _Atanh.Attributes(),
        _Atanh.Inputs(
            input=input,
        ),
    ).outputs.output


def average_pool(
    X: Arrow,
    *,
    auto_pad: str = "NOTSET",
    ceil_mode: int = 0,
    count_include_pad: int = 0,
    kernel_shape: Iterable[int],
    pads: Optional[Iterable[int]] = None,
    strides: Optional[Iterable[int]] = None,
) -> Arrow:
    r"""
    AveragePool consumes an input tensor X and applies average pooling across
     the tensor according to kernel sizes, stride sizes, and pad lengths.
     average pooling consisting of computing the average on all values of a
     subset of the input tensor according to the kernel size and downsampling the
     data into the output tensor Y for further processing. The output spatial shape will be following:
     ```
     output_spatial_shape[i] = floor((input_spatial_shape[i] + pad_shape[i] - kernel_spatial_shape[i]) / strides_spatial_shape[i] + 1)
     ```
     or
     ```
     output_spatial_shape[i] = ceil((input_spatial_shape[i] + pad_shape[i] - kernel_spatial_shape[i]) / strides_spatial_shape[i] + 1)
     ```
     if ceil_mode is enabled
     ```
     * pad_shape[i] is sum of pads along axis i
     ```
     `auto_pad` is a DEPRECATED attribute. If you are using them currently, the output spatial shape will be following:
     ```
     VALID: output_spatial_shape[i] = ceil((input_spatial_shape[i] - kernel_spatial_shape[i] + 1) / strides_spatial_shape[i])
     SAME_UPPER or SAME_LOWER: output_spatial_shape[i] = ceil(input_spatial_shape[i] / strides_spatial_shape[i])
     ```
     And pad shape will be following if `SAME_UPPER` or `SAME_LOWER`:
     ```
     pad_shape[i] = (output_spatial_shape[i] - 1) * strides_spatial_shape[i] + kernel_spatial_shape[i] - input_spatial_shape[i]
     ```
     The output of each pooling window is divided by the number of elements (exclude pad when attribute count_include_pad is zero).

    Parameters
    ==========
    X
        Type T.
        Input data tensor from the previous operator; dimensions for image case are (N x C x H x W), where N is the batch size, C is the number of channels, and H and W are the height and the width of the data. For non image case, the dimensions are in the form of (N x C x D1 x D2 ... Dn), where N is the batch size. Optionally, if dimension denotation is in effect, the operation expects the input data tensor to arrive with the dimension denotation of [DATA_BATCH, DATA_CHANNEL, DATA_FEATURE, DATA_FEATURE ...].
    auto_pad
        Attribute.
        auto_pad must be either NOTSET, SAME_UPPER, SAME_LOWER or VALID. Where default value is NOTSET, which means explicit padding is used. SAME_UPPER or SAME_LOWER mean pad the input so that `output_shape[i] = ceil(input_shape[i] / strides[i])` for each axis `i`. The padding is split between the two sides equally or almost equally (depending on whether it is even or odd). In case the padding is an odd number, the extra padding is added at the end for SAME_UPPER and at the beginning for SAME_LOWER.
    ceil_mode
        Attribute.
        Whether to use ceil or floor (default) to compute the output shape.
    count_include_pad
        Attribute.
        Whether include pad pixels when calculating values for the edges. Default is 0, doesn't count include pad.
    kernel_shape
        Attribute.
        The size of the kernel along each axis.
    pads
        Attribute.
        Padding for the beginning and ending along each spatial axis, it can take any value greater than or equal to 0. The value represent the number of pixels added to the beginning and end part of the corresponding axis. `pads` format should be as follow [x1_begin, x2_begin...x1_end, x2_end,...], where xi_begin the number of pixels added at the beginning of axis `i` and xi_end, the number of pixels added at the end of axis `i`. This attribute cannot be used simultaneously with auto_pad attribute. If not present, the padding defaults to 0 along start and end of each spatial axis.
    strides
        Attribute.
        Stride along each spatial axis. If not present, the stride defaults to 1 along each spatial axis.

    Returns
    =======
    Y : Arrow
        Type T.
        Output data tensor from average or max pooling across the input tensor. Dimensions will vary based on various kernel, stride, and pad sizes. Floor value of the dimension is used

    Notes
    =====
    Signature: ``ai.onnx@11::AveragePool``.

    Type constraints:
     - T: `tensor(double)`, `tensor(float)`, `tensor(float16)`
    """
    return _AveragePool(
        _AveragePool.Attributes(
            auto_pad=None if auto_pad is None else AttrString(auto_pad),
            ceil_mode=None if ceil_mode is None else AttrInt64(ceil_mode),
            count_include_pad=None
            if count_include_pad is None
            else AttrInt64(count_include_pad),
            kernel_shape=None if kernel_shape is None else AttrInt64s(kernel_shape),
            pads=None if pads is None else AttrInt64s(pads),
            strides=None if strides is None else AttrInt64s(strides),
        ),
        _AveragePool.Inputs(
            X=X,
        ),
    ).outputs.Y


def batch_normalization(
    X: Arrow,
    scale: Arrow,
    B: Arrow,
    input_mean: Arrow,
    input_var: Arrow,
    *,
    epsilon: float = 9.999999747378752e-06,
    momentum: float = 0.8999999761581421,
    training_mode: int = 0,
) -> _BatchNormalization.Outputs:
    r"""
    Carries out batch normalization as described in the paper
    https://arxiv.org/abs/1502.03167. Depending on the mode it is being run,
    There are five required inputs 'X', 'scale', 'B', 'input_mean' and
    'input_var'.
    Note that 'input_mean' and 'input_var' are expected to be the estimated
    statistics in inference mode (training_mode=False, default),
    and the running statistics in training mode (training_mode=True).
    There are multiple cases for the number of outputs, which we list below:
    Output case #1: Y, running_mean, running_var (training_mode=True)
    Output case #2: Y (training_mode=False)
    When training_mode=False, extra outputs are invalid.
    The outputs are updated as follows when training_mode=True:
    ```
    running_mean = input_mean * momentum + current_mean * (1 - momentum)
    running_var = input_var * momentum + current_var * (1 - momentum)
    Y = (X - current_mean) / sqrt(current_var + epsilon) * scale + B
    where:
    current_mean = ReduceMean(X, axis=all_except_channel_index)
    current_var =  ReduceVar(X, axis=all_except_channel_index)
    Notice that ReduceVar refers to the population variance, and it equals to
    sum(sqrd(x_i - x_avg)) / N
    where N is the population size (this formula does not use sample size N - 1).
    ```
    The computation of ReduceMean and ReduceVar uses float to avoid overflow for float16 inputs.
    When training_mode=False:
    ```
    Y = (X - input_mean) / sqrt(input_var + epsilon) * scale + B
    ```
    For previous (depreciated) non-spatial cases, implementors are suggested
    to flatten the input shape to (N x C * D1 * D2 * ... * Dn) before a BatchNormalization Op.
    This operator has **optional** inputs/outputs. See the doc (IR.md) for more details about the representation of optional arguments. An empty string may be used in the place of an actual argument's name to indicate a missing argument. Trailing optional arguments (those not followed by an argument that is present) may also be simply omitted.

    Parameters
    ==========
    X
        Type T.
        Input data tensor from the previous operator; dimensions are in the form of (N x C x D1 x D2 ... Dn), where N is the batch size, C is the number of channels. Statistics are computed for every channel of C over N and D1 to Dn dimensions. For image data, input dimensions become (N x C x H x W). The op also accepts single dimension input of size N in which case C is assumed to be 1
    scale
        Type T1.
        Scale tensor of shape (C).
    B
        Type T1.
        Bias tensor of shape (C).
    input_mean
        Type T2.
        running (training) or estimated (testing) mean tensor of shape (C).
    input_var
        Type T2.
        running (training) or estimated (testing) variance tensor of shape (C).
    epsilon
        Attribute.
        The epsilon value to use to avoid division by zero.
    momentum
        Attribute.
        Factor used in computing the running mean and variance.e.g., running_mean = running_mean * momentum + mean * (1 - momentum).
    training_mode
        Attribute.
        If set to true, it indicates BatchNormalization is being used for training, and outputs 1, 2, 3, and 4 would be populated.

    Returns
    =======
    Y : Arrow
        Type T.
        The output tensor of the same shape as X
    running_mean : Arrow
        Type T2.
        The running mean after the BatchNormalization operator.
    running_var : Arrow
        Type T2.
        The running variance after the BatchNormalization operator. This op uses the population size (N) for calculating variance, and not the sample size N-1.

    Notes
    =====
    Signature: ``ai.onnx@15::BatchNormalization``.

    Type constraints:
     - T: `tensor(bfloat16)`, `tensor(double)`, `tensor(float)`, `tensor(float16)`
     - T1: `tensor(bfloat16)`, `tensor(double)`, `tensor(float)`, `tensor(float16)`
     - T2: `tensor(bfloat16)`, `tensor(double)`, `tensor(float)`, `tensor(float16)`
    """
    return _BatchNormalization(
        _BatchNormalization.Attributes(
            epsilon=None if epsilon is None else AttrFloat32(epsilon),
            momentum=None if momentum is None else AttrFloat32(momentum),
            training_mode=None if training_mode is None else AttrInt64(training_mode),
        ),
        _BatchNormalization.Inputs(
            X=X,
            scale=scale,
            B=B,
            input_mean=input_mean,
            input_var=input_var,
        ),
    ).outputs


def bernoulli(
    input: Arrow,
    *,
    dtype: Optional[typing.Type[np.generic]] = None,
    seed: Optional[float] = None,
) -> Arrow:
    r"""
    Draws binary random numbers (0 or 1) from a Bernoulli distribution. The input tensor should be a tensor
    containing probabilities p (a value in the range [0,1]) to be used for drawing the binary random number,
    where an output of 1 is produced with probability p and an output of 0 is produced with probability (1-p).
    This operator is non-deterministic and may not produce the same values in different
    implementations (even if a seed is specified).

    Parameters
    ==========
    input
        Type T1.
        All values in input have to be in the range:[0, 1].
    dtype
        Attribute.
        The data type for the elements of the output tensor. if not specified, we will use the data type of the input tensor.
    seed
        Attribute.
        (Optional) Seed to the random generator, if not specified we will auto generate one.

    Returns
    =======
    output : Arrow
        Type T2.
        The returned output tensor only has values 0 or 1, same shape as input tensor.

    Notes
    =====
    Signature: ``ai.onnx@15::Bernoulli``.

    Type constraints:
     - T1: `tensor(double)`, `tensor(float)`, `tensor(float16)`
     - T2: `tensor(bfloat16)`, `tensor(bool)`, `tensor(double)`, `tensor(float)`, `tensor(float16)`, `tensor(int16)`, `tensor(int32)`, `tensor(int64)`, `tensor(int8)`, `tensor(uint16)`, `tensor(uint32)`, `tensor(uint64)`, `tensor(uint8)`
    """
    return _Bernoulli(
        _Bernoulli.Attributes(
            dtype=None if dtype is None else AttrDtype(dtype),
            seed=None if seed is None else AttrFloat32(seed),
        ),
        _Bernoulli.Inputs(
            input=input,
        ),
    ).outputs.output


def bit_shift(
    X: Arrow,
    Y: Arrow,
    *,
    direction: str,
) -> Arrow:
    r"""
    Bitwise shift operator performs element-wise operation. For each input element, if the
     attribute "direction" is "RIGHT", this operator moves its binary representation toward
     the right side so that the input value is effectively decreased. If the attribute "direction"
     is "LEFT", bits of binary representation moves toward the left side, which results the
     increase of its actual value. The input X is the tensor to be shifted and another input
     Y specifies the amounts of shifting. For example, if "direction" is "Right", X is [1, 4],
     and S is [1, 1], the corresponding output Z would be [0, 2]. If "direction" is "LEFT" with
     X=[1, 2] and S=[1, 2], the corresponding output Y would be [2, 8].
     Because this operator supports Numpy-style broadcasting, X's and Y's shapes are
     not necessarily identical.
    This operator supports **multidirectional (i.e., Numpy-style) broadcasting**; for more details please check the doc (Broadcasting.md).

    Parameters
    ==========
    X
        Type T.
        First operand, input to be shifted.
    Y
        Type T.
        Second operand, amounts of shift.
    direction
        Attribute.
        Direction of moving bits. It can be either "RIGHT" (for right shift) or "LEFT" (for left shift).

    Returns
    =======
    Z : Arrow
        Type T.
        Output tensor

    Notes
    =====
    Signature: ``ai.onnx@11::BitShift``.

    Type constraints:
     - T: `tensor(uint16)`, `tensor(uint32)`, `tensor(uint64)`, `tensor(uint8)`
    """
    return _BitShift(
        _BitShift.Attributes(
            direction=None if direction is None else AttrString(direction),
        ),
        _BitShift.Inputs(
            X=X,
            Y=Y,
        ),
    ).outputs.Z


def blackman_window(
    size: Arrow,
    *,
    output_datatype: int = 1,
    periodic: int = 1,
) -> Arrow:
    r"""
    Generates a Blackman window as described in the paper https://ieeexplore.ieee.org/document/1455106.

    Parameters
    ==========
    size
        Type T1.
        A scalar value indicating the length of the window.
    output_datatype
        Attribute.
        The data type of the output tensor. Strictly must be one of the values from DataType enum in TensorProto whose values correspond to T2. The default value is 1 = FLOAT.
    periodic
        Attribute.
        If 1, returns a window to be used as periodic function. If 0, return a symmetric window. When 'periodic' is specified, hann computes a window of length size + 1 and returns the first size points. The default value is 1.

    Returns
    =======
    output : Arrow
        Type T2.
        A Blackman window with length: size. The output has the shape: [size].

    Notes
    =====
    Signature: ``ai.onnx@17::BlackmanWindow``.

    Type constraints:
     - T1: `tensor(int32)`, `tensor(int64)`
     - T2: `tensor(bfloat16)`, `tensor(double)`, `tensor(float)`, `tensor(float16)`, `tensor(int16)`, `tensor(int32)`, `tensor(int64)`, `tensor(int8)`, `tensor(uint16)`, `tensor(uint32)`, `tensor(uint64)`, `tensor(uint8)`
    """
    return _BlackmanWindow(
        _BlackmanWindow.Attributes(
            output_datatype=None
            if output_datatype is None
            else AttrInt64(output_datatype),
            periodic=None if periodic is None else AttrInt64(periodic),
        ),
        _BlackmanWindow.Inputs(
            size=size,
        ),
    ).outputs.output


def cast(
    input: Arrow,
    *,
    to: typing.Type[np.generic],
) -> Arrow:
    r"""
    The operator casts the elements of a given input tensor to a data type
    specified by the 'to' argument and returns an output tensor of the same size in
    the converted type. The 'to' argument must be one of the data types specified
    in the 'DataType' enum field in the TensorProto message.
    Casting from string tensor in plain (e.g., "3.14" and "1000") and scientific numeric representations
    (e.g., "1e-5" and "1E8") to float types is supported. For example, converting string "100.5" to an integer may
    result 100. There are some string literals reserved for special floating-point values;
    "+INF" (and "INF"), "-INF", and "NaN" are positive infinity, negative infinity, and not-a-number, respectively.
    Any string which can exactly match "+INF" in a case-insensitive way would be mapped to positive infinite. Similarly,
    this case-insensitive rule is applied to "INF" and "NaN". When casting from numeric tensors
    to string tensors, plain floating-point representation (such as "314.15926") would be used.
    Converting non-numerical-literal string such as "Hello World!" is an undefined behavior. Cases
    of converting string representing floating-point arithmetic value, such as "2.718", to INT is an undefined behavior.
    Conversion from a numerical type to any numerical type is always allowed.
    User must be aware of precision loss and value change caused by range difference between two types.
    For example, a 64-bit float 3.1415926459 may be round to a 32-bit float 3.141592. Similarly, converting
    an integer 36 to Boolean may produce 1 because we truncate bits which can't be stored in the targeted type.

    Parameters
    ==========
    input
        Type T1.
        Input tensor to be cast.
    to
        Attribute.
        The data type to which the elements of the input tensor are cast. Strictly must be one of the types from DataType enum in TensorProto

    Returns
    =======
    output : Arrow
        Type T2.
        Output tensor with the same shape as input with type specified by the 'to' argument

    Notes
    =====
    Signature: ``ai.onnx@13::Cast``.

    Type constraints:
     - T1: `tensor(bfloat16)`, `tensor(bool)`, `tensor(double)`, `tensor(float)`, `tensor(float16)`, `tensor(int16)`, `tensor(int32)`, `tensor(int64)`, `tensor(int8)`, `tensor(string)`, `tensor(uint16)`, `tensor(uint32)`, `tensor(uint64)`, `tensor(uint8)`
     - T2: `tensor(bfloat16)`, `tensor(bool)`, `tensor(double)`, `tensor(float)`, `tensor(float16)`, `tensor(int16)`, `tensor(int32)`, `tensor(int64)`, `tensor(int8)`, `tensor(string)`, `tensor(uint16)`, `tensor(uint32)`, `tensor(uint64)`, `tensor(uint8)`
    """
    return _Cast(
        _Cast.Attributes(
            to=None if to is None else AttrDtype(to),
        ),
        _Cast.Inputs(
            input=input,
        ),
    ).outputs.output


def cast_like(
    input: Arrow,
    target_type: Arrow,
) -> Arrow:
    r"""
    The operator casts the elements of a given input tensor (the first input) to
    the same data type as the elements of the second input tensor.
    See documentation of the Cast operator for further details.

    Parameters
    ==========
    input
        Type T1.
        Input tensor to be cast.
    target_type
        Type T2.
        The (first) input tensor will be cast to produce a tensor of the same type as this (second input) tensor.

    Returns
    =======
    output : Arrow
        Type T2.
        Output tensor produced by casting the first input tensor to have the same type as the second input tensor.

    Notes
    =====
    Signature: ``ai.onnx@15::CastLike``.

    Type constraints:
     - T1: `tensor(bfloat16)`, `tensor(bool)`, `tensor(double)`, `tensor(float)`, `tensor(float16)`, `tensor(int16)`, `tensor(int32)`, `tensor(int64)`, `tensor(int8)`, `tensor(string)`, `tensor(uint16)`, `tensor(uint32)`, `tensor(uint64)`, `tensor(uint8)`
     - T2: `tensor(bfloat16)`, `tensor(bool)`, `tensor(double)`, `tensor(float)`, `tensor(float16)`, `tensor(int16)`, `tensor(int32)`, `tensor(int64)`, `tensor(int8)`, `tensor(string)`, `tensor(uint16)`, `tensor(uint32)`, `tensor(uint64)`, `tensor(uint8)`
    """
    return _CastLike(
        _CastLike.Attributes(),
        _CastLike.Inputs(
            input=input,
            target_type=target_type,
        ),
    ).outputs.output


def ceil(
    X: Arrow,
) -> Arrow:
    r"""
    Ceil takes one input data (Tensor<T>) and produces one output data
    (Tensor<T>) where the ceil is, y = ceil(x), is applied to
    the tensor elementwise.

    Parameters
    ==========
    X
        Type T.
        Input tensor

    Returns
    =======
    Y : Arrow
        Type T.
        Output tensor

    Notes
    =====
    Signature: ``ai.onnx@13::Ceil``.

    Type constraints:
     - T: `tensor(bfloat16)`, `tensor(double)`, `tensor(float)`, `tensor(float16)`
    """
    return _Ceil(
        _Ceil.Attributes(),
        _Ceil.Inputs(
            X=X,
        ),
    ).outputs.Y


def celu(
    X: Arrow,
    *,
    alpha: float = 1.0,
) -> Arrow:
    r"""
    Continuously Differentiable Exponential Linear Units:
    Perform the linear unit element-wise on the input tensor X
    using formula:
    ```
    max(0,x) + min(0,alpha*(exp(x/alpha)-1))
    ```

    Parameters
    ==========
    X
        Type T.
        Input tensor
    alpha
        Attribute.
        The Alpha value in Celu formula which control the shape of the unit. The default value is 1.0.

    Returns
    =======
    Y : Arrow
        Type T.
        Output tensor

    Notes
    =====
    Signature: ``ai.onnx@12::Celu``.

    Type constraints:
     - T: `tensor(float)`
    """
    return _Celu(
        _Celu.Attributes(
            alpha=None if alpha is None else AttrFloat32(alpha),
        ),
        _Celu.Inputs(
            X=X,
        ),
    ).outputs.Y


def clip(
    input: Arrow,
    min: Optional[Arrow] = None,
    max: Optional[Arrow] = None,
) -> Arrow:
    r"""
    Clip operator limits the given input within an interval. The interval is
    specified by the inputs 'min' and 'max'. They default to
    numeric_limits::lowest() and numeric_limits::max(), respectively.

    Parameters
    ==========
    input
        Type T.
        Input tensor whose elements to be clipped
    min
        Type T.
        Minimum value, under which element is replaced by min. It must be a scalar(tensor of empty shape).
    max
        Type T.
        Maximum value, above which element is replaced by max. It must be a scalar(tensor of empty shape).

    Returns
    =======
    output : Arrow
        Type T.
        Output tensor with clipped input elements

    Notes
    =====
    Signature: ``ai.onnx@13::Clip``.

    Type constraints:
     - T: `tensor(bfloat16)`, `tensor(double)`, `tensor(float)`, `tensor(float16)`, `tensor(int16)`, `tensor(int32)`, `tensor(int64)`, `tensor(int8)`, `tensor(uint16)`, `tensor(uint32)`, `tensor(uint64)`, `tensor(uint8)`
    """
    return _Clip(
        _Clip.Attributes(),
        _Clip.Inputs(
            input=input,
            min=min,
            max=max,
        ),
    ).outputs.output


def compress(
    input: Arrow,
    condition: Arrow,
    *,
    axis: Optional[int] = None,
) -> Arrow:
    r"""
    Selects slices from an input tensor along a given axis where condition evaluates to True for each axis index.
        In case axis is not provided, input is flattened before elements are selected.
        Compress behaves like numpy.compress: https://docs.scipy.org/doc/numpy/reference/generated/numpy.compress.html

    Parameters
    ==========
    input
        Type T.
        Tensor of rank r >= 1.
    condition
        Type T1.
        Rank 1 tensor of booleans to indicate which slices or data elements to be selected. Its length can be less than the input length along the axis or the flattened input size if axis is not specified. In such cases data slices or elements exceeding the condition length are discarded.
    axis
        Attribute.
        (Optional) Axis along which to take slices. If not specified, input is flattened before elements being selected. Negative value means counting dimensions from the back. Accepted range is [-r, r-1] where r = rank(input).

    Returns
    =======
    output : Arrow
        Type T.
        Tensor of rank r if axis is specified. Otherwise output is a Tensor of rank 1.

    Notes
    =====
    Signature: ``ai.onnx@11::Compress``.

    Type constraints:
     - T: `tensor(bool)`, `tensor(complex128)`, `tensor(complex64)`, `tensor(double)`, `tensor(float)`, `tensor(float16)`, `tensor(int16)`, `tensor(int32)`, `tensor(int64)`, `tensor(int8)`, `tensor(string)`, `tensor(uint16)`, `tensor(uint32)`, `tensor(uint64)`, `tensor(uint8)`
     - T1: `tensor(bool)`
    """
    return _Compress(
        _Compress.Attributes(
            axis=None if axis is None else AttrInt64(axis),
        ),
        _Compress.Inputs(
            input=input,
            condition=condition,
        ),
    ).outputs.output


def concat(
    inputs: Sequence[Arrow],
    *,
    axis: int,
) -> Arrow:
    r"""
    Concatenate a list of tensors into a single tensor. All input tensors must have the same shape, except for the dimension size of the axis to concatenate on.

    Parameters
    ==========
    inputs
        Type T.
        List of tensors for concatenation
    axis
        Attribute.
        Which axis to concat on. A negative value means counting dimensions from the back. Accepted range is [-r, r-1] where r = rank(inputs)..

    Returns
    =======
    concat_result : Arrow
        Type T.
        Concatenated tensor

    Notes
    =====
    Signature: ``ai.onnx@13::Concat``.

    Type constraints:
     - T: `tensor(bfloat16)`, `tensor(bool)`, `tensor(complex128)`, `tensor(complex64)`, `tensor(double)`, `tensor(float)`, `tensor(float16)`, `tensor(int16)`, `tensor(int32)`, `tensor(int64)`, `tensor(int8)`, `tensor(string)`, `tensor(uint16)`, `tensor(uint32)`, `tensor(uint64)`, `tensor(uint8)`
    """
    return _Concat(
        _Concat.Attributes(
            axis=None if axis is None else AttrInt64(axis),
        ),
        _Concat.Inputs(
            inputs=inputs,
        ),
    ).outputs.concat_result


def concat_from_sequence(
    input_sequence: Arrow,
    *,
    axis: int,
    new_axis: int = 0,
) -> Arrow:
    r"""
    Concatenate a sequence of tensors into a single tensor.
    All input tensors must have the same shape, except for the dimension size of the axis to concatenate on.
    By default 'new_axis' is 0, the behavior is similar to numpy.concatenate.
    When 'new_axis' is 1, the behavior is similar to numpy.stack.

    Parameters
    ==========
    input_sequence
        Type S.
        Sequence of tensors for concatenation
    axis
        Attribute.
        Which axis to concat on. Accepted range in `[-r, r - 1]`, where `r` is the rank of input tensors. When `new_axis` is 1, accepted range is `[-r - 1, r]`.
    new_axis
        Attribute.
        Insert and concatenate on a new axis or not, default 0 means do not insert new axis.

    Returns
    =======
    concat_result : Arrow
        Type T.
        Concatenated tensor

    Notes
    =====
    Signature: ``ai.onnx@11::ConcatFromSequence``.

    Type constraints:
     - S: `seq(tensor(bool))`, `seq(tensor(complex128))`, `seq(tensor(complex64))`, `seq(tensor(double))`, `seq(tensor(float))`, `seq(tensor(float16))`, `seq(tensor(int16))`, `seq(tensor(int32))`, `seq(tensor(int64))`, `seq(tensor(int8))`, `seq(tensor(string))`, `seq(tensor(uint16))`, `seq(tensor(uint32))`, `seq(tensor(uint64))`, `seq(tensor(uint8))`
     - T: `tensor(bool)`, `tensor(complex128)`, `tensor(complex64)`, `tensor(double)`, `tensor(float)`, `tensor(float16)`, `tensor(int16)`, `tensor(int32)`, `tensor(int64)`, `tensor(int8)`, `tensor(string)`, `tensor(uint16)`, `tensor(uint32)`, `tensor(uint64)`, `tensor(uint8)`
    """
    return _ConcatFromSequence(
        _ConcatFromSequence.Attributes(
            axis=None if axis is None else AttrInt64(axis),
            new_axis=None if new_axis is None else AttrInt64(new_axis),
        ),
        _ConcatFromSequence.Inputs(
            input_sequence=input_sequence,
        ),
    ).outputs.concat_result


def constant(
    *,
    value: Optional[np.ndarray] = None,
    value_float: Optional[float] = None,
    value_floats: Optional[Iterable[float]] = None,
    value_int: Optional[int] = None,
    value_ints: Optional[Iterable[int]] = None,
    value_string: Optional[str] = None,
    value_strings: Optional[Iterable[str]] = None,
) -> Arrow:
    r"""
    This operator produces a constant tensor. Exactly one of the provided attributes, either value, sparse_value,
    or value_* must be specified.

    Parameters
    ==========
    sparse_value
        Attribute.
        The value for the elements of the output tensor in sparse format.
    value
        Attribute.
        The value for the elements of the output tensor.
    value_float
        Attribute.
        The value for the sole element for the scalar, float32, output tensor.
    value_floats
        Attribute.
        The values for the elements for the 1D, float32, output tensor.
    value_int
        Attribute.
        The value for the sole element for the scalar, int64, output tensor.
    value_ints
        Attribute.
        The values for the elements for the 1D, int64, output tensor.
    value_string
        Attribute.
        The value for the sole element for the scalar, UTF-8 string, output tensor.
    value_strings
        Attribute.
        The values for the elements for the 1D, UTF-8 string, output tensor.

    Returns
    =======
    output : Arrow
        Type T.
        Output tensor containing the same value of the provided tensor.

    Notes
    =====
    Signature: ``ai.onnx@13::Constant``.

    Type constraints:
     - T: `tensor(bfloat16)`, `tensor(bool)`, `tensor(complex128)`, `tensor(complex64)`, `tensor(double)`, `tensor(float)`, `tensor(float16)`, `tensor(int16)`, `tensor(int32)`, `tensor(int64)`, `tensor(int8)`, `tensor(string)`, `tensor(uint16)`, `tensor(uint32)`, `tensor(uint64)`, `tensor(uint8)`
    """
    return _Constant(
        _Constant.Attributes(
            value=None if value is None else AttrTensor(value),
            value_float=None if value_float is None else AttrFloat32(value_float),
            value_floats=None if value_floats is None else AttrFloat32s(value_floats),
            value_int=None if value_int is None else AttrInt64(value_int),
            value_ints=None if value_ints is None else AttrInt64s(value_ints),
            value_string=None if value_string is None else AttrString(value_string),
            value_strings=None if value_strings is None else AttrStrings(value_strings),
        ),
        _Constant.Inputs(),
    ).outputs.output


def constant_of_shape(
    input: Arrow,
    *,
    value: Optional[np.ndarray] = None,
) -> Arrow:
    r"""
    Generate a tensor with given value and shape.

    Parameters
    ==========
    input
        Type T1.
        1D tensor. The shape of the expected output tensor. If empty tensor is given, the output would be a scalar. All values must be >= 0.
    value
        Attribute.
        (Optional) The value of the output elements.Should be a one-element tensor. If not specified, it defaults to a tensor of value 0 and datatype float32

    Returns
    =======
    output : Arrow
        Type T2.
        Output tensor of shape specified by 'input'.If attribute 'value' is specified, the value and datatype of the output tensor is taken from 'value'.If attribute 'value' is not specified, the value in the output defaults to 0, and the datatype defaults to float32.

    Notes
    =====
    Signature: ``ai.onnx@9::ConstantOfShape``.

    Type constraints:
     - T1: `tensor(int64)`
     - T2: `tensor(bool)`, `tensor(double)`, `tensor(float)`, `tensor(float16)`, `tensor(int16)`, `tensor(int32)`, `tensor(int64)`, `tensor(int8)`, `tensor(uint16)`, `tensor(uint32)`, `tensor(uint64)`, `tensor(uint8)`
    """
    return _ConstantOfShape(
        _ConstantOfShape.Attributes(
            value=None if value is None else AttrTensor(value),
        ),
        _ConstantOfShape.Inputs(
            input=input,
        ),
    ).outputs.output


def conv(
    X: Arrow,
    W: Arrow,
    B: Optional[Arrow] = None,
    *,
    auto_pad: str = "NOTSET",
    dilations: Optional[Iterable[int]] = None,
    group: int = 1,
    kernel_shape: Optional[Iterable[int]] = None,
    pads: Optional[Iterable[int]] = None,
    strides: Optional[Iterable[int]] = None,
) -> Arrow:
    r"""
    The convolution operator consumes an input tensor and a filter, and
    computes the output.

    Parameters
    ==========
    X
        Type T.
        Input data tensor from previous layer; has size (N x C x H x W), where N is the batch size, C is the number of channels, and H and W are the height and width. Note that this is for the 2D image. Otherwise the size is (N x C x D1 x D2 ... x Dn). Optionally, if dimension denotation is in effect, the operation expects input data tensor to arrive with the dimension denotation of [DATA_BATCH, DATA_CHANNEL, DATA_FEATURE, DATA_FEATURE ...].
    W
        Type T.
        The weight tensor that will be used in the convolutions; has size (M x C/group x kH x kW), where C is the number of channels, and kH and kW are the height and width of the kernel, and M is the number of feature maps. For more than 2 dimensions, the kernel shape will be (M x C/group x k1 x k2 x ... x kn), where (k1 x k2 x ... kn) is the dimension of the kernel. Optionally, if dimension denotation is in effect, the operation expects the weight tensor to arrive with the dimension denotation of [FILTER_OUT_CHANNEL, FILTER_IN_CHANNEL, FILTER_SPATIAL, FILTER_SPATIAL ...]. Assuming zero based indices for the shape array, X.shape[1] == (W.shape[1] * group) == C and W.shape[0] mod G == 0. Or in other words FILTER_IN_CHANNEL multiplied by the number of groups should be equal to DATA_CHANNEL and the number of feature maps M should be a multiple of the number of groups G.
    B
        Type T.
        Optional 1D bias to be added to the convolution, has size of M.
    auto_pad
        Attribute.
        auto_pad must be either NOTSET, SAME_UPPER, SAME_LOWER or VALID. Where default value is NOTSET, which means explicit padding is used. SAME_UPPER or SAME_LOWER mean pad the input so that `output_shape[i] = ceil(input_shape[i] / strides[i])` for each axis `i`. The padding is split between the two sides equally or almost equally (depending on whether it is even or odd). In case the padding is an odd number, the extra padding is added at the end for SAME_UPPER and at the beginning for SAME_LOWER.
    dilations
        Attribute.
        dilation value along each spatial axis of the filter. If not present, the dilation defaults is 1 along each spatial axis.
    group
        Attribute.
        number of groups input channels and output channels are divided into.
    kernel_shape
        Attribute.
        The shape of the convolution kernel. If not present, should be inferred from input W.
    pads
        Attribute.
        Padding for the beginning and ending along each spatial axis, it can take any value greater than or equal to 0. The value represent the number of pixels added to the beginning and end part of the corresponding axis. `pads` format should be as follow [x1_begin, x2_begin...x1_end, x2_end,...], where xi_begin the number of pixels added at the beginning of axis `i` and xi_end, the number of pixels added at the end of axis `i`. This attribute cannot be used simultaneously with auto_pad attribute. If not present, the padding defaults to 0 along start and end of each spatial axis.
    strides
        Attribute.
        Stride along each spatial axis. If not present, the stride defaults is 1 along each spatial axis.

    Returns
    =======
    Y : Arrow
        Type T.
        Output data tensor that contains the result of the convolution. The output dimensions are functions of the kernel size, stride size, and pad lengths.

    Notes
    =====
    Signature: ``ai.onnx@11::Conv``.

    Type constraints:
     - T: `tensor(double)`, `tensor(float)`, `tensor(float16)`
    """
    return _Conv(
        _Conv.Attributes(
            auto_pad=None if auto_pad is None else AttrString(auto_pad),
            dilations=None if dilations is None else AttrInt64s(dilations),
            group=None if group is None else AttrInt64(group),
            kernel_shape=None if kernel_shape is None else AttrInt64s(kernel_shape),
            pads=None if pads is None else AttrInt64s(pads),
            strides=None if strides is None else AttrInt64s(strides),
        ),
        _Conv.Inputs(
            X=X,
            W=W,
            B=B,
        ),
    ).outputs.Y


def conv_integer(
    x: Arrow,
    w: Arrow,
    x_zero_point: Optional[Arrow] = None,
    w_zero_point: Optional[Arrow] = None,
    *,
    auto_pad: str = "NOTSET",
    dilations: Optional[Iterable[int]] = None,
    group: int = 1,
    kernel_shape: Optional[Iterable[int]] = None,
    pads: Optional[Iterable[int]] = None,
    strides: Optional[Iterable[int]] = None,
) -> Arrow:
    r"""
    The integer convolution operator consumes an input tensor, its zero-point, a filter, and its zero-point,
    and computes the output. The production MUST never overflow. The accumulation may overflow if and only if in 32 bits.

    Parameters
    ==========
    x
        Type T1.
        Input data tensor from previous layer; has size (N x C x H x W), where N is the batch size, C is the number of channels, and H and W are the height and width. Note that this is for the 2D image. Otherwise the size is (N x C x D1 x D2 ... x Dn). Optionally, if dimension denotation is in effect, the operation expects input data tensor to arrive with the dimension denotation of [DATA_BATCH, DATA_CHANNEL, DATA_FEATURE, DATA_FEATURE ...].
    w
        Type T2.
        The weight tensor that will be used in the convolutions; has size (M x C/group x kH x kW), where C is the number of channels, and kH and kW are the height and width of the kernel, and M is the number of feature maps. For more than 2 dimensions, the kernel shape will be (M x C/group x k1 x k2 x ... x kn), where (k1 x k2 x ... kn) is the dimension of the kernel. Optionally, if dimension denotation is in effect, the operation expects the weight tensor to arrive with the dimension denotation of [FILTER_OUT_CHANNEL, FILTER_IN_CHANNEL, FILTER_SPATIAL, FILTER_SPATIAL ...]. X.shape[1] == (W.shape[1] * group) == C (assuming zero based indices for the shape array). Or in other words FILTER_IN_CHANNEL should be equal to DATA_CHANNEL.
    x_zero_point
        Type T1.
        Zero point tensor for input 'x'. It's optional and default value is 0. It's a scalar, which means a per-tensor/layer quantization.
    w_zero_point
        Type T2.
        Zero point tensor for input 'w'. It's optional and default value is 0.  It could be a scalar or a 1-D tensor, which means a per-tensor/layer or per output channel quantization. If it's a 1-D tensor, its number of elements should be equal to the number of output channels (M)
    auto_pad
        Attribute.
        auto_pad must be either NOTSET, SAME_UPPER, SAME_LOWER or VALID. Where default value is NOTSET, which means explicit padding is used. SAME_UPPER or SAME_LOWER mean pad the input so that `output_shape[i] = ceil(input_shape[i] / strides[i])` for each axis `i`. The padding is split between the two sides equally or almost equally (depending on whether it is even or odd). In case the padding is an odd number, the extra padding is added at the end for SAME_UPPER and at the beginning for SAME_LOWER.
    dilations
        Attribute.
        dilation value along each spatial axis of the filter. If not present, the dilation defaults to 1 along each axis.
    group
        Attribute.
        number of groups input channels and output channels are divided into. default is 1.
    kernel_shape
        Attribute.
        The shape of the convolution kernel. If not present, should be inferred from input 'w'.
    pads
        Attribute.
        Padding for the beginning and ending along each spatial axis, it can take any value greater than or equal to 0.The value represent the number of pixels added to the beginning and end part of the corresponding axis.`pads` format should be as follow [x1_begin, x2_begin...x1_end, x2_end,...], where xi_begin the number ofpixels added at the beginning of axis `i` and xi_end, the number of pixels added at the end of axis `i`.This attribute cannot be used simultaneously with auto_pad attribute. If not present, the padding defaultsto 0 along start and end of each spatial axis.
    strides
        Attribute.
        Stride along each spatial axis. If not present, the stride defaults to 1 along each axis.

    Returns
    =======
    y : Arrow
        Type T3.
        Output data tensor that contains the result of the convolution. The output dimensions are functions of the kernel size, stride size, and pad lengths.

    Notes
    =====
    Signature: ``ai.onnx@10::ConvInteger``.

    Type constraints:
     - T1: `tensor(int8)`, `tensor(uint8)`
     - T2: `tensor(int8)`, `tensor(uint8)`
     - T3: `tensor(int32)`
    """
    return _ConvInteger(
        _ConvInteger.Attributes(
            auto_pad=None if auto_pad is None else AttrString(auto_pad),
            dilations=None if dilations is None else AttrInt64s(dilations),
            group=None if group is None else AttrInt64(group),
            kernel_shape=None if kernel_shape is None else AttrInt64s(kernel_shape),
            pads=None if pads is None else AttrInt64s(pads),
            strides=None if strides is None else AttrInt64s(strides),
        ),
        _ConvInteger.Inputs(
            x=x,
            w=w,
            x_zero_point=x_zero_point,
            w_zero_point=w_zero_point,
        ),
    ).outputs.y


def conv_transpose(
    X: Arrow,
    W: Arrow,
    B: Optional[Arrow] = None,
    *,
    auto_pad: str = "NOTSET",
    dilations: Optional[Iterable[int]] = None,
    group: int = 1,
    kernel_shape: Optional[Iterable[int]] = None,
    output_padding: Optional[Iterable[int]] = None,
    output_shape: Optional[Iterable[int]] = None,
    pads: Optional[Iterable[int]] = None,
    strides: Optional[Iterable[int]] = None,
) -> Arrow:
    r"""
    The convolution transpose operator consumes an input tensor and a filter,
    and computes the output.
    If the pads parameter is provided the shape of the output is calculated via the following equation:
      output_shape[i] = stride[i] * (input_size[i] - 1) + output_padding[i] + ((kernel_shape[i] - 1) * dilations[i] + 1) - pads[start_i] - pads[end_i]
    output_shape can also be explicitly specified in which case pads values are auto generated using these equations:
      total_padding[i] = stride[i] * (input_size[i] - 1) + output_padding[i] + ((kernel_shape[i] - 1) * dilations[i] + 1) - output_shape[i]
      If (auto_pads == SAME_UPPER): pads[start_i] = total_padding[i]/2; pads[end_i] = total_padding[i] - (total_padding[i]/2)
      Else: pads[start_i] = total_padding[i] - (total_padding[i]/2); pads[end_i] = (total_padding[i]/2).

    Parameters
    ==========
    X
        Type T.
        Input data tensor from previous layer; has size (N x C x H x W), where N is the batch size, C is the number of channels, and H and W are the height and width. Note that this is for the 2D image. Otherwise the size is (N x C x D1 x D2 ... x Dn)
    W
        Type T.
        The weight tensor that will be used in the convolutions; has size (C x M/group x kH x kW), where C is the number of channels, and kH and kW are the height and width of the kernel, and M is the number of feature maps. For more than 2 dimensions, the weight shape will be (C x M/group x k1 x k2 x ... x kn), where (k1 x k2 x ... x kn) is the dimension of the kernel. The number of channels in the output should be equal to W.shape[1] * group (assuming zero based indices of the shape array)
    B
        Type T.
        Optional 1D bias to be added to the convolution, has size of M.
    auto_pad
        Attribute.
        auto_pad must be either NOTSET, SAME_UPPER, SAME_LOWER or VALID. Where default value is NOTSET, which means explicit padding is used. SAME_UPPER or SAME_LOWER mean pad the input so that `output_shape[i] = input_shape[i] * strides[i]` for each axis `i`. The padding is split between the two sides equally or almost equally (depending on whether it is even or odd). In case the padding is an odd number, the extra padding is added at the end for SAME_UPPER and at the beginning for SAME_LOWER.
    dilations
        Attribute.
        dilation value along each spatial axis of the filter. If not present, the dilation defaults to 1 along each spatial axis.
    group
        Attribute.
        number of groups input channels and output channels are divided into.
    kernel_shape
        Attribute.
        The shape of the convolution kernel. If not present, should be inferred from input W.
    output_padding
        Attribute.
        Additional elements added to the side with higher coordinate indices in the output. Each padding value in "output_padding" must be less than the corresponding stride/dilation dimension. By default, this attribute is a zero vector. Note that this attribute doesn't directly affect the computed output values. It only controls the selection of the computed values, so changing this attribute only adds or removes output elements. If "output_shape" is explicitly provided, "output_padding" does not contribute additional size to "output_shape" but participates in the computation of the needed padding amount. This is also called adjs or adjustment in some frameworks.
    output_shape
        Attribute.
        The shape of the output can be explicitly set which will cause pads values to be auto generated. If output_shape is specified pads values are ignored. See doc for details for equations to generate pads
    pads
        Attribute.
        Padding for the beginning and ending along each spatial axis, it can take any value greater than or equal to 0. The value represent the number of pixels added to the beginning and end part of the corresponding axis. `pads` format should be as follow [x1_begin, x2_begin...x1_end, x2_end,...], where xi_begin the number of pixels added at the beginning of axis `i` and xi_end, the number of pixels added at the end of axis `i`. This attribute cannot be used simultaneously with auto_pad attribute. If not present, the padding defaults to 0 along start and end of each spatial axis.
    strides
        Attribute.
        Stride along each spatial axis. If not present, the stride defaults to 1 along each spatial axis.

    Returns
    =======
    Y : Arrow
        Type T.
        Output data tensor that contains the result of the convolution. The output dimensions are functions of the kernel size, stride size, pad lengths and group count. The number of channels in the output should be equal to W.shape[1] * group (assuming zero based indices of the shape array)

    Notes
    =====
    Signature: ``ai.onnx@11::ConvTranspose``.

    Type constraints:
     - T: `tensor(double)`, `tensor(float)`, `tensor(float16)`
    """
    return _ConvTranspose(
        _ConvTranspose.Attributes(
            auto_pad=None if auto_pad is None else AttrString(auto_pad),
            dilations=None if dilations is None else AttrInt64s(dilations),
            group=None if group is None else AttrInt64(group),
            kernel_shape=None if kernel_shape is None else AttrInt64s(kernel_shape),
            output_padding=None
            if output_padding is None
            else AttrInt64s(output_padding),
            output_shape=None if output_shape is None else AttrInt64s(output_shape),
            pads=None if pads is None else AttrInt64s(pads),
            strides=None if strides is None else AttrInt64s(strides),
        ),
        _ConvTranspose.Inputs(
            X=X,
            W=W,
            B=B,
        ),
    ).outputs.Y


def cos(
    input: Arrow,
) -> Arrow:
    r"""
    Calculates the cosine of the given input tensor, element-wise.

    Parameters
    ==========
    input
        Type T.
        Input tensor

    Returns
    =======
    output : Arrow
        Type T.
        The cosine of the input tensor computed element-wise

    Notes
    =====
    Signature: ``ai.onnx@7::Cos``.

    Type constraints:
     - T: `tensor(double)`, `tensor(float)`, `tensor(float16)`
    """
    return _Cos(
        _Cos.Attributes(),
        _Cos.Inputs(
            input=input,
        ),
    ).outputs.output


def cosh(
    input: Arrow,
) -> Arrow:
    r"""
    Calculates the hyperbolic cosine of the given input tensor element-wise.

    Parameters
    ==========
    input
        Type T.
        Input tensor

    Returns
    =======
    output : Arrow
        Type T.
        The hyperbolic cosine values of the input tensor computed element-wise

    Notes
    =====
    Signature: ``ai.onnx@9::Cosh``.

    Type constraints:
     - T: `tensor(double)`, `tensor(float)`, `tensor(float16)`
    """
    return _Cosh(
        _Cosh.Attributes(),
        _Cosh.Inputs(
            input=input,
        ),
    ).outputs.output


def cum_sum(
    x: Arrow,
    axis: Arrow,
    *,
    exclusive: int = 0,
    reverse: int = 0,
) -> Arrow:
    r"""
    Performs cumulative sum of the input elements along the given axis.
    By default, it will do the sum inclusively meaning the first element is copied as is.
    Through an `exclusive` attribute, this behavior can change to exclude the first element.
    It can also perform summation in the opposite direction of the axis. For that, set `reverse` attribute to 1.
    Example:
    ```
    input_x = [1, 2, 3]
    axis=0
    output = [1, 3, 6]
    exclusive=1
    output = [0, 1, 3]
    exclusive=0
    reverse=1
    output = [6, 5, 3]
    exclusive=1
    reverse=1
    output = [5, 3, 0]
    ```

    Parameters
    ==========
    x
        Type T.
        An input tensor that is to be processed.
    axis
        Type T2.
        A 0-D tensor. Must be in the range [-rank(x), rank(x)-1]. Negative value means counting dimensions from the back.
    exclusive
        Attribute.
        If set to 1 will return exclusive sum in which the top element is not included. In other terms, if set to 1, the j-th output element would be the sum of the first (j-1) elements. Otherwise, it would be the sum of the first j elements.
    reverse
        Attribute.
        If set to 1 will perform the sums in reverse direction.

    Returns
    =======
    y : Arrow
        Type T.
        Output tensor of the same type as 'x' with cumulative sums of the x's elements

    Notes
    =====
    Signature: ``ai.onnx@14::CumSum``.

    Type constraints:
     - T: `tensor(bfloat16)`, `tensor(double)`, `tensor(float)`, `tensor(float16)`, `tensor(int32)`, `tensor(int64)`, `tensor(uint32)`, `tensor(uint64)`
     - T2: `tensor(int32)`, `tensor(int64)`
    """
    return _CumSum(
        _CumSum.Attributes(
            exclusive=None if exclusive is None else AttrInt64(exclusive),
            reverse=None if reverse is None else AttrInt64(reverse),
        ),
        _CumSum.Inputs(
            x=x,
            axis=axis,
        ),
    ).outputs.y


def dft(
    input: Arrow,
    dft_length: Optional[Arrow] = None,
    *,
    axis: int = 1,
    inverse: int = 0,
    onesided: int = 0,
) -> Arrow:
    r"""
    Computes the discrete Fourier transform of input.

    Parameters
    ==========
    input
        Type T1.
        For real input, the following shape is expected: [batch_idx][signal_dim1][signal_dim2]...[signal_dimN][1]. For complex input, the following shape is expected: [batch_idx][signal_dim1][signal_dim2]...[signal_dimN][2]. The first dimension is the batch dimension. The following N dimentions correspond to the signal's dimensions. The final dimension represents the real and imaginary parts of the value in that order.
    dft_length
        Type T2.
        The length of the signal.If greater than the axis dimension, the signal will be zero-padded up to dft_length. If less than the axis dimension, only the first dft_length values will be used as the signal. It's an optional value.
    axis
        Attribute.
        The axis on which to perform the DFT. By default this value is set to 1, which corresponds to the first dimension after the batch index.
    inverse
        Attribute.
        Whether to perform the inverse discrete fourier transform. By default this value is set to 0, which corresponds to false.
    onesided
        Attribute.
        If onesided is 1, only values for w in [0, 1, 2, ..., floor(n_fft/2) + 1] are returned because the real-to-complex Fourier transform satisfies the conjugate symmetry, i.e., X[m, w] = X[m,w]=X[m,n_fft-w]*. Note if the input or window tensors are complex, then onesided output is not possible. Enabling onesided with real inputs performs a Real-valued fast Fourier transform (RFFT). When invoked with real or complex valued input, the default value is 0. Values can be 0 or 1.

    Returns
    =======
    output : Arrow
        Type T1.
        The Fourier Transform of the input vector.If onesided is 0, the following shape is expected: [batch_idx][signal_dim1][signal_dim2]...[signal_dimN][2]. If axis=0 and onesided is 1, the following shape is expected: [batch_idx][floor(signal_dim1/2)+1][signal_dim2]...[signal_dimN][2]. If axis=1 and onesided is 1, the following shape is expected: [batch_idx][signal_dim1][floor(signal_dim2/2)+1]...[signal_dimN][2]. If axis=N-1 and onesided is 1, the following shape is expected: [batch_idx][signal_dim1][signal_dim2]...[floor(signal_dimN/2)+1][2]. The signal_dim at the specified axis is equal to the dft_length.

    Notes
    =====
    Signature: ``ai.onnx@17::DFT``.

    Type constraints:
     - T1: `tensor(bfloat16)`, `tensor(double)`, `tensor(float)`, `tensor(float16)`
     - T2: `tensor(int32)`, `tensor(int64)`
    """
    return _DFT(
        _DFT.Attributes(
            axis=None if axis is None else AttrInt64(axis),
            inverse=None if inverse is None else AttrInt64(inverse),
            onesided=None if onesided is None else AttrInt64(onesided),
        ),
        _DFT.Inputs(
            input=input,
            dft_length=dft_length,
        ),
    ).outputs.output


def depth_to_space(
    input: Arrow,
    *,
    blocksize: int,
    mode: str = "DCR",
) -> Arrow:
    r"""
    DepthToSpace rearranges (permutes) data from depth into blocks of spatial data.
    This is the reverse transformation of SpaceToDepth. More specifically, this op outputs a copy of
    the input tensor where values from the depth dimension are moved in spatial blocks to the height
    and width dimensions. By default, `mode` = `DCR`.
    In the DCR mode, elements along the depth dimension from the input tensor are rearranged in the
    following order: depth, column, and then row. The output y is computed from the input x as below:
    b, c, h, w = x.shape
    tmp = np.reshape(x, [b, blocksize, blocksize, c // (blocksize**2), h, w])
    tmp = np.transpose(tmp, [0, 3, 4, 1, 5, 2])
    y = np.reshape(tmp, [b, c // (blocksize**2), h * blocksize, w * blocksize])
    In the CRD mode, elements along the depth dimension from the input tensor are rearranged in the
    following order: column, row, and the depth. The output y is computed from the input x as below:
    b, c, h, w = x.shape
    tmp = np.reshape(x, [b, c // (blocksize ** 2), blocksize, blocksize, h, w])
    tmp = np.transpose(tmp, [0, 1, 4, 2, 5, 3])
    y = np.reshape(tmp, [b, c // (blocksize ** 2), h * blocksize, w * blocksize])

    Parameters
    ==========
    input
        Type T.
        Input tensor of [N,C,H,W], where N is the batch axis, C is the channel or depth, H is the height and W is the width.
    blocksize
        Attribute.
        Blocks of [blocksize, blocksize] are moved.
    mode
        Attribute.
        DCR (default) for depth-column-row order re-arrangement. Use CRD for column-row-depth order.

    Returns
    =======
    output : Arrow
        Type T.
        Output tensor of [N, C/(blocksize * blocksize), H * blocksize, W * blocksize].

    Notes
    =====
    Signature: ``ai.onnx@13::DepthToSpace``.

    Type constraints:
     - T: `tensor(bfloat16)`, `tensor(bool)`, `tensor(complex128)`, `tensor(complex64)`, `tensor(double)`, `tensor(float)`, `tensor(float16)`, `tensor(int16)`, `tensor(int32)`, `tensor(int64)`, `tensor(int8)`, `tensor(string)`, `tensor(uint16)`, `tensor(uint32)`, `tensor(uint64)`, `tensor(uint8)`
    """
    return _DepthToSpace(
        _DepthToSpace.Attributes(
            blocksize=None if blocksize is None else AttrInt64(blocksize),
            mode=None if mode is None else AttrString(mode),
        ),
        _DepthToSpace.Inputs(
            input=input,
        ),
    ).outputs.output


def dequantize_linear(
    x: Arrow,
    x_scale: Arrow,
    x_zero_point: Optional[Arrow] = None,
    *,
    axis: int = 1,
) -> Arrow:
    r"""
    The linear dequantization operator. It consumes a quantized tensor, a scale, and a zero point to compute the full precision tensor.
    The dequantization formula is y = (x - x_zero_point) * x_scale. 'x_scale' and 'x_zero_point' must have same shape, and can be either a scalar
    for per-tensor / per layer quantization, or a 1-D tensor for per-axis quantization.
    'x_zero_point' and 'x' must have same type. 'x' and 'y' must have same shape. In the case of dequantizing int32,
    there's no zero point (zero point is supposed to be 0).

    Parameters
    ==========
    x
        Type T.
        N-D quantized input tensor to be de-quantized.
    x_scale
        Type tensor(float).
        Scale for input 'x'. It can be a scalar, which means a per-tensor/layer dequantization, or a 1-D tensor for per-axis dequantization.
    x_zero_point
        Type T.
        Zero point for input 'x'. Shape must match x_scale. It's optional. Zero point is 0 when it's not specified.
    axis
        Attribute.
        (Optional) The axis of the dequantizing dimension of the input tensor. Ignored for per-tensor quantization. Negative value means counting dimensions from the back. Accepted range is [-r, r-1] where r = rank(input).

    Returns
    =======
    y : Arrow
        Type tensor(float).
        N-D full precision output tensor. It has same shape as input 'x'.

    Notes
    =====
    Signature: ``ai.onnx@13::DequantizeLinear``.

    Type constraints:
     - T: `tensor(int32)`, `tensor(int8)`, `tensor(uint8)`
    """
    return _DequantizeLinear(
        _DequantizeLinear.Attributes(
            axis=None if axis is None else AttrInt64(axis),
        ),
        _DequantizeLinear.Inputs(
            x=x,
            x_scale=x_scale,
            x_zero_point=x_zero_point,
        ),
    ).outputs.y


def det(
    X: Arrow,
) -> Arrow:
    r"""
    Det calculates determinant of a square matrix or batches of square matrices.
    Det takes one input tensor of shape `[*, M, M]`, where `*` is zero or more batch dimensions,
    and the inner-most 2 dimensions form square matrices.
    The output is a tensor of shape `[*]`, containing the determinants of all input submatrices.
    e.g., When the input is 2-D, the output is a scalar(shape is empty: `[]`).

    Parameters
    ==========
    X
        Type T.
        Input tensor

    Returns
    =======
    Y : Arrow
        Type T.
        Output tensor

    Notes
    =====
    Signature: ``ai.onnx@11::Det``.

    Type constraints:
     - T: `tensor(double)`, `tensor(float)`, `tensor(float16)`
    """
    return _Det(
        _Det.Attributes(),
        _Det.Inputs(
            X=X,
        ),
    ).outputs.Y


def div(
    A: Arrow,
    B: Arrow,
) -> Arrow:
    r"""
    Performs element-wise binary division (with Numpy-style broadcasting support).
    This operator supports **multidirectional (i.e., Numpy-style) broadcasting**; for more details please check the doc (Broadcasting.md).
    (Opset 14 change): Extend supported types to include uint8, int8, uint16, and int16.

    Parameters
    ==========
    A
        Type T.
        First operand.
    B
        Type T.
        Second operand.

    Returns
    =======
    C : Arrow
        Type T.
        Result, has same element type as two inputs

    Notes
    =====
    Signature: ``ai.onnx@14::Div``.

    Type constraints:
     - T: `tensor(bfloat16)`, `tensor(double)`, `tensor(float)`, `tensor(float16)`, `tensor(int16)`, `tensor(int32)`, `tensor(int64)`, `tensor(int8)`, `tensor(uint16)`, `tensor(uint32)`, `tensor(uint64)`, `tensor(uint8)`
    """
    return _Div(
        _Div.Attributes(),
        _Div.Inputs(
            A=A,
            B=B,
        ),
    ).outputs.C


def dropout(
    data: Arrow,
    ratio: Optional[Arrow] = None,
    training_mode: Optional[Arrow] = None,
    *,
    seed: Optional[int] = None,
) -> _Dropout.Outputs:
    r"""
    Dropout takes an input floating-point tensor, an optional input ratio (floating-point scalar) and an optional input training_mode (boolean scalar). It produces two tensor outputs,
    output (floating-point tensor) and mask (optional `Tensor<bool>`). If `training_mode` is true then the output Y will be a random dropout;
    Note that this Dropout scales the masked input data by the following equation, so to convert the trained model into inference mode,
    the user can simply not pass `training_mode` input or set it to false.
    ```
    output = scale * data * mask,
    ```
    where
    ```
    scale = 1. / (1. - ratio).
    ```
    This operator has **optional** inputs/outputs. See the doc (IR.md) for more details about the representation of optional arguments. An empty string may be used in the place of an actual argument's name to indicate a missing argument. Trailing optional arguments (those not followed by an argument that is present) may also be simply omitted.

    Parameters
    ==========
    data
        Type T.
        The input data as Tensor.
    ratio
        Type T1.
        The ratio of random dropout, with value in [0, 1). If this input was not set, or if it was set to 0, the output would be a simple copy of the input. If it's non-zero, output will be a random dropout of the scaled input, which is typically the case during training. It is an optional value, if not specified it will default to 0.5.
    training_mode
        Type T2.
        If set to true then it indicates dropout is being used for training. It is an optional value hence unless specified explicitly, it is false. If it is false, ratio is ignored and the operation mimics inference mode where nothing will be dropped from the input data and if mask is requested as output it will contain all ones.
    seed
        Attribute.
        (Optional) Seed to the random generator, if not specified we will auto generate one.

    Returns
    =======
    output : Arrow
        Type T.
        The output.
    mask : Arrow
        Type T2.
        The output mask.

    Notes
    =====
    Signature: ``ai.onnx@13::Dropout``.

    Type constraints:
     - T: `tensor(bfloat16)`, `tensor(double)`, `tensor(float)`, `tensor(float16)`
     - T1: `tensor(double)`, `tensor(float)`, `tensor(float16)`
     - T2: `tensor(bool)`
    """
    return _Dropout(
        _Dropout.Attributes(
            seed=None if seed is None else AttrInt64(seed),
        ),
        _Dropout.Inputs(
            data=data,
            ratio=ratio,
            training_mode=training_mode,
        ),
    ).outputs


def dynamic_quantize_linear(
    x: Arrow,
) -> _DynamicQuantizeLinear.Outputs:
    r"""
    A Function to fuse calculation for Scale, Zero Point and FP32->8Bit convertion of FP32 Input data.
    Outputs Scale, ZeroPoint and Quantized Input for a given FP32 Input.
    Scale is calculated as:
    ```
     y_scale = (max(x) - min(x))/(qmax - qmin)
     * where qmax and qmin are max and min values for quantization range .i.e [0, 255] in case of uint8
     * data range is adjusted to include 0.
    ```
    Zero point is calculated as:
    ```
    intermediate_zero_point = qmin - min(x)/y_scale
    y_zero_point = cast(round(saturate(itermediate_zero_point)))
    * where qmax and qmin are max and min values for quantization range .i.e [0, 255] in case of uint8
    * for saturation, it saturates to [0, 255] if it's uint8, or [-127, 127] if it's int8. Right now only uint8 is supported.
    * rounding to nearest ties to even.
    ```
    Data quantization formula is:
    ```
    y = saturate (round (x / y_scale) + y_zero_point)
    * for saturation, it saturates to [0, 255] if it's uint8, or [-127, 127] if it's int8. Right now only uint8 is supported.
    * rounding to nearest ties to even.
    ```

    Parameters
    ==========
    x
        Type T1.
        Input tensor

    Returns
    =======
    y : Arrow
        Type T2.
        Quantized output tensor
    y_scale : Arrow
        Type tensor(float).
        Output scale. It's a scalar, which means a per-tensor/layer quantization.
    y_zero_point : Arrow
        Type T2.
        Output zero point. It's a scalar, which means a per-tensor/layer quantization.

    Notes
    =====
    Signature: ``ai.onnx@11::DynamicQuantizeLinear``.

    Type constraints:
     - T1: `tensor(float)`
     - T2: `tensor(uint8)`
    """
    return _DynamicQuantizeLinear(
        _DynamicQuantizeLinear.Attributes(),
        _DynamicQuantizeLinear.Inputs(
            x=x,
        ),
    ).outputs


def einsum(
    Inputs: Sequence[Arrow],
    *,
    equation: str,
) -> Arrow:
    r"""
    An einsum of the form ```term1, term2 -> output-term``` produces an output tensor using the following equation
    ```output[output-term] = reduce-sum( input1[term1] * input2[term] )```
    where the reduce-sum performs a summation over all the indices occurring in the input terms (term1, term2)
    that do not occur in the output-term.
    The Einsum operator evaluates algebraic tensor operations on a sequence of tensors, using the Einstein summation
    convention. The equation string contains a comma-separated sequence of lower case letters. Each term corresponds to
    an operand tensor, and the characters within the terms correspond to operands dimensions.
    This sequence may be followed by "->" to separate the left and right hand side of the equation.
    If the equation contains "->" followed by the right-hand side, the explicit (not classical) form of the Einstein
    summation is performed, and the right-hand side indices indicate output tensor dimensions. In other cases,
    output indices are (implicitly) set to the alphabetically sorted sequence of indices appearing exactly once in the
    equation.
    When a dimension character is repeated in the left-hand side, it represents summation along the dimension.
    The equation may contain ellipsis ("...") to enable broadcasting. Ellipsis must indicate a fixed number of dimensions.
    Specifically, every occurrence of ellipsis in the equation must represent the same number of dimensions.
    The right-hand side may contain exactly one ellipsis. In implicit mode, the ellipsis dimensions are set to the
    beginning of the output. The equation string may contain space (U+0020) character.

    Parameters
    ==========
    Inputs
        Type T.
        Operands
    equation
        Attribute.
        Einsum expression string.

    Returns
    =======
    Output : Arrow
        Type T.
        Output tensor

    Notes
    =====
    Signature: ``ai.onnx@12::Einsum``.

    Type constraints:
     - T: `tensor(double)`, `tensor(float)`, `tensor(float16)`, `tensor(int16)`, `tensor(int32)`, `tensor(int64)`, `tensor(int8)`, `tensor(uint16)`, `tensor(uint32)`, `tensor(uint64)`, `tensor(uint8)`
    """
    return _Einsum(
        _Einsum.Attributes(
            equation=None if equation is None else AttrString(equation),
        ),
        _Einsum.Inputs(
            Inputs=Inputs,
        ),
    ).outputs.Output


def elu(
    X: Arrow,
    *,
    alpha: float = 1.0,
) -> Arrow:
    r"""
    Elu takes one input data (Tensor<T>) and produces one output data
    (Tensor<T>) where the function `f(x) = alpha * (exp(x) - 1.) for x <
    0`, `f(x) = x for x >= 0`., is applied to the tensor elementwise.

    Parameters
    ==========
    X
        Type T.
        1D input tensor
    alpha
        Attribute.
        Coefficient of ELU.

    Returns
    =======
    Y : Arrow
        Type T.
        1D output tensor

    Notes
    =====
    Signature: ``ai.onnx@6::Elu``.

    Type constraints:
     - T: `tensor(double)`, `tensor(float)`, `tensor(float16)`
    """
    return _Elu(
        _Elu.Attributes(
            alpha=None if alpha is None else AttrFloat32(alpha),
        ),
        _Elu.Inputs(
            X=X,
        ),
    ).outputs.Y


def equal(
    A: Arrow,
    B: Arrow,
) -> Arrow:
    r"""
    Returns the tensor resulted from performing the `equal` logical operation
    elementwise on the input tensors `A` and `B` (with Numpy-style broadcasting support).
    This operator supports **multidirectional (i.e., Numpy-style) broadcasting**; for more details please check the doc (Broadcasting.md).

    Parameters
    ==========
    A
        Type T.
        First input operand for the logical operator.
    B
        Type T.
        Second input operand for the logical operator.

    Returns
    =======
    C : Arrow
        Type T1.
        Result tensor.

    Notes
    =====
    Signature: ``ai.onnx@13::Equal``.

    Type constraints:
     - T: `tensor(bfloat16)`, `tensor(bool)`, `tensor(double)`, `tensor(float)`, `tensor(float16)`, `tensor(int16)`, `tensor(int32)`, `tensor(int64)`, `tensor(int8)`, `tensor(uint16)`, `tensor(uint32)`, `tensor(uint64)`, `tensor(uint8)`
     - T1: `tensor(bool)`
    """
    return _Equal(
        _Equal.Attributes(),
        _Equal.Inputs(
            A=A,
            B=B,
        ),
    ).outputs.C


def erf(
    input: Arrow,
) -> Arrow:
    r"""
    Computes the error function of the given input tensor element-wise.

    Parameters
    ==========
    input
        Type T.
        Input tensor

    Returns
    =======
    output : Arrow
        Type T.
        The error function of the input tensor computed element-wise. It has the same shape and type of the input.

    Notes
    =====
    Signature: ``ai.onnx@13::Erf``.

    Type constraints:
     - T: `tensor(bfloat16)`, `tensor(double)`, `tensor(float)`, `tensor(float16)`, `tensor(int16)`, `tensor(int32)`, `tensor(int64)`, `tensor(int8)`, `tensor(uint16)`, `tensor(uint32)`, `tensor(uint64)`, `tensor(uint8)`
    """
    return _Erf(
        _Erf.Attributes(),
        _Erf.Inputs(
            input=input,
        ),
    ).outputs.output


def exp(
    input: Arrow,
) -> Arrow:
    r"""
    Calculates the exponential of the given input tensor, element-wise.

    Parameters
    ==========
    input
        Type T.
        Input tensor

    Returns
    =======
    output : Arrow
        Type T.
        The exponential of the input tensor computed element-wise

    Notes
    =====
    Signature: ``ai.onnx@13::Exp``.

    Type constraints:
     - T: `tensor(bfloat16)`, `tensor(double)`, `tensor(float)`, `tensor(float16)`
    """
    return _Exp(
        _Exp.Attributes(),
        _Exp.Inputs(
            input=input,
        ),
    ).outputs.output


def expand(
    input: Arrow,
    shape: Arrow,
) -> Arrow:
    r"""
    Broadcast the input tensor following the given shape and the broadcast rule.
    The broadcast rule is similar to numpy.array(input) * numpy.ones(shape):
    Dimensions are right alignment;
    Two corresponding dimensions must have the same value, or one of them is equal to 1.
    Also, this operator is similar to numpy.broadcast_to(input, shape),
    but the major difference is numpy.broadcast_to() does not allow shape to be smaller than input.size().
    It is possible that the output.shape is not equal to shape, when some dimensions in shape is equal to 1,
    or the shape.ndim < input.shape.ndim.

    Parameters
    ==========
    input
        Type T.
        Input tensor
    shape
        Type tensor(int64).
        A 1-D tensor indicates the shape you want to expand to, following the broadcast rule

    Returns
    =======
    output : Arrow
        Type T.
        Output tensor

    Notes
    =====
    Signature: ``ai.onnx@13::Expand``.

    Type constraints:
     - T: `tensor(bfloat16)`, `tensor(bool)`, `tensor(complex128)`, `tensor(complex64)`, `tensor(double)`, `tensor(float)`, `tensor(float16)`, `tensor(int16)`, `tensor(int32)`, `tensor(int64)`, `tensor(int8)`, `tensor(string)`, `tensor(uint16)`, `tensor(uint32)`, `tensor(uint64)`, `tensor(uint8)`
    """
    return _Expand(
        _Expand.Attributes(),
        _Expand.Inputs(
            input=input,
            shape=shape,
        ),
    ).outputs.output


def eye_like(
    input: Arrow,
    *,
    dtype: Optional[typing.Type[np.generic]] = None,
    k: int = 0,
) -> Arrow:
    r"""
    Generate a 2D tensor (matrix) with ones on the diagonal and zeros everywhere else. Only 2D
    tensors are supported, i.e. input T1 must be of rank 2. The shape of the output tensor is the
    same as the input tensor. The data type can be specified by the 'dtype' argument. If
    'dtype' is not specified, then the type of input tensor is used. By default, the main diagonal
    is populated with ones, but attribute 'k' can be used to populate upper or lower diagonals.
    The 'dtype' argument must be one of the data types specified in the 'DataType' enum field in the
    TensorProto message and be valid as an output type.

    Parameters
    ==========
    input
        Type T1.
        2D input tensor to copy shape, and optionally, type information from.
    dtype
        Attribute.
        (Optional) The data type for the elements of the output tensor. If not specified,the data type of the input tensor T1 is used. If input tensor T1 is also notspecified, then type defaults to 'float'.
    k
        Attribute.
        (Optional) Index of the diagonal to be populated with ones. Default is 0. If T2 is the output, this op sets T2[i, i+k] = 1. k = 0 populates the main diagonal, k > 0 populates an upper diagonal,  and k < 0 populates a lower diagonal.

    Returns
    =======
    output : Arrow
        Type T2.
        Output tensor, same shape as input tensor T1.

    Notes
    =====
    Signature: ``ai.onnx@9::EyeLike``.

    Type constraints:
     - T1: `tensor(bool)`, `tensor(double)`, `tensor(float)`, `tensor(float16)`, `tensor(int16)`, `tensor(int32)`, `tensor(int64)`, `tensor(int8)`, `tensor(uint16)`, `tensor(uint32)`, `tensor(uint64)`, `tensor(uint8)`
     - T2: `tensor(bool)`, `tensor(double)`, `tensor(float)`, `tensor(float16)`, `tensor(int16)`, `tensor(int32)`, `tensor(int64)`, `tensor(int8)`, `tensor(uint16)`, `tensor(uint32)`, `tensor(uint64)`, `tensor(uint8)`
    """
    return _EyeLike(
        _EyeLike.Attributes(
            dtype=None if dtype is None else AttrDtype(dtype),
            k=None if k is None else AttrInt64(k),
        ),
        _EyeLike.Inputs(
            input=input,
        ),
    ).outputs.output


def flatten(
    input: Arrow,
    *,
    axis: int = 1,
) -> Arrow:
    r"""
    Flattens the input tensor into a 2D matrix. If input tensor has shape
    (d_0, d_1, ... d_n) then the output will have shape
    (d_0 X d_1 ... d_(axis-1), d_axis X d_(axis+1) ... X dn).

    Parameters
    ==========
    input
        Type T.
        A tensor of rank >= axis.
    axis
        Attribute.
        Indicate up to which input dimensions (exclusive) should be flattened to the outer dimension of the output. The value for axis must be in the range [-r, r], where r is the rank of the input tensor. Negative value means counting dimensions from the back. When axis = 0, the shape of the output tensor is (1, (d_0 X d_1 ... d_n), where the shape of the input tensor is (d_0, d_1, ... d_n).

    Returns
    =======
    output : Arrow
        Type T.
        A 2D tensor with the contents of the input tensor, with input dimensions up to axis flattened to the outer dimension of the output and remaining input dimensions flattened into the inner dimension of the output.

    Notes
    =====
    Signature: ``ai.onnx@13::Flatten``.

    Type constraints:
     - T: `tensor(bfloat16)`, `tensor(bool)`, `tensor(complex128)`, `tensor(complex64)`, `tensor(double)`, `tensor(float)`, `tensor(float16)`, `tensor(int16)`, `tensor(int32)`, `tensor(int64)`, `tensor(int8)`, `tensor(string)`, `tensor(uint16)`, `tensor(uint32)`, `tensor(uint64)`, `tensor(uint8)`
    """
    return _Flatten(
        _Flatten.Attributes(
            axis=None if axis is None else AttrInt64(axis),
        ),
        _Flatten.Inputs(
            input=input,
        ),
    ).outputs.output


def floor(
    X: Arrow,
) -> Arrow:
    r"""
    Floor takes one input data (Tensor<T>) and produces one output data
    (Tensor<T>) where the floor is, y = floor(x), is applied to
    the tensor elementwise.

    Parameters
    ==========
    X
        Type T.
        Input tensor

    Returns
    =======
    Y : Arrow
        Type T.
        Output tensor

    Notes
    =====
    Signature: ``ai.onnx@13::Floor``.

    Type constraints:
     - T: `tensor(bfloat16)`, `tensor(double)`, `tensor(float)`, `tensor(float16)`
    """
    return _Floor(
        _Floor.Attributes(),
        _Floor.Inputs(
            X=X,
        ),
    ).outputs.Y


def gru(
    X: Arrow,
    W: Arrow,
    R: Arrow,
    B: Optional[Arrow] = None,
    sequence_lens: Optional[Arrow] = None,
    initial_h: Optional[Arrow] = None,
    *,
    activation_alpha: Optional[Iterable[float]] = None,
    activation_beta: Optional[Iterable[float]] = None,
    activations: Optional[Iterable[str]] = None,
    clip: Optional[float] = None,
    direction: str = "forward",
    hidden_size: Optional[int] = None,
    layout: int = 0,
    linear_before_reset: int = 0,
) -> _GRU.Outputs:
    r"""
    Computes an one-layer GRU. This operator is usually supported via some custom
    implementation such as CuDNN.
    Notations:
    `X` - input tensor
    `z` - update gate
    `r` - reset gate
    `h` - hidden gate
    `t` - time step (t-1 means previous time step)
    `W[zrh]` - W parameter weight matrix for update, reset, and hidden gates
    `R[zrh]` - R recurrence weight matrix for update, reset, and hidden gates
    `Wb[zrh]` - W bias vectors for update, reset, and hidden gates
    `Rb[zrh]` - R bias vectors for update, reset, and hidden gates
    `WB[zrh]` - W parameter weight matrix for backward update, reset, and hidden gates
    `RB[zrh]` - R recurrence weight matrix for backward update, reset, and hidden gates
    `WBb[zrh]` - W bias vectors for backward update, reset, and hidden gates
    `RBb[zrh]` - R bias vectors for backward update, reset, and hidden gates
    `H` - Hidden state
    `num_directions` - 2 if direction == bidirectional else 1
    Activation functions:
      Relu(x)                - max(0, x)
      Tanh(x)                - (1 - e^{-2x})/(1 + e^{-2x})
      Sigmoid(x)             - 1/(1 + e^{-x})
      (NOTE: Below are optional)
      Affine(x)              - alpha*x + beta
      LeakyRelu(x)           - x if x >= 0 else alpha * x
      ThresholdedRelu(x)     - x if x >= alpha else 0
      ScaledTanh(x)          - alpha*Tanh(beta*x)
      HardSigmoid(x)         - min(max(alpha*x + beta, 0), 1)
      Elu(x)                 - x if x >= 0 else alpha*(e^x - 1)
      Softsign(x)            - x/(1 + |x|)
      Softplus(x)            - log(1 + e^x)
    Equations (Default: f=Sigmoid, g=Tanh):
      - zt = f(Xt*(Wz^T) + Ht-1*(Rz^T) + Wbz + Rbz)
      - rt = f(Xt*(Wr^T) + Ht-1*(Rr^T) + Wbr + Rbr)
      - ht = g(Xt*(Wh^T) + (rt (.) Ht-1)*(Rh^T) + Rbh + Wbh) # default, when linear_before_reset = 0
      - ht = g(Xt*(Wh^T) + (rt (.) (Ht-1*(Rh^T) + Rbh)) + Wbh) # when linear_before_reset != 0
      - Ht = (1 - zt) (.) ht + zt (.) Ht-1
    This operator has **optional** inputs/outputs. See the doc (IR.md) for more details about the representation of optional arguments. An empty string may be used in the place of an actual argument's name to indicate a missing argument. Trailing optional arguments (those not followed by an argument that is present) may also be simply omitted.

    Parameters
    ==========
    X
        Type T.
        The input sequences packed (and potentially padded) into one 3-D tensor with the shape of `[seq_length, batch_size, input_size]`.
    W
        Type T.
        The weight tensor for the gates. Concatenation of `W[zrh]` and `WB[zrh]` (if bidirectional) along dimension 0. This tensor has shape `[num_directions, 3*hidden_size, input_size]`.
    R
        Type T.
        The recurrence weight tensor. Concatenation of `R[zrh]` and `RB[zrh]` (if bidirectional) along dimension 0. This tensor has shape `[num_directions, 3*hidden_size, hidden_size]`.
    B
        Type T.
        The bias tensor for the gates. Concatenation of `[Wb[zrh], Rb[zrh]]` and `[WBb[zrh], RBb[zrh]]` (if bidirectional) along dimension 0. This tensor has shape `[num_directions, 6*hidden_size]`. Optional: If not specified - assumed to be 0
    sequence_lens
        Type T1.
        Optional tensor specifying lengths of the sequences in a batch. If not specified - assumed all sequences in the batch to have length `seq_length`. It has shape `[batch_size]`.
    initial_h
        Type T.
        Optional initial value of the hidden. If not specified - assumed to be 0. It has shape `[num_directions, batch_size, hidden_size]`.
    activation_alpha
        Attribute.
        Optional scaling values used by some activation functions. The values are consumed in the order of activation functions, for example (f, g, h) in LSTM. Default values are the same as of corresponding ONNX operators.For example with LeakyRelu, the default alpha is 0.01.
    activation_beta
        Attribute.
        Optional scaling values used by some activation functions. The values are consumed in the order of activation functions, for example (f, g, h) in LSTM. Default values are the same as of corresponding ONNX operators.
    activations
        Attribute.
        A list of 2 (or 4 if bidirectional) activation functions for update, reset, and hidden gates. The activation functions must be one of the activation functions specified above. Optional: See the equations for default if not specified.
    clip
        Attribute.
        Cell clip threshold. Clipping bounds the elements of a tensor in the range of [-threshold, +threshold] and is applied to the input of activations. No clip if not specified.
    direction
        Attribute.
        Specify if the RNN is forward, reverse, or bidirectional. Must be one of forward (default), reverse, or bidirectional.
    hidden_size
        Attribute.
        Number of neurons in the hidden layer
    layout
        Attribute.
        The shape format of inputs X, initial_h and outputs Y, Y_h. If 0, the following shapes are expected: X.shape = [seq_length, batch_size, input_size], Y.shape = [seq_length, num_directions, batch_size, hidden_size], initial_h.shape = Y_h.shape = [num_directions, batch_size, hidden_size]. If 1, the following shapes are expected: X.shape = [batch_size, seq_length, input_size], Y.shape = [batch_size, seq_length, num_directions, hidden_size], initial_h.shape = Y_h.shape = [batch_size, num_directions, hidden_size].
    linear_before_reset
        Attribute.
        When computing the output of the hidden gate, apply the linear transformation before multiplying by the output of the reset gate.

    Returns
    =======
    Y : Arrow
        Type T.
        A tensor that concats all the intermediate output values of the hidden. It has shape `[seq_length, num_directions, batch_size, hidden_size]`.
    Y_h : Arrow
        Type T.
        The last output value of the hidden. It has shape `[num_directions, batch_size, hidden_size]`.

    Notes
    =====
    Signature: ``ai.onnx@14::GRU``.

    Type constraints:
     - T: `tensor(double)`, `tensor(float)`, `tensor(float16)`
     - T1: `tensor(int32)`
    """
    return _GRU(
        _GRU.Attributes(
            activation_alpha=None
            if activation_alpha is None
            else AttrFloat32s(activation_alpha),
            activation_beta=None
            if activation_beta is None
            else AttrFloat32s(activation_beta),
            activations=None if activations is None else AttrStrings(activations),
            clip=None if clip is None else AttrFloat32(clip),
            direction=None if direction is None else AttrString(direction),
            hidden_size=None if hidden_size is None else AttrInt64(hidden_size),
            layout=None if layout is None else AttrInt64(layout),
            linear_before_reset=None
            if linear_before_reset is None
            else AttrInt64(linear_before_reset),
        ),
        _GRU.Inputs(
            X=X,
            W=W,
            R=R,
            B=B,
            sequence_lens=sequence_lens,
            initial_h=initial_h,
        ),
    ).outputs


def gather(
    data: Arrow,
    indices: Arrow,
    *,
    axis: int = 0,
) -> Arrow:
    r"""
    Given `data` tensor of rank r >= 1, and `indices` tensor of rank q, gather
    entries of the axis dimension of `data` (by default outer-most one as axis=0) indexed by `indices`, and concatenates
    them in an output tensor of rank q + (r - 1).
    axis = 0 :
    Let
    k = indices[i_{0}, ..., i_{q-1}]
    Then
    output[i_{0}, ..., i_{q-1}, j_{0}, ..., j_{r-2}] = input[k , j_{0}, ..., j_{r-2}]
    ```
      data = [
          [1.0, 1.2],
          [2.3, 3.4],
          [4.5, 5.7],
      ]
      indices = [
          [0, 1],
          [1, 2],
      ]
      output = [
          [
              [1.0, 1.2],
              [2.3, 3.4],
          ],
          [
              [2.3, 3.4],
              [4.5, 5.7],
          ],
      ]
    ```
    axis = 1 :
    Let
    k = indices[i_{0}, ..., i_{q-1}]
    Then
    output[j_{0}, i_{0}, ..., i_{q-1}, j_{1}, ..., j_{r-2}] = input[j_{0}, k, j_{1}, ..., j_{r-2}]
    ```
      data = [
          [1.0, 1.2, 1.9],
          [2.3, 3.4, 3.9],
          [4.5, 5.7, 5.9],
      ]
      indices = [
          [0, 2],
      ]
      axis = 1,
      output = [
              [[1.0, 1.9]],
              [[2.3, 3.9]],
              [[4.5, 5.9]],
      ]
    ```

    Parameters
    ==========
    data
        Type T.
        Tensor of rank r >= 1.
    indices
        Type Tind.
        Tensor of int32/int64 indices, of any rank q. All index values are expected to be within bounds [-s, s-1] along axis of size s. It is an error if any of the index values are out of bounds.
    axis
        Attribute.
        Which axis to gather on. Negative value means counting dimensions from the back. Accepted range is [-r, r-1] where r = rank(data).

    Returns
    =======
    output : Arrow
        Type T.
        Tensor of rank q + (r - 1).

    Notes
    =====
    Signature: ``ai.onnx@13::Gather``.

    Type constraints:
     - T: `tensor(bfloat16)`, `tensor(bool)`, `tensor(complex128)`, `tensor(complex64)`, `tensor(double)`, `tensor(float)`, `tensor(float16)`, `tensor(int16)`, `tensor(int32)`, `tensor(int64)`, `tensor(int8)`, `tensor(string)`, `tensor(uint16)`, `tensor(uint32)`, `tensor(uint64)`, `tensor(uint8)`
     - Tind: `tensor(int32)`, `tensor(int64)`
    """
    return _Gather(
        _Gather.Attributes(
            axis=None if axis is None else AttrInt64(axis),
        ),
        _Gather.Inputs(
            data=data,
            indices=indices,
        ),
    ).outputs.output


def gather_elements(
    data: Arrow,
    indices: Arrow,
    *,
    axis: int = 0,
) -> Arrow:
    r"""
    GatherElements takes two inputs `data` and `indices` of the same rank r >= 1
    and an optional attribute `axis` that identifies an axis of `data`
    (by default, the outer-most axis, that is axis 0). It is an indexing operation
    that produces its output by indexing into the input data tensor at index
    positions determined by elements of the `indices` tensor.
    Its output shape is the same as the shape of `indices` and consists of one value
    (gathered from the `data`) for each element in `indices`.
    For instance, in the 3-D case (r = 3), the output produced is determined
    by the following equations:
    ```
      out[i][j][k] = input[index[i][j][k]][j][k] if axis = 0,
      out[i][j][k] = input[i][index[i][j][k]][k] if axis = 1,
      out[i][j][k] = input[i][j][index[i][j][k]] if axis = 2,
    ```
    This operator is also the inverse of ScatterElements. It is similar to Torch's gather operation.
    Example 1:
    ```
      data = [
          [1, 2],
          [3, 4],
      ]
      indices = [
          [0, 0],
          [1, 0],
      ]
      axis = 1
      output = [
          [1, 1],
          [4, 3],
      ]
    ```
    Example 2:
    ```
      data = [
          [1, 2, 3],
          [4, 5, 6],
          [7, 8, 9],
      ]
      indices = [
          [1, 2, 0],
          [2, 0, 0],
      ]
      axis = 0
      output = [
          [4, 8, 3],
          [7, 2, 3],
      ]
    ```

    Parameters
    ==========
    data
        Type T.
        Tensor of rank r >= 1.
    indices
        Type Tind.
        Tensor of int32/int64 indices, with the same rank r as the input. All index values are expected to be within bounds [-s, s-1] along axis of size s. It is an error if any of the index values are out of bounds.
    axis
        Attribute.
        Which axis to gather on. Negative value means counting dimensions from the back. Accepted range is [-r, r-1] where r = rank(data).

    Returns
    =======
    output : Arrow
        Type T.
        Tensor of the same shape as indices.

    Notes
    =====
    Signature: ``ai.onnx@13::GatherElements``.

    Type constraints:
     - T: `tensor(bfloat16)`, `tensor(bool)`, `tensor(complex128)`, `tensor(complex64)`, `tensor(double)`, `tensor(float)`, `tensor(float16)`, `tensor(int16)`, `tensor(int32)`, `tensor(int64)`, `tensor(int8)`, `tensor(string)`, `tensor(uint16)`, `tensor(uint32)`, `tensor(uint64)`, `tensor(uint8)`
     - Tind: `tensor(int32)`, `tensor(int64)`
    """
    return _GatherElements(
        _GatherElements.Attributes(
            axis=None if axis is None else AttrInt64(axis),
        ),
        _GatherElements.Inputs(
            data=data,
            indices=indices,
        ),
    ).outputs.output


def gather_nd(
    data: Arrow,
    indices: Arrow,
    *,
    batch_dims: int = 0,
) -> Arrow:
    r"""
    Given `data` tensor of rank `r` >= 1, `indices` tensor of rank `q` >= 1, and `batch_dims` integer `b`, this operator gathers
    slices of `data` into an output tensor of rank `q + r - indices_shape[-1] - 1 - b`.
    `indices` is an q-dimensional integer tensor, best thought of as a `(q-1)`-dimensional tensor of index-tuples into `data`,
    where each element defines a slice of `data`
    `batch_dims` (denoted as `b`) is an integer indicating the number of batch dimensions, i.e the leading `b` number of dimensions of
    `data` tensor and `indices` are representing the batches, and the gather starts from the `b+1` dimension.
    Some salient points about the inputs' rank and shape:
    1) r >= 1 and q >= 1 are to be honored. There is no dependency condition to be met between ranks `r` and `q`
    2) The first `b` dimensions of the shape of `indices` tensor and `data` tensor must be equal.
    3) b < min(q, r) is to be honored.
    4) The `indices_shape[-1]` should have a value between 1 (inclusive) and rank `r-b` (inclusive)
    5) All values in `indices` are expected to be within bounds [-s, s-1] along axis of size `s` (i.e.) `-data_shape[i] <= indices[...,i] <= data_shape[i] - 1`.
       It is an error if any of the index values are out of bounds.
    The output is computed as follows:
    The output tensor is obtained by mapping each index-tuple in the `indices` tensor to the corresponding slice of the input `data`.
    1) If `indices_shape[-1] > r-b` => error condition
    2) If `indices_shape[-1] == r-b`, since the rank of `indices` is `q`, `indices` can be thought of as `N` `(q-b-1)`-dimensional tensors
       containing 1-D tensors of dimension `r-b`, where `N` is an integer equals to the product of 1 and all the elements in the batch dimensions
       of the indices_shape. Let us think of each such `r-b` ranked tensor as `indices_slice`. Each *scalar value* corresponding to `data[0:b-1,indices_slice]`
       is filled into the corresponding location of the `(q-b-1)`-dimensional tensor to form the `output` tensor (Example 1 below)
    3) If `indices_shape[-1] < r-b`, since the rank of `indices` is `q`, `indices` can be thought of as `N` `(q-b-1)`-dimensional tensor
       containing 1-D tensors of dimension `< r-b`. Let us think of each such tensors as `indices_slice`. Each *tensor slice* corresponding
       to `data[0:b-1, indices_slice , :]` is filled into the corresponding location of the `(q-b-1)`-dimensional tensor
       to form the `output` tensor (Examples 2, 3, 4 and 5 below)
    This operator is the inverse of `ScatterND`.
    `Example 1`
      batch_dims = 0
      data    = [[0,1],[2,3]]   # data_shape = [2, 2]
      indices = [[0,0],[1,1]]   # indices_shape = [2, 2]
      output  = [0,3]           # output_shape = [2]
    `Example 2`
      batch_dims = 0
      data    = [[0,1],[2,3]]  # data_shape = [2, 2]
      indices = [[1],[0]]      # indices_shape = [2, 1]
      output  = [[2,3],[0,1]]  # output_shape = [2, 2]
    `Example 3`
      batch_dims = 0
      data    = [[[0,1],[2,3]],[[4,5],[6,7]]] # data_shape = [2, 2, 2]
      indices = [[0,1],[1,0]]                 # indices_shape = [2, 2]
      output  = [[2,3],[4,5]]                 # output_shape = [2, 2]
    `Example 4`
      batch_dims = 0
      data    = [[[0,1],[2,3]],[[4,5],[6,7]]] # data_shape = [2, 2, 2]
      indices = [[[0,1]],[[1,0]]]             # indices_shape = [2, 1, 2]
      output  = [[[2,3]],[[4,5]]]             # output_shape = [2, 1, 2]
    `Example 5`
      batch_dims = 1
      data    = [[[0,1],[2,3]],[[4,5],[6,7]]] # data_shape = [2, 2, 2]
      indices = [[1],[0]]             # indices_shape = [2, 1]
      output  = [[2,3],[4,5]]             # output_shape = [2, 2]

    Parameters
    ==========
    data
        Type T.
        Tensor of rank r >= 1.
    indices
        Type tensor(int64).
        Tensor of rank q >= 1. All index values are expected to be within bounds [-s, s-1] along axis of size s. It is an error if any of the index values are out of bounds.
    batch_dims
        Attribute.
        The number of batch dimensions. The gather of indexing starts from dimension of data[batch_dims:]

    Returns
    =======
    output : Arrow
        Type T.
        Tensor of rank q + r - indices_shape[-1] - 1.

    Notes
    =====
    Signature: ``ai.onnx@13::GatherND``.

    Type constraints:
     - T: `tensor(bfloat16)`, `tensor(bool)`, `tensor(complex128)`, `tensor(complex64)`, `tensor(double)`, `tensor(float)`, `tensor(float16)`, `tensor(int16)`, `tensor(int32)`, `tensor(int64)`, `tensor(int8)`, `tensor(string)`, `tensor(uint16)`, `tensor(uint32)`, `tensor(uint64)`, `tensor(uint8)`
    """
    return _GatherND(
        _GatherND.Attributes(
            batch_dims=None if batch_dims is None else AttrInt64(batch_dims),
        ),
        _GatherND.Inputs(
            data=data,
            indices=indices,
        ),
    ).outputs.output


def gemm(
    A: Arrow,
    B: Arrow,
    C: Optional[Arrow] = None,
    *,
    alpha: float = 1.0,
    beta: float = 1.0,
    transA: int = 0,
    transB: int = 0,
) -> Arrow:
    r"""
    General Matrix multiplication:
    https://en.wikipedia.org/wiki/Basic_Linear_Algebra_Subprograms#Level_3
    A' = transpose(A) if transA else A
    B' = transpose(B) if transB else B
    Compute Y = alpha * A' * B' + beta * C, where input tensor A has shape (M, K) or (K, M),
    input tensor B has shape (K, N) or (N, K), input tensor C is broadcastable to shape (M, N),
    and output tensor Y has shape (M, N). A will be transposed before doing the
    computation if attribute transA is non-zero, same for B and transB.
    This operator supports **unidirectional broadcasting** (tensor C should be unidirectional broadcastable to tensor A * B); for more details please check the doc (Broadcasting.md).
    This operator has **optional** inputs/outputs. See the doc (IR.md) for more details about the representation of optional arguments. An empty string may be used in the place of an actual argument's name to indicate a missing argument. Trailing optional arguments (those not followed by an argument that is present) may also be simply omitted.

    Parameters
    ==========
    A
        Type T.
        Input tensor A. The shape of A should be (M, K) if transA is 0, or (K, M) if transA is non-zero.
    B
        Type T.
        Input tensor B. The shape of B should be (K, N) if transB is 0, or (N, K) if transB is non-zero.
    C
        Type T.
        Optional input tensor C. If not specified, the computation is done as if C is a scalar 0. The shape of C should be unidirectional broadcastable to (M, N).
    alpha
        Attribute.
        Scalar multiplier for the product of input tensors A * B.
    beta
        Attribute.
        Scalar multiplier for input tensor C.
    transA
        Attribute.
        Whether A should be transposed
    transB
        Attribute.
        Whether B should be transposed

    Returns
    =======
    Y : Arrow
        Type T.
        Output tensor of shape (M, N).

    Notes
    =====
    Signature: ``ai.onnx@13::Gemm``.

    Type constraints:
     - T: `tensor(bfloat16)`, `tensor(double)`, `tensor(float)`, `tensor(float16)`, `tensor(int32)`, `tensor(int64)`, `tensor(uint32)`, `tensor(uint64)`
    """
    return _Gemm(
        _Gemm.Attributes(
            alpha=None if alpha is None else AttrFloat32(alpha),
            beta=None if beta is None else AttrFloat32(beta),
            transA=None if transA is None else AttrInt64(transA),
            transB=None if transB is None else AttrInt64(transB),
        ),
        _Gemm.Inputs(
            A=A,
            B=B,
            C=C,
        ),
    ).outputs.Y


def global_average_pool(
    X: Arrow,
) -> Arrow:
    r"""
    GlobalAveragePool consumes an input tensor X and applies average pooling across
     the values in the same channel. This is equivalent to AveragePool with kernel size
     equal to the spatial dimension of input tensor.

    Parameters
    ==========
    X
        Type T.
        Input data tensor from the previous operator; dimensions for image case are (N x C x H x W), where N is the batch size, C is the number of channels, and H and W are the height and the width of the data. For non image case, the dimensions are in the form of (N x C x D1 x D2 ... Dn), where N is the batch size.

    Returns
    =======
    Y : Arrow
        Type T.
        Output data tensor from pooling across the input tensor. The output tensor has the same rank as the input. The first two dimensions of output shape are the same as the input (N x C), while the other dimensions are all 1.

    Notes
    =====
    Signature: ``ai.onnx@1::GlobalAveragePool``.

    Type constraints:
     - T: `tensor(double)`, `tensor(float)`, `tensor(float16)`
    """
    return _GlobalAveragePool(
        _GlobalAveragePool.Attributes(),
        _GlobalAveragePool.Inputs(
            X=X,
        ),
    ).outputs.Y


def global_lp_pool(
    X: Arrow,
    *,
    p: int = 2,
) -> Arrow:
    r"""
    GlobalLpPool consumes an input tensor X and applies lp pool pooling across
     the values in the same channel. This is equivalent to LpPool with kernel size
     equal to the spatial dimension of input tensor.

    Parameters
    ==========
    X
        Type T.
        Input data tensor from the previous operator; dimensions for image case are (N x C x H x W), where N is the batch size, C is the number of channels, and H and W are the height and the width of the data. For non image case, the dimensions are in the form of (N x C x D1 x D2 ... Dn), where N is the batch size.
    p
        Attribute.
        p value of the Lp norm used to pool over the input data.

    Returns
    =======
    Y : Arrow
        Type T.
        Output data tensor from pooling across the input tensor. The output tensor has the same rank as the input. The first two dimensions of output shape are the same as the input (N x C), while the other dimensions are all 1.

    Notes
    =====
    Signature: ``ai.onnx@2::GlobalLpPool``.

    Type constraints:
     - T: `tensor(double)`, `tensor(float)`, `tensor(float16)`
    """
    return _GlobalLpPool(
        _GlobalLpPool.Attributes(
            p=None if p is None else AttrInt64(p),
        ),
        _GlobalLpPool.Inputs(
            X=X,
        ),
    ).outputs.Y


def global_max_pool(
    X: Arrow,
) -> Arrow:
    r"""
    GlobalMaxPool consumes an input tensor X and applies max pooling across
     the values in the same channel. This is equivalent to MaxPool with kernel size
     equal to the spatial dimension of input tensor.

    Parameters
    ==========
    X
        Type T.
        Input data tensor from the previous operator; dimensions for image case are (N x C x H x W), where N is the batch size, C is the number of channels, and H and W are the height and the width of the data. For non image case, the dimensions are in the form of (N x C x D1 x D2 ... Dn), where N is the batch size.

    Returns
    =======
    Y : Arrow
        Type T.
        Output data tensor from pooling across the input tensor. The output tensor has the same rank as the input. The first two dimensions of output shape are the same as the input (N x C), while the other dimensions are all 1.

    Notes
    =====
    Signature: ``ai.onnx@1::GlobalMaxPool``.

    Type constraints:
     - T: `tensor(double)`, `tensor(float)`, `tensor(float16)`
    """
    return _GlobalMaxPool(
        _GlobalMaxPool.Attributes(),
        _GlobalMaxPool.Inputs(
            X=X,
        ),
    ).outputs.Y


def greater(
    A: Arrow,
    B: Arrow,
) -> Arrow:
    r"""
    Returns the tensor resulted from performing the `greater` logical operation
    elementwise on the input tensors `A` and `B` (with Numpy-style broadcasting support).
    This operator supports **multidirectional (i.e., Numpy-style) broadcasting**; for more details please check the doc (Broadcasting.md).

    Parameters
    ==========
    A
        Type T.
        First input operand for the logical operator.
    B
        Type T.
        Second input operand for the logical operator.

    Returns
    =======
    C : Arrow
        Type T1.
        Result tensor.

    Notes
    =====
    Signature: ``ai.onnx@13::Greater``.

    Type constraints:
     - T: `tensor(bfloat16)`, `tensor(double)`, `tensor(float)`, `tensor(float16)`, `tensor(int16)`, `tensor(int32)`, `tensor(int64)`, `tensor(int8)`, `tensor(uint16)`, `tensor(uint32)`, `tensor(uint64)`, `tensor(uint8)`
     - T1: `tensor(bool)`
    """
    return _Greater(
        _Greater.Attributes(),
        _Greater.Inputs(
            A=A,
            B=B,
        ),
    ).outputs.C


def greater_or_equal(
    A: Arrow,
    B: Arrow,
) -> Arrow:
    r"""
    Returns the tensor resulted from performing the `greater_equal` logical operation
    elementwise on the input tensors `A` and `B` (with Numpy-style broadcasting support).
    This operator supports **multidirectional (i.e., Numpy-style) broadcasting**; for more details please check the doc (Broadcasting.md).

    Parameters
    ==========
    A
        Type T.
        First input operand for the logical operator.
    B
        Type T.
        Second input operand for the logical operator.

    Returns
    =======
    C : Arrow
        Type T1.
        Result tensor.

    Notes
    =====
    Signature: ``ai.onnx@16::GreaterOrEqual``.

    Type constraints:
     - T: `tensor(bfloat16)`, `tensor(double)`, `tensor(float)`, `tensor(float16)`, `tensor(int16)`, `tensor(int32)`, `tensor(int64)`, `tensor(int8)`, `tensor(uint16)`, `tensor(uint32)`, `tensor(uint64)`, `tensor(uint8)`
     - T1: `tensor(bool)`
    """
    return _GreaterOrEqual(
        _GreaterOrEqual.Attributes(),
        _GreaterOrEqual.Inputs(
            A=A,
            B=B,
        ),
    ).outputs.C


def grid_sample(
    X: Arrow,
    grid: Arrow,
    *,
    align_corners: int = 0,
    mode: str = "bilinear",
    padding_mode: str = "zeros",
) -> Arrow:
    r"""
    Given an `input` and a flow-field `grid`, computes the `output` using `input` values and pixel locations from `grid`.
    Currently, only spatial (4-D) inputs are supported. For `input` with shape (N, C, H, W) and `grid` with shape (N, H_out, W_out, 2),
    the `output` will have shape (N, C, H_out, W_out).
    For each output location `output[N, C, H_out, W_out]`, the size-2 vector `grid[N, H_out, W_out]` specifies `input` pixel locations `x` and `y`,
    which are used to interpolate the output value `output[N, C, H_out, W_out]`.
    The GridSample operator is often used in doing grid generator and sampler in the Spatial Transformer Networks (https://arxiv.org/abs/1506.02025).
    See also in torch.nn.functional.grid_sample (https://pytorch.org/docs/master/generated/torch.nn.functional.grid_sample.html#torch-nn-functional-grid-sample).

    Parameters
    ==========
    X
        Type T1.
        4-D tensor of shape (N, C, H, W), where N is the batch size, C is the numbers of channels, H and W are the height and width of the input data.
    grid
        Type T1.
        Input offset, 4-D tensor of shape (N, H_out, W_out, 2), where H_out and W_out are the height and width of grid and output, Grid specifies the sampling pixel locations normalized by the input spatial dimensions. Therefore, it should have most values in the range of [-1, 1]. If grid has values outside the range of [-1, 1], the corresponding outputs will be handled as defined by padding_mode.
    align_corners
        Attribute.
        If align_corners=1, the extrema (-1 and 1) are considered as referring to the center points of the input's corner pixels. If align_corners=0, they are instead considered as referring to the corner points of the input's corner pixels, making the sampling more resolution agnostic.
    mode
        Attribute.
        Three interpolation modes: bilinear (default), nearest and bicubic.
    padding_mode
        Attribute.
        Support padding modes for outside grid values: `zeros`(default), `border`, `reflection`. zeros: use 0 for out-of-bound grid locations, border: use border values for out-of-bound grid locations, reflection: use values at locations reflected by the border for out-of-bound grid locations. If index 0 represents the margin pixel, the reflected value at index -1 will be the same as the value at index 1. For location far away from the border, it will keep being reflected until becoming in bound. If pixel location x = -3.5 reflects by border -1 and becomes x' = 1.5, then reflects by border 1 and becomes x'' = 0.5.

    Returns
    =======
    Y : Arrow
        Type T2.
        4-D tensor of shape (N, C, H_out, W_out).

    Notes
    =====
    Signature: ``ai.onnx@16::GridSample``.

    Type constraints:
     - T1: `tensor(bool)`, `tensor(complex128)`, `tensor(complex64)`, `tensor(double)`, `tensor(float)`, `tensor(float16)`, `tensor(int16)`, `tensor(int32)`, `tensor(int64)`, `tensor(int8)`, `tensor(string)`, `tensor(uint16)`, `tensor(uint32)`, `tensor(uint64)`, `tensor(uint8)`
     - T2: `tensor(double)`, `tensor(float)`, `tensor(float16)`
    """
    return _GridSample(
        _GridSample.Attributes(
            align_corners=None if align_corners is None else AttrInt64(align_corners),
            mode=None if mode is None else AttrString(mode),
            padding_mode=None if padding_mode is None else AttrString(padding_mode),
        ),
        _GridSample.Inputs(
            X=X,
            grid=grid,
        ),
    ).outputs.Y


def hamming_window(
    size: Arrow,
    *,
    output_datatype: int = 1,
    periodic: int = 1,
) -> Arrow:
    r"""
    Generates a Hamming window as described in the paper https://ieeexplore.ieee.org/document/1455106.

    Parameters
    ==========
    size
        Type T1.
        A scalar value indicating the length of the window.
    output_datatype
        Attribute.
        The data type of the output tensor. Strictly must be one of the values from DataType enum in TensorProto whose values correspond to T2. The default value is 1 = FLOAT.
    periodic
        Attribute.
        If 1, returns a window to be used as periodic function. If 0, return a symmetric window. When 'periodic' is specified, hann computes a window of length size + 1 and returns the first size points. The default value is 1.

    Returns
    =======
    output : Arrow
        Type T2.
        A Hamming window with length: size. The output has the shape: [size].

    Notes
    =====
    Signature: ``ai.onnx@17::HammingWindow``.

    Type constraints:
     - T1: `tensor(int32)`, `tensor(int64)`
     - T2: `tensor(bfloat16)`, `tensor(double)`, `tensor(float)`, `tensor(float16)`, `tensor(int16)`, `tensor(int32)`, `tensor(int64)`, `tensor(int8)`, `tensor(uint16)`, `tensor(uint32)`, `tensor(uint64)`, `tensor(uint8)`
    """
    return _HammingWindow(
        _HammingWindow.Attributes(
            output_datatype=None
            if output_datatype is None
            else AttrInt64(output_datatype),
            periodic=None if periodic is None else AttrInt64(periodic),
        ),
        _HammingWindow.Inputs(
            size=size,
        ),
    ).outputs.output


def hann_window(
    size: Arrow,
    *,
    output_datatype: int = 1,
    periodic: int = 1,
) -> Arrow:
    r"""
    Generates a Hann window as described in the paper https://ieeexplore.ieee.org/document/1455106.

    Parameters
    ==========
    size
        Type T1.
        A scalar value indicating the length of the window.
    output_datatype
        Attribute.
        The data type of the output tensor. Strictly must be one of the values from DataType enum in TensorProto whose values correspond to T2. The default value is 1 = FLOAT.
    periodic
        Attribute.
        If 1, returns a window to be used as periodic function. If 0, return a symmetric window. When 'periodic' is specified, hann computes a window of length size + 1 and returns the first size points. The default value is 1.

    Returns
    =======
    output : Arrow
        Type T2.
        A Hann window with length: size. The output has the shape: [size].

    Notes
    =====
    Signature: ``ai.onnx@17::HannWindow``.

    Type constraints:
     - T1: `tensor(int32)`, `tensor(int64)`
     - T2: `tensor(bfloat16)`, `tensor(double)`, `tensor(float)`, `tensor(float16)`, `tensor(int16)`, `tensor(int32)`, `tensor(int64)`, `tensor(int8)`, `tensor(uint16)`, `tensor(uint32)`, `tensor(uint64)`, `tensor(uint8)`
    """
    return _HannWindow(
        _HannWindow.Attributes(
            output_datatype=None
            if output_datatype is None
            else AttrInt64(output_datatype),
            periodic=None if periodic is None else AttrInt64(periodic),
        ),
        _HannWindow.Inputs(
            size=size,
        ),
    ).outputs.output


def hard_sigmoid(
    X: Arrow,
    *,
    alpha: float = 0.20000000298023224,
    beta: float = 0.5,
) -> Arrow:
    r"""
    HardSigmoid takes one input data (Tensor<T>) and produces one output data
    (Tensor<T>) where the HardSigmoid function, y = max(0, min(1, alpha * x + beta)),
    is applied to the tensor elementwise.

    Parameters
    ==========
    X
        Type T.
        Input tensor
    alpha
        Attribute.
        Value of alpha.
    beta
        Attribute.
        Value of beta.

    Returns
    =======
    Y : Arrow
        Type T.
        Output tensor

    Notes
    =====
    Signature: ``ai.onnx@6::HardSigmoid``.

    Type constraints:
     - T: `tensor(double)`, `tensor(float)`, `tensor(float16)`
    """
    return _HardSigmoid(
        _HardSigmoid.Attributes(
            alpha=None if alpha is None else AttrFloat32(alpha),
            beta=None if beta is None else AttrFloat32(beta),
        ),
        _HardSigmoid.Inputs(
            X=X,
        ),
    ).outputs.Y


def hard_swish(
    X: Arrow,
) -> Arrow:
    r"""
    HardSwish takes one input data (Tensor<T>) and produces one output data (Tensor<T>) where
    the HardSwish function, y = x * max(0, min(1, alpha * x + beta)) = x * HardSigmoid<alpha, beta>(x),
    where alpha = 1/6 and beta = 0.5, is applied to the tensor elementwise.

    Parameters
    ==========
    X
        Type T.
        Input tensor

    Returns
    =======
    Y : Arrow
        Type T.
        Output tensor

    Notes
    =====
    Signature: ``ai.onnx@14::HardSwish``.

    Type constraints:
     - T: `tensor(double)`, `tensor(float)`, `tensor(float16)`
    """
    return _HardSwish(
        _HardSwish.Attributes(),
        _HardSwish.Inputs(
            X=X,
        ),
    ).outputs.Y


def hardmax(
    input: Arrow,
    *,
    axis: int = -1,
) -> Arrow:
    r"""
    The operator computes the hardmax values for the given input:
     Hardmax(element in input, axis) = 1 if the element is the first maximum value along the specified axis, 0 otherwise
    The "axis" attribute indicates the dimension along which Hardmax
    will be performed. The output tensor has the same shape
    and contains the Hardmax values of the corresponding input.

    Parameters
    ==========
    input
        Type T.
        The input tensor of rank >= axis.
    axis
        Attribute.
        Describes the dimension Hardmax will be performed on.
        Negative value means counting dimensions
        from the back. Accepted range is [-r, r-1] where r = rank(input).

    Returns
    =======
    output : Arrow
        Type T.
        The output values with the same shape as the input tensor.

    Notes
    =====
    Signature: ``ai.onnx@13::Hardmax``.

    Type constraints:
     - T: `tensor(bfloat16)`, `tensor(double)`, `tensor(float)`, `tensor(float16)`
    """
    return _Hardmax(
        _Hardmax.Attributes(
            axis=None if axis is None else AttrInt64(axis),
        ),
        _Hardmax.Inputs(
            input=input,
        ),
    ).outputs.output


def identity(
    input: Arrow,
) -> Arrow:
    r"""
    Identity operator

    Parameters
    ==========
    input
        Type V.
        Input tensor

    Returns
    =======
    output : Arrow
        Type V.
        Tensor to copy input into.

    Notes
    =====
    Signature: ``ai.onnx@16::Identity``.

    Type constraints:
     - V: `optional(seq(tensor(bool)))`, `optional(seq(tensor(complex128)))`, `optional(seq(tensor(complex64)))`, `optional(seq(tensor(double)))`, `optional(seq(tensor(float)))`, `optional(seq(tensor(float16)))`, `optional(seq(tensor(int16)))`, `optional(seq(tensor(int32)))`, `optional(seq(tensor(int64)))`, `optional(seq(tensor(int8)))`, `optional(seq(tensor(string)))`, `optional(seq(tensor(uint16)))`, `optional(seq(tensor(uint32)))`, `optional(seq(tensor(uint64)))`, `optional(seq(tensor(uint8)))`, `optional(tensor(bool))`, `optional(tensor(complex128))`, `optional(tensor(complex64))`, `optional(tensor(double))`, `optional(tensor(float))`, `optional(tensor(float16))`, `optional(tensor(int16))`, `optional(tensor(int32))`, `optional(tensor(int64))`, `optional(tensor(int8))`, `optional(tensor(string))`, `optional(tensor(uint16))`, `optional(tensor(uint32))`, `optional(tensor(uint64))`, `optional(tensor(uint8))`, `seq(tensor(bool))`, `seq(tensor(complex128))`, `seq(tensor(complex64))`, `seq(tensor(double))`, `seq(tensor(float))`, `seq(tensor(float16))`, `seq(tensor(int16))`, `seq(tensor(int32))`, `seq(tensor(int64))`, `seq(tensor(int8))`, `seq(tensor(string))`, `seq(tensor(uint16))`, `seq(tensor(uint32))`, `seq(tensor(uint64))`, `seq(tensor(uint8))`, `tensor(bfloat16)`, `tensor(bool)`, `tensor(complex128)`, `tensor(complex64)`, `tensor(double)`, `tensor(float)`, `tensor(float16)`, `tensor(int16)`, `tensor(int32)`, `tensor(int64)`, `tensor(int8)`, `tensor(string)`, `tensor(uint16)`, `tensor(uint32)`, `tensor(uint64)`, `tensor(uint8)`
    """
    return _Identity(
        _Identity.Attributes(),
        _Identity.Inputs(
            input=input,
        ),
    ).outputs.output


def if_(
    cond: Arrow,
    *,
    else_branch: Graph,
    then_branch: Graph,
) -> Sequence[Arrow]:
    r"""
    If conditional

    Parameters
    ==========
    cond
        Type B.
        Condition for the if
    else_branch
        Attribute.
        Graph to run if condition is false. Has N outputs: values you wish to be live-out to the enclosing scope. The number of outputs must match the number of outputs in the then_branch.
    then_branch
        Attribute.
        Graph to run if condition is true. Has N outputs: values you wish to be live-out to the enclosing scope. The number of outputs must match the number of outputs in the else_branch.

    Returns
    =======
    outputs : Arrow
        Type V.
        Values that are live-out to the enclosing scope. The return values in the `then_branch` and `else_branch` must be of the same data type. The `then_branch` and `else_branch` may produce tensors with the same element type and different shapes. If corresponding outputs from the then-branch and the else-branch have static shapes S1 and S2, then the shape of the corresponding output variable of the if-node (if present) must be compatible with both S1 and S2 as it represents the union of both possible shapes.For example, if in a model file, the the first output of `then_branch` is typed float tensor with shape [2] and the first output of `else_branch` is another float tensor with shape [3], If's first output should have (a) no shape set, or (b) a shape of rank 1 with neither `dim_value` nor `dim_param` set, or (c) a shape of rank 1 with a unique `dim_param`. In contrast, the first output cannot have the shape [2] since [2] and [3] are not compatible.

    Notes
    =====
    Signature: ``ai.onnx@16::If``.

    Type constraints:
     - B: `tensor(bool)`
     - V: `optional(seq(tensor(bfloat16)))`, `optional(seq(tensor(bool)))`, `optional(seq(tensor(complex128)))`, `optional(seq(tensor(complex64)))`, `optional(seq(tensor(double)))`, `optional(seq(tensor(float)))`, `optional(seq(tensor(float16)))`, `optional(seq(tensor(int16)))`, `optional(seq(tensor(int32)))`, `optional(seq(tensor(int64)))`, `optional(seq(tensor(int8)))`, `optional(seq(tensor(string)))`, `optional(seq(tensor(uint16)))`, `optional(seq(tensor(uint32)))`, `optional(seq(tensor(uint64)))`, `optional(seq(tensor(uint8)))`, `optional(tensor(bfloat16))`, `optional(tensor(bool))`, `optional(tensor(complex128))`, `optional(tensor(complex64))`, `optional(tensor(double))`, `optional(tensor(float))`, `optional(tensor(float16))`, `optional(tensor(int16))`, `optional(tensor(int32))`, `optional(tensor(int64))`, `optional(tensor(int8))`, `optional(tensor(string))`, `optional(tensor(uint16))`, `optional(tensor(uint32))`, `optional(tensor(uint64))`, `optional(tensor(uint8))`, `seq(tensor(bfloat16))`, `seq(tensor(bool))`, `seq(tensor(complex128))`, `seq(tensor(complex64))`, `seq(tensor(double))`, `seq(tensor(float))`, `seq(tensor(float16))`, `seq(tensor(int16))`, `seq(tensor(int32))`, `seq(tensor(int64))`, `seq(tensor(int8))`, `seq(tensor(string))`, `seq(tensor(uint16))`, `seq(tensor(uint32))`, `seq(tensor(uint64))`, `seq(tensor(uint8))`, `tensor(bfloat16)`, `tensor(bool)`, `tensor(complex128)`, `tensor(complex64)`, `tensor(double)`, `tensor(float)`, `tensor(float16)`, `tensor(int16)`, `tensor(int32)`, `tensor(int64)`, `tensor(int8)`, `tensor(string)`, `tensor(uint16)`, `tensor(uint32)`, `tensor(uint64)`, `tensor(uint8)`
    """
    return _If(
        _If.Attributes(
            else_branch=None if else_branch is None else AttrGraph(else_branch),
            then_branch=None if then_branch is None else AttrGraph(then_branch),
        ),
        _If.Inputs(
            cond=cond,
        ),
        out_variadic=len(else_branch.requested_results),
    ).outputs.outputs


def instance_normalization(
    input: Arrow,
    scale: Arrow,
    B: Arrow,
    *,
    epsilon: float = 9.999999747378752e-06,
) -> Arrow:
    r"""
    Carries out instance normalization as described in the paper
    https://arxiv.org/abs/1607.08022.
    y = scale * (x - mean) / sqrt(variance + epsilon) + B,
    where mean and variance are computed per instance per channel.

    Parameters
    ==========
    input
        Type T.
        Input data tensor from the previous operator; dimensions for image case are (N x C x H x W), where N is the batch size, C is the number of channels, and H and W are the height and the width of the data. For non image case, the dimensions are in the form of (N x C x D1 x D2 ... Dn), where N is the batch size.
    scale
        Type T.
        The input 1-dimensional scale tensor of size C.
    B
        Type T.
        The input 1-dimensional bias tensor of size C.
    epsilon
        Attribute.
        The epsilon value to use to avoid division by zero.

    Returns
    =======
    output : Arrow
        Type T.
        The output tensor of the same shape as input.

    Notes
    =====
    Signature: ``ai.onnx@6::InstanceNormalization``.

    Type constraints:
     - T: `tensor(double)`, `tensor(float)`, `tensor(float16)`
    """
    return _InstanceNormalization(
        _InstanceNormalization.Attributes(
            epsilon=None if epsilon is None else AttrFloat32(epsilon),
        ),
        _InstanceNormalization.Inputs(
            input=input,
            scale=scale,
            B=B,
        ),
    ).outputs.output


def is_inf(
    X: Arrow,
    *,
    detect_negative: int = 1,
    detect_positive: int = 1,
) -> Arrow:
    r"""
    Map infinity to true and other values to false.

    Parameters
    ==========
    X
        Type T1.
        input
    detect_negative
        Attribute.
        (Optional) Whether map negative infinity to true. Default to 1 so that negative infinity induces true. Set this attribute to 0 if negative infinity should be mapped to false.
    detect_positive
        Attribute.
        (Optional) Whether map positive infinity to true. Default to 1 so that positive infinity induces true. Set this attribute to 0 if positive infinity should be mapped to false.

    Returns
    =======
    Y : Arrow
        Type T2.
        output

    Notes
    =====
    Signature: ``ai.onnx@10::IsInf``.

    Type constraints:
     - T1: `tensor(double)`, `tensor(float)`
     - T2: `tensor(bool)`
    """
    return _IsInf(
        _IsInf.Attributes(
            detect_negative=None
            if detect_negative is None
            else AttrInt64(detect_negative),
            detect_positive=None
            if detect_positive is None
            else AttrInt64(detect_positive),
        ),
        _IsInf.Inputs(
            X=X,
        ),
    ).outputs.Y


def isnan(
    X: Arrow,
) -> Arrow:
    r"""
    Returns which elements of the input are NaN.

    Parameters
    ==========
    X
        Type T1.
        input

    Returns
    =======
    Y : Arrow
        Type T2.
        output

    Notes
    =====
    Signature: ``ai.onnx@13::IsNaN``.

    Type constraints:
     - T1: `tensor(bfloat16)`, `tensor(double)`, `tensor(float)`, `tensor(float16)`
     - T2: `tensor(bool)`
    """
    return _IsNaN(
        _IsNaN.Attributes(),
        _IsNaN.Inputs(
            X=X,
        ),
    ).outputs.Y


def lrn(
    X: Arrow,
    *,
    alpha: float = 9.999999747378752e-05,
    beta: float = 0.75,
    bias: float = 1.0,
    size: int,
) -> Arrow:
    r"""
    Local Response Normalization proposed in the AlexNet paper (https://papers.nips.cc/paper/4824-imagenet-classification-with-deep-convolutional-neural-networks.pdf).
    It normalizes over local input regions.
    The local region is defined across the channels. For an element X[n, c, d1, ..., dk] in a tensor
    of shape (N x C x D1 x D2, ..., Dk), its region is
    {X[n, i, d1, ..., dk] | max(0, c - floor((size - 1) / 2)) <= i <= min(C - 1, c + ceil((size - 1) / 2))}.
    square_sum[n, c, d1, ..., dk] = sum(X[n, i, d1, ..., dk] ^ 2),
    where max(0, c - floor((size - 1) / 2)) <= i <= min(C - 1, c + ceil((size - 1) / 2)).
    Y[n, c, d1, ..., dk] = X[n, c, d1, ..., dk] / (bias + alpha / size * square_sum[n, c, d1, ..., dk] ) ^ beta

    Parameters
    ==========
    X
        Type T.
        Input data tensor from the previous operator; dimensions for image case are (N x C x H x W), where N is the batch size, C is the number of channels, and H and W are the height and the width of the data. For non image case, the dimensions are in the form of (N x C x D1 x D2 ... Dn), where N is the batch size. Optionally, if dimension denotation is in effect, the operation expects the input data tensor to arrive with the dimension denotation of [DATA_BATCH, DATA_CHANNEL, DATA_FEATURE, DATA_FEATURE ...].
    alpha
        Attribute.
        Scaling parameter.
    beta
        Attribute.
        The exponent.
    bias
        Attribute.

    size
        Attribute.
        The number of channels to sum over

    Returns
    =======
    Y : Arrow
        Type T.
        Output tensor, which has the shape and type as input tensor

    Notes
    =====
    Signature: ``ai.onnx@13::LRN``.

    Type constraints:
     - T: `tensor(bfloat16)`, `tensor(double)`, `tensor(float)`, `tensor(float16)`
    """
    return _LRN(
        _LRN.Attributes(
            alpha=None if alpha is None else AttrFloat32(alpha),
            beta=None if beta is None else AttrFloat32(beta),
            bias=None if bias is None else AttrFloat32(bias),
            size=None if size is None else AttrInt64(size),
        ),
        _LRN.Inputs(
            X=X,
        ),
    ).outputs.Y


def lstm(
    X: Arrow,
    W: Arrow,
    R: Arrow,
    B: Optional[Arrow] = None,
    sequence_lens: Optional[Arrow] = None,
    initial_h: Optional[Arrow] = None,
    initial_c: Optional[Arrow] = None,
    P: Optional[Arrow] = None,
    *,
    activation_alpha: Optional[Iterable[float]] = None,
    activation_beta: Optional[Iterable[float]] = None,
    activations: Optional[Iterable[str]] = None,
    clip: Optional[float] = None,
    direction: str = "forward",
    hidden_size: Optional[int] = None,
    input_forget: int = 0,
    layout: int = 0,
) -> _LSTM.Outputs:
    r"""
    Computes an one-layer LSTM. This operator is usually supported via some
    custom implementation such as CuDNN.
    Notations:
    `X` - input tensor
    `i` - input gate
    `o` - output gate
    `f` - forget gate
    `c` - cell gate
    `t` - time step (t-1 means previous time step)
    `W[iofc]` - W parameter weight matrix for input, output, forget, and cell gates
    `R[iofc]` - R recurrence weight matrix for input, output, forget, and cell gates
    `Wb[iofc]` - W bias vectors for input, output, forget, and cell gates
    `Rb[iofc]` - R bias vectors for input, output, forget, and cell gates
    `P[iof]`  - P peephole weight vector for input, output, and forget gates
    `WB[iofc]` - W parameter weight matrix for backward input, output, forget, and cell gates
    `RB[iofc]` - R recurrence weight matrix for backward input, output, forget, and cell gates
    `WBb[iofc]` - W bias vectors for backward input, output, forget, and cell gates
    `RBb[iofc]` - R bias vectors for backward input, output, forget, and cell gates
    `PB[iof]`  - P peephole weight vector for backward input, output, and forget gates
    `H` - Hidden state
    `num_directions` - 2 if direction == bidirectional else 1
    Activation functions:
      Relu(x)                - max(0, x)
      Tanh(x)                - (1 - e^{-2x})/(1 + e^{-2x})
      Sigmoid(x)             - 1/(1 + e^{-x})
      (NOTE: Below are optional)
      Affine(x)              - alpha*x + beta
      LeakyRelu(x)           - x if x >= 0 else alpha * x
      ThresholdedRelu(x)     - x if x >= alpha else 0
      ScaledTanh(x)          - alpha*Tanh(beta*x)
      HardSigmoid(x)         - min(max(alpha*x + beta, 0), 1)
      Elu(x)                 - x if x >= 0 else alpha*(e^x - 1)
      Softsign(x)            - x/(1 + |x|)
      Softplus(x)            - log(1 + e^x)
    Equations (Default: f=Sigmoid, g=Tanh, h=Tanh):
      - it = f(Xt*(Wi^T) + Ht-1*(Ri^T) + Pi (.) Ct-1 + Wbi + Rbi)
      - ft = f(Xt*(Wf^T) + Ht-1*(Rf^T) + Pf (.) Ct-1 + Wbf + Rbf)
      - ct = g(Xt*(Wc^T) + Ht-1*(Rc^T) + Wbc + Rbc)
      - Ct = ft (.) Ct-1 + it (.) ct
      - ot = f(Xt*(Wo^T) + Ht-1*(Ro^T) + Po (.) Ct + Wbo + Rbo)
      - Ht = ot (.) h(Ct)
    This operator has **optional** inputs/outputs. See the doc (IR.md) for more details about the representation of optional arguments. An empty string may be used in the place of an actual argument's name to indicate a missing argument. Trailing optional arguments (those not followed by an argument that is present) may also be simply omitted.

    Parameters
    ==========
    X
        Type T.
        The input sequences packed (and potentially padded) into one 3-D tensor with the shape of `[seq_length, batch_size, input_size]`.
    W
        Type T.
        The weight tensor for the gates. Concatenation of `W[iofc]` and `WB[iofc]` (if bidirectional) along dimension 0. The tensor has shape `[num_directions, 4*hidden_size, input_size]`.
    R
        Type T.
        The recurrence weight tensor. Concatenation of `R[iofc]` and `RB[iofc]` (if bidirectional) along dimension 0. This tensor has shape `[num_directions, 4*hidden_size, hidden_size]`.
    B
        Type T.
        The bias tensor for input gate. Concatenation of `[Wb[iofc], Rb[iofc]]`, and `[WBb[iofc], RBb[iofc]]` (if bidirectional) along dimension 0. This tensor has shape `[num_directions, 8*hidden_size]`. Optional: If not specified - assumed to be 0.
    sequence_lens
        Type T1.
        Optional tensor specifying lengths of the sequences in a batch. If not specified - assumed all sequences in the batch to have length `seq_length`. It has shape `[batch_size]`.
    initial_h
        Type T.
        Optional initial value of the hidden. If not specified - assumed to be 0. It has shape `[num_directions, batch_size, hidden_size]`.
    initial_c
        Type T.
        Optional initial value of the cell. If not specified - assumed to be 0. It has shape `[num_directions, batch_size, hidden_size]`.
    P
        Type T.
        The weight tensor for peepholes. Concatenation of `P[iof]` and `PB[iof]` (if bidirectional) along dimension 0. It has shape `[num_directions, 3*hidde_size]`. Optional: If not specified - assumed to be 0.
    activation_alpha
        Attribute.
        Optional scaling values used by some activation functions. The values are consumed in the order of activation functions, for example (f, g, h) in LSTM. Default values are the same as of corresponding ONNX operators.For example with LeakyRelu, the default alpha is 0.01.
    activation_beta
        Attribute.
        Optional scaling values used by some activation functions. The values are consumed in the order of activation functions, for example (f, g, h) in LSTM. Default values are the same as of corresponding ONNX operators.
    activations
        Attribute.
        A list of 3 (or 6 if bidirectional) activation functions for input, output, forget, cell, and hidden. The activation functions must be one of the activation functions specified above. Optional: See the equations for default if not specified.
    clip
        Attribute.
        Cell clip threshold. Clipping bounds the elements of a tensor in the range of [-threshold, +threshold] and is applied to the input of activations. No clip if not specified.
    direction
        Attribute.
        Specify if the RNN is forward, reverse, or bidirectional. Must be one of forward (default), reverse, or bidirectional.
    hidden_size
        Attribute.
        Number of neurons in the hidden layer
    input_forget
        Attribute.
        Couple the input and forget gates if 1.
    layout
        Attribute.
        The shape format of inputs X, initial_h, initial_c and outputs Y, Y_h, Y_c. If 0, the following shapes are expected: X.shape = [seq_length, batch_size, input_size], Y.shape = [seq_length, num_directions, batch_size, hidden_size], initial_h.shape = Y_h.shape = initial_c.shape = Y_c.shape = [num_directions, batch_size, hidden_size]. If 1, the following shapes are expected: X.shape = [batch_size, seq_length, input_size], Y.shape = [batch_size, seq_length, num_directions, hidden_size], initial_h.shape = Y_h.shape = initial_c.shape = Y_c.shape = [batch_size, num_directions, hidden_size].

    Returns
    =======
    Y : Arrow
        Type T.
        A tensor that concats all the intermediate output values of the hidden. It has shape `[seq_length, num_directions, batch_size, hidden_size]`.
    Y_h : Arrow
        Type T.
        The last output value of the hidden. It has shape `[num_directions, batch_size, hidden_size]`.
    Y_c : Arrow
        Type T.
        The last output value of the cell. It has shape `[num_directions, batch_size, hidden_size]`.

    Notes
    =====
    Signature: ``ai.onnx@14::LSTM``.

    Type constraints:
     - T: `tensor(double)`, `tensor(float)`, `tensor(float16)`
     - T1: `tensor(int32)`
    """
    return _LSTM(
        _LSTM.Attributes(
            activation_alpha=None
            if activation_alpha is None
            else AttrFloat32s(activation_alpha),
            activation_beta=None
            if activation_beta is None
            else AttrFloat32s(activation_beta),
            activations=None if activations is None else AttrStrings(activations),
            clip=None if clip is None else AttrFloat32(clip),
            direction=None if direction is None else AttrString(direction),
            hidden_size=None if hidden_size is None else AttrInt64(hidden_size),
            input_forget=None if input_forget is None else AttrInt64(input_forget),
            layout=None if layout is None else AttrInt64(layout),
        ),
        _LSTM.Inputs(
            X=X,
            W=W,
            R=R,
            B=B,
            sequence_lens=sequence_lens,
            initial_h=initial_h,
            initial_c=initial_c,
            P=P,
        ),
    ).outputs


def layer_normalization(
    X: Arrow,
    Scale: Arrow,
    B: Optional[Arrow] = None,
    *,
    axis: int = -1,
    epsilon: float = 9.999999747378752e-06,
    stash_type: int = 1,
) -> _LayerNormalization.Outputs:
    r"""
    This is layer normalization defined in ONNX as function.
          The overall computation can be split into two stages.
          The first stage is standardization, which makes the
          normalized elements have zero mean and unit variances.
          The computation required by standardization can be
          described by the following equations.
          ```
          Mean = ReduceMean<axes=normalized_axes>(X)
          D = Sub(X, Mean)
          DD = Mul(Diff, Diff)
          Var = ReduceMean<axes=normalized_axes>(DD)
          VarEps = Add(Var, epsilon)
          StdDev = Sqrt(VarEps)
          InvStdDev = Reciprocal(StdDev)
          Normalized = Mul(D, InvStdDev)
          ```
          where `normalized_axes` is `[axis, ..., rank of X - 1]`.
          The variables `Var` and `StdDev` stand for variance and
          standard deviation, respectively. The second output is
          `Mean` and the last one is `InvStdDev`.
          Depending on `stash_type` attribute, the actual computation
          must happen in different floating-point precision.
          For example, if `stash_type` is 1, this operator casts
          all input variables to 32-bit float, perform the computation, and
          finally cast `Normalized` back to the original type of `X`.
          The second stage then scales and shifts the outcome of the
          first stage using
          ```
          NormalizedScaled = Mul(Normalized, Scale)
          Y = Add(NormalizedScaled, B)
          ```
          The second stage doesn't depends on `stash_type`.
          All equations are in this syntax (https://github.com/onnx/onnx/blob/main/docs/Syntax.md).
          The same variable (i.e., input, output, and attribute) uses
          the same name in the equations above and this operator's definition.
          Let `d[i]` indicate the i-th dimension of `X`.
          If `X`'s shape is `[d[0], ..., d[axis-1], d[axis], ..., d[rank-1]]`,
          the shape of `Mean` and `InvStdDev` is `[d[0], ..., d[axis-1], 1, ..., 1]`.
          `Y` and `X` have the same shape.

    Parameters
    ==========
    X
        Type T.
        Tensor to be normalized.
    Scale
        Type T.
        Scale tensor.
    B
        Type T.
        Bias tensor.
    axis
        Attribute.
        The first normalization dimension. If rank(X) is r, axis' allowed range is [-r, r]. Negative value means counting dimensions from the back.
    epsilon
        Attribute.
        The epsilon value to use to avoid division by zero.
    stash_type
        Attribute.
        Type of Mean and InvStdDev. This also specifies stage one's computation precision.

    Returns
    =======
    Y : Arrow
        Type T.
        Normalized tensor.
    Mean : Arrow
        Type U.
        Saved mean used during training to speed up gradient computation
    InvStdDev : Arrow
        Type U.
        Saved inverse standard deviation used during training to speed up gradient computation.

    Notes
    =====
    Signature: ``ai.onnx@17::LayerNormalization``.

    Type constraints:
     - T: `tensor(bfloat16)`, `tensor(double)`, `tensor(float)`, `tensor(float16)`
     - U: `tensor(bfloat16)`, `tensor(float)`
    """
    return _LayerNormalization(
        _LayerNormalization.Attributes(
            axis=None if axis is None else AttrInt64(axis),
            epsilon=None if epsilon is None else AttrFloat32(epsilon),
            stash_type=None if stash_type is None else AttrInt64(stash_type),
        ),
        _LayerNormalization.Inputs(
            X=X,
            Scale=Scale,
            B=B,
        ),
    ).outputs


def leaky_relu(
    X: Arrow,
    *,
    alpha: float = 0.009999999776482582,
) -> Arrow:
    r"""
    LeakyRelu takes input data (Tensor<T>) and an argument alpha, and produces one
    output data (Tensor<T>) where the function `f(x) = alpha * x for x < 0`,
    `f(x) = x for x >= 0`, is applied to the data tensor elementwise.
    **History**
    - Version 16 adds bfloat16 to the types allowed.

    Parameters
    ==========
    X
        Type T.
        Input tensor
    alpha
        Attribute.
        Coefficient of leakage.

    Returns
    =======
    Y : Arrow
        Type T.
        Output tensor

    Notes
    =====
    Signature: ``ai.onnx@16::LeakyRelu``.

    Type constraints:
     - T: `tensor(bfloat16)`, `tensor(double)`, `tensor(float)`, `tensor(float16)`
    """
    return _LeakyRelu(
        _LeakyRelu.Attributes(
            alpha=None if alpha is None else AttrFloat32(alpha),
        ),
        _LeakyRelu.Inputs(
            X=X,
        ),
    ).outputs.Y


def less(
    A: Arrow,
    B: Arrow,
) -> Arrow:
    r"""
    Returns the tensor resulted from performing the `less` logical operation
    elementwise on the input tensors `A` and `B` (with Numpy-style broadcasting support).
    This operator supports **multidirectional (i.e., Numpy-style) broadcasting**; for more details please check the doc (Broadcasting.md).

    Parameters
    ==========
    A
        Type T.
        First input operand for the logical operator.
    B
        Type T.
        Second input operand for the logical operator.

    Returns
    =======
    C : Arrow
        Type T1.
        Result tensor.

    Notes
    =====
    Signature: ``ai.onnx@13::Less``.

    Type constraints:
     - T: `tensor(bfloat16)`, `tensor(double)`, `tensor(float)`, `tensor(float16)`, `tensor(int16)`, `tensor(int32)`, `tensor(int64)`, `tensor(int8)`, `tensor(uint16)`, `tensor(uint32)`, `tensor(uint64)`, `tensor(uint8)`
     - T1: `tensor(bool)`
    """
    return _Less(
        _Less.Attributes(),
        _Less.Inputs(
            A=A,
            B=B,
        ),
    ).outputs.C


def less_or_equal(
    A: Arrow,
    B: Arrow,
) -> Arrow:
    r"""
    Returns the tensor resulted from performing the `less_equal` logical operation
    elementwise on the input tensors `A` and `B` (with Numpy-style broadcasting support).
    This operator supports **multidirectional (i.e., Numpy-style) broadcasting**; for more details please check the doc (Broadcasting.md).

    Parameters
    ==========
    A
        Type T.
        First input operand for the logical operator.
    B
        Type T.
        Second input operand for the logical operator.

    Returns
    =======
    C : Arrow
        Type T1.
        Result tensor.

    Notes
    =====
    Signature: ``ai.onnx@16::LessOrEqual``.

    Type constraints:
     - T: `tensor(bfloat16)`, `tensor(double)`, `tensor(float)`, `tensor(float16)`, `tensor(int16)`, `tensor(int32)`, `tensor(int64)`, `tensor(int8)`, `tensor(uint16)`, `tensor(uint32)`, `tensor(uint64)`, `tensor(uint8)`
     - T1: `tensor(bool)`
    """
    return _LessOrEqual(
        _LessOrEqual.Attributes(),
        _LessOrEqual.Inputs(
            A=A,
            B=B,
        ),
    ).outputs.C


def log(
    input: Arrow,
) -> Arrow:
    r"""
    Calculates the natural log of the given input tensor, element-wise.

    Parameters
    ==========
    input
        Type T.
        Input tensor

    Returns
    =======
    output : Arrow
        Type T.
        The natural log of the input tensor computed element-wise

    Notes
    =====
    Signature: ``ai.onnx@13::Log``.

    Type constraints:
     - T: `tensor(bfloat16)`, `tensor(double)`, `tensor(float)`, `tensor(float16)`
    """
    return _Log(
        _Log.Attributes(),
        _Log.Inputs(
            input=input,
        ),
    ).outputs.output


def log_softmax(
    input: Arrow,
    *,
    axis: int = -1,
) -> Arrow:
    r"""
    The operator computes the log of softmax values for the given input:
     LogSoftmax(input, axis) = Log(Softmax(input, axis=axis))
    The "axis" attribute indicates the dimension along which LogSoftmax
    will be performed. The output tensor has the same shape
    and contains the LogSoftmax values of the corresponding input.

    Parameters
    ==========
    input
        Type T.
        The input tensor of rank >= axis.
    axis
        Attribute.
        Describes the dimension LogSoftmax will be performed on.
        Negative value means counting dimensions
        from the back. Accepted range is [-r, r-1] where r = rank(input).

    Returns
    =======
    output : Arrow
        Type T.
        The output values with the same shape as the input tensor.

    Notes
    =====
    Signature: ``ai.onnx@13::LogSoftmax``.

    Type constraints:
     - T: `tensor(bfloat16)`, `tensor(double)`, `tensor(float)`, `tensor(float16)`
    """
    return _LogSoftmax(
        _LogSoftmax.Attributes(
            axis=None if axis is None else AttrInt64(axis),
        ),
        _LogSoftmax.Inputs(
            input=input,
        ),
    ).outputs.output


def loop(
    M: Optional[Arrow] = None,
    cond: Optional[Arrow] = None,
    v_initial: Sequence[Arrow] = (),
    *,
    body: Graph,
) -> Sequence[Arrow]:
    r"""
    Generic Looping construct. This loop has multiple termination conditions:
    1) Trip count. Iteration count specified at runtime. Set by
       specifying the input M. Optional. Set to empty string to omit.
       Note that a static trip count (specified at graph construction time) can be
       specified by passing in a constant node for input M.
    2) Loop termination condition. This is an input to the op that determines
       whether to run the first iteration and also a loop-carried dependency for
       the body graph. The body graph must yield a value for the condition variable,
       whether this input is provided or not.
    This table summarizes the operating modes of this operator with equivalent
    C-style code:
        Operator inputs defined as (max_trip_count, condition_var).
        input ("", ""):
            for (int i=0; ; ++i) {
              cond = ... // Note this value is ignored, but is required in the body
            }
        input ("", cond) // Note this is analogous to a while loop
            bool cond = ...;
            for (int i=0; cond; ++i) {
              cond = ...;
            }
        input ("", 1) // Note this is analogous to a do-while loop
            bool cond = true
            for (int i=0; cond; ++i) {
              cond = ...;
            }
        input (trip_count, "") // Note this is analogous to a for loop
            int trip_count = ...
            for (int i=0; i < trip_count; ++i) {
              cond = ...; // ignored
            }
        input (trip_count, cond)
            int trip_count = ...;
            bool cond = ...;
            for (int i=0; i < trip_count && cond; ++i) {
              cond = ...;
            }
    *Sample usage - cond as well as trip count*
        graph predict-net {
          %a = Constant[value = <Scalar Tensor [3]>]()
          %b = Constant[value = <Scalar Tensor [6]>]()
          %keepgoing = Constant[value = <Scalar Tensor [1]>]()
          %max_trip_count = Constant[value = <Scalar Tensor [10]>]()
          %keepgoing_out, %b_out, %user_defined_vals = Loopbody = <graph body-net> (%max_trip_count, %keepgoing, %b)
          return
        }
        graph body-net (
          %i[INT32, scalar]           // iteration number
          %keepgoing_in[BOOL, scalar] // incoming loop-termination-condition; not used
          %b_in[INT32, scalar]        // incoming value of loop-carried-dependency b
        ) {
          %my_local = Add(%a, %b_in)
          %b_out = Sub(%a, %b_in) // outgoing value of loop-carried-dependency b
          %keepgoing_out = Greater(%my_local, %b_out) // outgoing loop-termination-condition
          %user_defined_val = Add(%b_in, %b_in) // scan-output value to be accumulated
          return %keepgoing_out, %b_out, %user_defined_val
        }
    *Sample equivalent C code*
        {
          /* User-defined code (enclosing scope) */
          int a = 3, b = 6;
          bool keepgoing = true; // Analogous to input cond
          /* End user-defined code */
          /* Implicitly-defined code */
          const int max_trip_count = 10; // Analogous to input M
          int user_defined_vals[]; // Imagine this is resizable
          /* End implicitly-defined code */
          /* initialize loop-carried variables and scan-output variables */
          bool keepgoing_out = keepgoing
          int b_out = b
          for (int i=0; i < max_trip_count && keepgoing_out; ++i) {
            /* Implicitly-defined code: bind actual parameter values
               to formal parameter variables of loop-body */
            bool keepgoing_in = keepgoing_out;
            bool b_in = b_out;
            /* User-defined code (loop body) */
            int my_local = a + b_in; // Reading value "a" from the enclosing scope is fine
            b_out = a - b_in;
            keepgoing_out = my_local > b_out;
            user_defined_val = b_in + b_in; // b_in and b_out are different variables
            /* End user-defined code */
            /* Implicitly defined-code */
            user_defined_vals[i] = user_defined_val // accumulate scan-output values
          }
          // int t = my_local; // Can't do this. my_local is not accessible here.
          // The values below are bound to the output variables of the loop and therefore accessible
          // b_out; user_defined_vals; keepgoing_out;
        }
    There are several things of note in this code snippet:
    1) Values from the enclosing scope (i.e. variable "a" here) are in scope and can
       be referenced in the inputs of the loop.
    2) Any values computed in the loop body that needs to be used in a subsequent
       iteration or after the loop are modelled using a pair of variables in the loop-body,
       consisting of an input variable (eg., b_in) and an output variable (eg., b_out).
       These are referred to as loop-carried dependences. The loop operation node
       supplies the input value of the input variable for the first iteration, and
       returns the output value of the output variable produced by the final
       iteration.
    3) Scan_output variables are used to implicitly concatenate values computed across
       all the iterations. In the above example, the value of user_defined_val computed
       over all iterations are concatenated and returned as the value of user_defined_vals
       after the loop.
    4) Values created in the body cannot be accessed in the enclosing scope,
       except using the mechanism described above.
    Note that the semantics of this op support "diagonal" or "wavefront" execution.
    (See Step 3 here for an example:
    https://devblogs.nvidia.com/optimizing-recurrent-neural-networks-cudnn-5/).
    Frontends should emit multi-layer RNNs as a series of While operators (with
    time being the inner looping dimension), with each successive layer consuming
    the scan_outputs from the previous layer, possibly going through several
    point-wise operators (e.g. dropout, residual connections, linear layer).
    The input/output of subgraph (produced by loop node) matching is based on order instead of name. The implementation will figure out the names based on this order.

    Parameters
    ==========
    M
        Type I.
        A maximum trip-count for the loop specified at runtime. Optional. Pass empty string to skip.
    cond
        Type B.
        A boolean termination condition. Optional. Pass empty string to skip.
    v_initial
        Type V.
        The initial values of any loop-carried dependencies (values that change across loop iterations)
    body
        Attribute.
        The graph run each iteration. It has 2+N inputs: (iteration_num, condition, loop carried dependencies...). It has 1+N+K outputs: (condition, loop carried dependencies..., scan_outputs...). Each scan_output is created by concatenating the value of the specified output value at the end of each iteration of the loop. It is an error if the dimensions or data type of these scan_outputs change across loop iterations.

    Returns
    =======
    v_final_and_scan_outputs : Arrow
        Type V.
        Final N loop carried dependency values then K scan_outputs. Scan outputs must be Tensors.

    Notes
    =====
    Signature: ``ai.onnx@16::Loop``.

    Type constraints:
     - I: `tensor(int64)`
     - B: `tensor(bool)`
     - V: `optional(seq(tensor(bfloat16)))`, `optional(seq(tensor(bool)))`, `optional(seq(tensor(complex128)))`, `optional(seq(tensor(complex64)))`, `optional(seq(tensor(double)))`, `optional(seq(tensor(float)))`, `optional(seq(tensor(float16)))`, `optional(seq(tensor(int16)))`, `optional(seq(tensor(int32)))`, `optional(seq(tensor(int64)))`, `optional(seq(tensor(int8)))`, `optional(seq(tensor(string)))`, `optional(seq(tensor(uint16)))`, `optional(seq(tensor(uint32)))`, `optional(seq(tensor(uint64)))`, `optional(seq(tensor(uint8)))`, `optional(tensor(bfloat16))`, `optional(tensor(bool))`, `optional(tensor(complex128))`, `optional(tensor(complex64))`, `optional(tensor(double))`, `optional(tensor(float))`, `optional(tensor(float16))`, `optional(tensor(int16))`, `optional(tensor(int32))`, `optional(tensor(int64))`, `optional(tensor(int8))`, `optional(tensor(string))`, `optional(tensor(uint16))`, `optional(tensor(uint32))`, `optional(tensor(uint64))`, `optional(tensor(uint8))`, `seq(tensor(bfloat16))`, `seq(tensor(bool))`, `seq(tensor(complex128))`, `seq(tensor(complex64))`, `seq(tensor(double))`, `seq(tensor(float))`, `seq(tensor(float16))`, `seq(tensor(int16))`, `seq(tensor(int32))`, `seq(tensor(int64))`, `seq(tensor(int8))`, `seq(tensor(string))`, `seq(tensor(uint16))`, `seq(tensor(uint32))`, `seq(tensor(uint64))`, `seq(tensor(uint8))`, `tensor(bfloat16)`, `tensor(bool)`, `tensor(complex128)`, `tensor(complex64)`, `tensor(double)`, `tensor(float)`, `tensor(float16)`, `tensor(int16)`, `tensor(int32)`, `tensor(int64)`, `tensor(int8)`, `tensor(string)`, `tensor(uint16)`, `tensor(uint32)`, `tensor(uint64)`, `tensor(uint8)`
    """
    return _Loop(
        _Loop.Attributes(
            body=None if body is None else AttrGraph(body),
        ),
        _Loop.Inputs(
            M=M,
            cond=cond,
            v_initial=v_initial,
        ),
        out_variadic=len(body.requested_results) - 1,
    ).outputs.v_final_and_scan_outputs


def lp_normalization(
    input: Arrow,
    *,
    axis: int = -1,
    p: int = 2,
) -> Arrow:
    r"""
    Given a matrix, apply Lp-normalization along the provided axis.

    Parameters
    ==========
    input
        Type T.
        Input matrix
    axis
        Attribute.
        The axis on which to apply normalization, -1 mean last axis.
    p
        Attribute.
        The order of the normalization, only 1 or 2 are supported.

    Returns
    =======
    output : Arrow
        Type T.
        Matrix after normalization

    Notes
    =====
    Signature: ``ai.onnx@1::LpNormalization``.

    Type constraints:
     - T: `tensor(double)`, `tensor(float)`, `tensor(float16)`
    """
    return _LpNormalization(
        _LpNormalization.Attributes(
            axis=None if axis is None else AttrInt64(axis),
            p=None if p is None else AttrInt64(p),
        ),
        _LpNormalization.Inputs(
            input=input,
        ),
    ).outputs.output


def lp_pool(
    X: Arrow,
    *,
    auto_pad: str = "NOTSET",
    kernel_shape: Iterable[int],
    p: int = 2,
    pads: Optional[Iterable[int]] = None,
    strides: Optional[Iterable[int]] = None,
) -> Arrow:
    r"""
    LpPool consumes an input tensor X and applies Lp pooling across
     the tensor according to kernel sizes, stride sizes, and pad lengths.
     Lp pooling consisting of computing the Lp norm on all values of a subset
     of the input tensor according to the kernel size and downsampling the
     data into the output tensor Y for further processing.

    Parameters
    ==========
    X
        Type T.
        Input data tensor from the previous operator; dimensions for image case are (N x C x H x W), where N is the batch size, C is the number of channels, and H and W are the height and the width of the data. For non image case, the dimensions are in the form of (N x C x D1 x D2 ... Dn), where N is the batch size.
    auto_pad
        Attribute.
        auto_pad must be either NOTSET, SAME_UPPER, SAME_LOWER or VALID. Where default value is NOTSET, which means explicit padding is used. SAME_UPPER or SAME_LOWER mean pad the input so that `output_shape[i] = ceil(input_shape[i] / strides[i])` for each axis `i`. The padding is split between the two sides equally or almost equally (depending on whether it is even or odd). In case the padding is an odd number, the extra padding is added at the end for SAME_UPPER and at the beginning for SAME_LOWER.
    kernel_shape
        Attribute.
        The size of the kernel along each axis.
    p
        Attribute.
        p value of the Lp norm used to pool over the input data.
    pads
        Attribute.
        Padding for the beginning and ending along each spatial axis, it can take any value greater than or equal to 0. The value represent the number of pixels added to the beginning and end part of the corresponding axis. `pads` format should be as follow [x1_begin, x2_begin...x1_end, x2_end,...], where xi_begin the number of pixels added at the beginning of axis `i` and xi_end, the number of pixels added at the end of axis `i`. This attribute cannot be used simultaneously with auto_pad attribute. If not present, the padding defaults to 0 along start and end of each spatial axis.
    strides
        Attribute.
        Stride along each spatial axis. If not present, the stride defaults to 1 along each spatial axis.

    Returns
    =======
    Y : Arrow
        Type T.
        Output data tensor from Lp pooling across the input tensor. Dimensions will vary based on various kernel, stride, and pad sizes.

    Notes
    =====
    Signature: ``ai.onnx@11::LpPool``.

    Type constraints:
     - T: `tensor(double)`, `tensor(float)`, `tensor(float16)`
    """
    return _LpPool(
        _LpPool.Attributes(
            auto_pad=None if auto_pad is None else AttrString(auto_pad),
            kernel_shape=None if kernel_shape is None else AttrInt64s(kernel_shape),
            p=None if p is None else AttrInt64(p),
            pads=None if pads is None else AttrInt64s(pads),
            strides=None if strides is None else AttrInt64s(strides),
        ),
        _LpPool.Inputs(
            X=X,
        ),
    ).outputs.Y


def mat_mul(
    A: Arrow,
    B: Arrow,
) -> Arrow:
    r"""
    Matrix product that behaves like numpy.matmul: https://docs.scipy.org/doc/numpy-1.13.0/reference/generated/numpy.matmul.html

    Parameters
    ==========
    A
        Type T.
        N-dimensional matrix A
    B
        Type T.
        N-dimensional matrix B

    Returns
    =======
    Y : Arrow
        Type T.
        Matrix multiply results from A * B

    Notes
    =====
    Signature: ``ai.onnx@13::MatMul``.

    Type constraints:
     - T: `tensor(bfloat16)`, `tensor(double)`, `tensor(float)`, `tensor(float16)`, `tensor(int32)`, `tensor(int64)`, `tensor(uint32)`, `tensor(uint64)`
    """
    return _MatMul(
        _MatMul.Attributes(),
        _MatMul.Inputs(
            A=A,
            B=B,
        ),
    ).outputs.Y


def mat_mul_integer(
    A: Arrow,
    B: Arrow,
    a_zero_point: Optional[Arrow] = None,
    b_zero_point: Optional[Arrow] = None,
) -> Arrow:
    r"""
    Matrix product that behaves like numpy.matmul: https://docs.scipy.org/doc/numpy-1.13.0/reference/generated/numpy.matmul.html.
    The production MUST never overflow. The accumulation may overflow if and only if in 32 bits.

    Parameters
    ==========
    A
        Type T1.
        N-dimensional matrix A
    B
        Type T2.
        N-dimensional matrix B
    a_zero_point
        Type T1.
        Zero point tensor for input 'A'. It's optional and default value is 0. It could be a scalar or N-D tensor. Scalar refers to per tensor quantization whereas N-D refers to per row quantization. If the input is 2D of shape [M, K] then zero point tensor may be an M element vector [zp_1, zp_2, ..., zp_M]. If the input is N-D tensor with shape [D1, D2, M, K] then zero point tensor may have shape [D1, D2, M, 1].
    b_zero_point
        Type T2.
        Zero point tensor for input 'B'. It's optional and default value is 0. It could be a scalar or a N-D tensor, Scalar refers to per tensor quantization whereas N-D refers to per col quantization. If the input is 2D of shape [K, N] then zero point tensor may be an N element vector [zp_1, zp_2, ..., zp_N]. If the input is N-D tensor with shape [D1, D2, K, N] then zero point tensor may have shape [D1, D2, 1, N].

    Returns
    =======
    Y : Arrow
        Type T3.
        Matrix multiply results from A * B

    Notes
    =====
    Signature: ``ai.onnx@10::MatMulInteger``.

    Type constraints:
     - T1: `tensor(int8)`, `tensor(uint8)`
     - T2: `tensor(int8)`, `tensor(uint8)`
     - T3: `tensor(int32)`
    """
    return _MatMulInteger(
        _MatMulInteger.Attributes(),
        _MatMulInteger.Inputs(
            A=A,
            B=B,
            a_zero_point=a_zero_point,
            b_zero_point=b_zero_point,
        ),
    ).outputs.Y


def maximum(
    data_0: Sequence[Arrow],
) -> Arrow:
    r"""
    Element-wise max of each of the input tensors (with Numpy-style broadcasting support).
    All inputs and outputs must have the same data type.
    This operator supports **multidirectional (i.e., Numpy-style) broadcasting**; for more details please check the doc (Broadcasting.md).

    Parameters
    ==========
    data_0
        Type T.
        List of tensors for max.

    Returns
    =======
    max : Arrow
        Type T.
        Output tensor.

    Notes
    =====
    Signature: ``ai.onnx@13::Max``.

    Type constraints:
     - T: `tensor(bfloat16)`, `tensor(double)`, `tensor(float)`, `tensor(float16)`, `tensor(int16)`, `tensor(int32)`, `tensor(int64)`, `tensor(int8)`, `tensor(uint16)`, `tensor(uint32)`, `tensor(uint64)`, `tensor(uint8)`
    """
    return _Max(
        _Max.Attributes(),
        _Max.Inputs(
            data_0=data_0,
        ),
    ).outputs.max


def max_pool(
    X: Arrow,
    *,
    auto_pad: str = "NOTSET",
    ceil_mode: int = 0,
    dilations: Optional[Iterable[int]] = None,
    kernel_shape: Iterable[int],
    pads: Optional[Iterable[int]] = None,
    storage_order: int = 0,
    strides: Optional[Iterable[int]] = None,
) -> _MaxPool.Outputs:
    r"""
    MaxPool consumes an input tensor X and applies max pooling across
     the tensor according to kernel sizes, stride sizes, and pad lengths.
     max pooling consisting of computing the max on all values of a
     subset of the input tensor according to the kernel size and downsampling the
     data into the output tensor Y for further processing. The output spatial shape will be following:
     ```
     output_spatial_shape[i] = floor((input_spatial_shape[i] + pad_shape[i] - ((kernel_spatial_shape[i] - 1) * dilations[i] + 1)) / strides_spatial_shape[i] + 1)
     ```
     or
     ```
     output_spatial_shape[i] = ceil((input_spatial_shape[i] + pad_shape[i] - ((kernel_spatial_shape[i] - 1) * dilations[i] + 1)) / strides_spatial_shape[i] + 1)
     ```
     if ceil_mode is enabled
     ```
     * pad_shape[i] is sum of pads along axis i
     ```
     `auto_pad` is a DEPRECATED attribute. If you are using them currently, the output spatial shape will be following:
     ```
     VALID: output_spatial_shape[i] = ceil((input_spatial_shape[i] - ((kernel_spatial_shape[i] - 1) * dilations[i] + 1) + 1) / strides_spatial_shape[i])
     SAME_UPPER or SAME_LOWER: output_spatial_shape[i] = ceil(input_spatial_shape[i] / strides_spatial_shape[i])
     ```
     And pad shape will be following if `SAME_UPPER` or `SAME_LOWER`:
     ```
     pad_shape[i] = (output_spatial_shape[i] - 1) * strides_spatial_shape[i] + ((kernel_spatial_shape[i] - 1) * dilations[i] + 1) - input_spatial_shape[i]
     ```
     The output of each pooling window is maximum number of elements exclude pad.

    Parameters
    ==========
    X
        Type T.
        Input data tensor from the previous operator; dimensions for image case are (N x C x H x W), where N is the batch size, C is the number of channels, and H and W are the height and the width of the data. For non image case, the dimensions are in the form of (N x C x D1 x D2 ... Dn), where N is the batch size. Optionally, if dimension denotation is in effect, the operation expects the input data tensor to arrive with the dimension denotation of [DATA_BATCH, DATA_CHANNEL, DATA_FEATURE, DATA_FEATURE ...].
    auto_pad
        Attribute.
        auto_pad must be either NOTSET, SAME_UPPER, SAME_LOWER or VALID. Where default value is NOTSET, which means explicit padding is used. SAME_UPPER or SAME_LOWER mean pad the input so that `output_shape[i] = ceil(input_shape[i] / strides[i])` for each axis `i`. The padding is split between the two sides equally or almost equally (depending on whether it is even or odd). In case the padding is an odd number, the extra padding is added at the end for SAME_UPPER and at the beginning for SAME_LOWER.
    ceil_mode
        Attribute.
        Whether to use ceil or floor (default) to compute the output shape.
    dilations
        Attribute.
        Dilation value along each spatial axis of filter. If not present, the dilation defaults to 1 along each spatial axis.
    kernel_shape
        Attribute.
        The size of the kernel along each axis.
    pads
        Attribute.
        Padding for the beginning and ending along each spatial axis, it can take any value greater than or equal to 0. The value represent the number of pixels added to the beginning and end part of the corresponding axis. `pads` format should be as follow [x1_begin, x2_begin...x1_end, x2_end,...], where xi_begin the number of pixels added at the beginning of axis `i` and xi_end, the number of pixels added at the end of axis `i`. This attribute cannot be used simultaneously with auto_pad attribute. If not present, the padding defaults to 0 along start and end of each spatial axis.
    storage_order
        Attribute.
        The storage order of the tensor. 0 is row major, and 1 is column major.
    strides
        Attribute.
        Stride along each spatial axis. If not present, the stride defaults to 1 along each spatial axis.

    Returns
    =======
    Y : Arrow
        Type T.
        Output data tensor from average or max pooling across the input tensor. Dimensions will vary based on various kernel, stride, and pad sizes. Floor value of the dimension is used
    Indices : Arrow
        Type I.
        Indices tensor from max pooling across the input tensor. The dimensions of indices are the same as output tensor. The values in indices of are the indices of the selected values during pooling. The indices are computed as flatten 1-D tensor, and the indices do not consider padding. So the values in indices are in [0, N x C x D1 x ... x Dn).

    Notes
    =====
    Signature: ``ai.onnx@12::MaxPool``.

    Type constraints:
     - T: `tensor(double)`, `tensor(float)`, `tensor(float16)`, `tensor(int8)`, `tensor(uint8)`
     - I: `tensor(int64)`
    """
    return _MaxPool(
        _MaxPool.Attributes(
            auto_pad=None if auto_pad is None else AttrString(auto_pad),
            ceil_mode=None if ceil_mode is None else AttrInt64(ceil_mode),
            dilations=None if dilations is None else AttrInt64s(dilations),
            kernel_shape=None if kernel_shape is None else AttrInt64s(kernel_shape),
            pads=None if pads is None else AttrInt64s(pads),
            storage_order=None if storage_order is None else AttrInt64(storage_order),
            strides=None if strides is None else AttrInt64s(strides),
        ),
        _MaxPool.Inputs(
            X=X,
        ),
    ).outputs


def max_roi_pool(
    X: Arrow,
    rois: Arrow,
    *,
    pooled_shape: Iterable[int],
    spatial_scale: float = 1.0,
) -> Arrow:
    r"""
    ROI max pool consumes an input tensor X and region of interests (RoIs) to
     apply max pooling across each RoI, to produce output 4-D tensor of shape
     (num_rois, channels, pooled_shape[0], pooled_shape[1]).

    Parameters
    ==========
    X
        Type T.
        Input data tensor from the previous operator; dimensions for image case are (N x C x H x W), where N is the batch size, C is the number of channels, and H and W are the height and the width of the data.
    rois
        Type T.
        RoIs (Regions of Interest) to pool over. Should be a 2-D tensor of shape (num_rois, 5) given as [[batch_id, x1, y1, x2, y2], ...].
    pooled_shape
        Attribute.
        ROI pool output shape (height, width).
    spatial_scale
        Attribute.
        Multiplicative spatial scale factor to translate ROI coordinates from their input scale to the scale used when pooling.

    Returns
    =======
    Y : Arrow
        Type T.
        RoI pooled output 4-D tensor of shape (num_rois, channels, pooled_shape[0], pooled_shape[1]).

    Notes
    =====
    Signature: ``ai.onnx@1::MaxRoiPool``.

    Type constraints:
     - T: `tensor(double)`, `tensor(float)`, `tensor(float16)`
    """
    return _MaxRoiPool(
        _MaxRoiPool.Attributes(
            pooled_shape=None if pooled_shape is None else AttrInt64s(pooled_shape),
            spatial_scale=None if spatial_scale is None else AttrFloat32(spatial_scale),
        ),
        _MaxRoiPool.Inputs(
            X=X,
            rois=rois,
        ),
    ).outputs.Y


def max_unpool(
    X: Arrow,
    I: Arrow,
    output_shape: Optional[Arrow] = None,
    *,
    kernel_shape: Iterable[int],
    pads: Optional[Iterable[int]] = None,
    strides: Optional[Iterable[int]] = None,
) -> Arrow:
    r"""
    MaxUnpool essentially computes the partial inverse of the MaxPool op.
     The input information to this op is typically the the output information from a MaxPool op. The first
     input tensor X is the tensor that needs to be unpooled, which is typically the pooled tensor (first output)
     from MaxPool. The second input tensor, I, contains the indices to the (locally maximal) elements corrsponding
     to the elements in the first input tensor X. Input tensor I is typically the second output of the MaxPool op.
     The third (optional) input is a tensor that specifies the output size of the unpooling operation.
    MaxUnpool is intended to do 'partial' inverse of the MaxPool op. 'Partial' because all the non-maximal
     values from the original input to MaxPool are set to zero in the output of the MaxUnpool op. Pooling
     the result of an unpooling operation should give back the original input to the unpooling op.
    MaxUnpool can produce the same output size for several input sizes, which makes unpooling op ambiguous.
     The third input argument, output_size, is meant to disambiguate the op and produce output tensor of
     known/predictable size.
    In addition to the inputs, MaxUnpool takes three attributes, namely kernel_shape, strides, and pads,
     which define the exact unpooling op. The attributes typically have the same values as the corrsponding
     pooling op that the unpooling op is trying to invert.

    Parameters
    ==========
    X
        Type T1.
        Input data tensor that has to be unpooled. This tensor is typically the first output of the MaxPool op.Dimensions for image case are (N x C x H x W), where N is the batch size, C is the number of channels, and H and W are the height and the width of the data. For non-image case, the dimensions are in the form of (N x C x D1 x D2 ... Dn), where N is the batch size. Optionally, if dimension denotation is in effect, the operation expects the input data tensor to arrive with the dimension denotation of [DATA_BATCH, DATA_CHANNEL, DATA_FEATURE, DATA_FEATURE ...].
    I
        Type T2.
        Input data tensor containing the indices corresponding to elements in the first input tensor X.This tensor is typically the second output of the MaxPool op.Dimensions must be the same as input tensor X. The indices are linear, i.e. computed considering the tensor as flattened 1-D tensor, assuming row-major storage. Also, the linear indices should not consider padding. So the values in indices are in the range [0, N x C x D1 x ... x Dn).
    output_shape
        Type T2.
        The shape of the output can be explicitly set which will cause pads values to be auto generated. If 'output_shape' is specified, 'pads' values are ignored.
    kernel_shape
        Attribute.
        The size of the kernel along each axis.
    pads
        Attribute.
        Padding for the beginning and ending along each spatial axis, it can take any value greater than or equal to 0. The value represent the number of pixels added to the beginning and end part of the corresponding axis. `pads` format should be as follow [x1_begin, x2_begin...x1_end, x2_end,...], where xi_begin the number of pixels added at the beginning of axis `i` and xi_end, the number of pixels added at the end of axis `i`. This attribute cannot be used simultaneously with auto_pad attribute. If not present, the padding defaults to 0 along start and end of each spatial axis.
    strides
        Attribute.
        Stride along each spatial axis. If not present, the stride defaults to 1 along each spatial axis.

    Returns
    =======
    output : Arrow
        Type T1.
        Output data tensor that contains the result of the unpooling.

    Notes
    =====
    Signature: ``ai.onnx@11::MaxUnpool``.

    Type constraints:
     - T1: `tensor(double)`, `tensor(float)`, `tensor(float16)`
     - T2: `tensor(int64)`
    """
    return _MaxUnpool(
        _MaxUnpool.Attributes(
            kernel_shape=None if kernel_shape is None else AttrInt64s(kernel_shape),
            pads=None if pads is None else AttrInt64s(pads),
            strides=None if strides is None else AttrInt64s(strides),
        ),
        _MaxUnpool.Inputs(
            X=X,
            I=I,
            output_shape=output_shape,
        ),
    ).outputs.output


def mean(
    data_0: Sequence[Arrow],
) -> Arrow:
    r"""
    Element-wise mean of each of the input tensors (with Numpy-style broadcasting support).
    All inputs and outputs must have the same data type.
    This operator supports **multidirectional (i.e., Numpy-style) broadcasting**; for more details please check the doc (Broadcasting.md).

    Parameters
    ==========
    data_0
        Type T.
        List of tensors for mean.

    Returns
    =======
    mean : Arrow
        Type T.
        Output tensor.

    Notes
    =====
    Signature: ``ai.onnx@13::Mean``.

    Type constraints:
     - T: `tensor(bfloat16)`, `tensor(double)`, `tensor(float)`, `tensor(float16)`
    """
    return _Mean(
        _Mean.Attributes(),
        _Mean.Inputs(
            data_0=data_0,
        ),
    ).outputs.mean


def mean_variance_normalization(
    X: Arrow,
    *,
    axes: Iterable[int] = (0, 2, 3),
) -> Arrow:
    r"""
    A MeanVarianceNormalization Function: Perform mean variance normalization
          on the input tensor X using formula: <br/> ``` (X-EX)/sqrt(E(X-EX)^2) ```

    Parameters
    ==========
    X
        Type T.
        Input tensor
    axes
        Attribute.
        A list of integers, along which to reduce. The default is to caculate along axes [0,2,3] for calculating mean and variance along each channel. Two variables with the same C-coordinate are associated with the same mean and variance.

    Returns
    =======
    Y : Arrow
        Type T.
        Output tensor

    Notes
    =====
    Signature: ``ai.onnx@13::MeanVarianceNormalization``.

    Type constraints:
     - T: `tensor(bfloat16)`, `tensor(double)`, `tensor(float)`, `tensor(float16)`
    """
    return _MeanVarianceNormalization(
        _MeanVarianceNormalization.Attributes(
            axes=None if axes is None else AttrInt64s(axes),
        ),
        _MeanVarianceNormalization.Inputs(
            X=X,
        ),
    ).outputs.Y


def mel_weight_matrix(
    num_mel_bins: Arrow,
    dft_length: Arrow,
    sample_rate: Arrow,
    lower_edge_hertz: Arrow,
    upper_edge_hertz: Arrow,
    *,
    output_datatype: int = 1,
) -> Arrow:
    r"""
    Generate a MelWeightMatrix that can be used to re-weight a Tensor containing a linearly sampled frequency spectra (from DFT or STFT) into num_mel_bins frequency information based on the [lower_edge_hertz, upper_edge_hertz] range on the mel scale.
    This function defines the mel scale in terms of a frequency in hertz according to the following formula:
        mel(f) = 2595 * log10(1 + f/700)
    In the returned matrix, all the triangles (filterbanks) have a peak value of 1.0.
    The returned MelWeightMatrix can be used to right-multiply a spectrogram S of shape [frames, num_spectrogram_bins] of linear scale spectrum values (e.g. STFT magnitudes) to generate a "mel spectrogram" M of shape [frames, num_mel_bins].

    Parameters
    ==========
    num_mel_bins
        Type T1.
        The number of bands in the mel spectrum.
    dft_length
        Type T1.
        The size of the original DFT. The size of the original DFT is used to infer the size of the onesided DFT, which is understood to be floor(dft_length/2) + 1, i.e. the spectrogram only contains the nonredundant DFT bins.
    sample_rate
        Type T1.
        Samples per second of the input signal used to create the spectrogram. Used to figure out the frequencies corresponding to each spectrogram bin, which dictates how they are mapped into the mel scale.
    lower_edge_hertz
        Type T2.
        Lower bound on the frequencies to be included in the mel spectrum. This corresponds to the lower edge of the lowest triangular band.
    upper_edge_hertz
        Type T2.
        The desired top edge of the highest frequency band.
    output_datatype
        Attribute.
        The data type of the output tensor. Strictly must be one of the values from DataType enum in TensorProto whose values correspond to T3. The default value is 1 = FLOAT.

    Returns
    =======
    output : Arrow
        Type T3.
        The Mel Weight Matrix. The output has the shape: [floor(dft_length/2) + 1][num_mel_bins].

    Notes
    =====
    Signature: ``ai.onnx@17::MelWeightMatrix``.

    Type constraints:
     - T1: `tensor(int32)`, `tensor(int64)`
     - T2: `tensor(bfloat16)`, `tensor(double)`, `tensor(float)`, `tensor(float16)`
     - T3: `tensor(bfloat16)`, `tensor(double)`, `tensor(float)`, `tensor(float16)`, `tensor(int16)`, `tensor(int32)`, `tensor(int64)`, `tensor(int8)`, `tensor(uint16)`, `tensor(uint32)`, `tensor(uint64)`, `tensor(uint8)`
    """
    return _MelWeightMatrix(
        _MelWeightMatrix.Attributes(
            output_datatype=None
            if output_datatype is None
            else AttrInt64(output_datatype),
        ),
        _MelWeightMatrix.Inputs(
            num_mel_bins=num_mel_bins,
            dft_length=dft_length,
            sample_rate=sample_rate,
            lower_edge_hertz=lower_edge_hertz,
            upper_edge_hertz=upper_edge_hertz,
        ),
    ).outputs.output


def minimum(
    data_0: Sequence[Arrow],
) -> Arrow:
    r"""
    Element-wise min of each of the input tensors (with Numpy-style broadcasting support).
    All inputs and outputs must have the same data type.
    This operator supports **multidirectional (i.e., Numpy-style) broadcasting**; for more details please check the doc (Broadcasting.md).

    Parameters
    ==========
    data_0
        Type T.
        List of tensors for min.

    Returns
    =======
    min : Arrow
        Type T.
        Output tensor.

    Notes
    =====
    Signature: ``ai.onnx@13::Min``.

    Type constraints:
     - T: `tensor(bfloat16)`, `tensor(double)`, `tensor(float)`, `tensor(float16)`, `tensor(int16)`, `tensor(int32)`, `tensor(int64)`, `tensor(int8)`, `tensor(uint16)`, `tensor(uint32)`, `tensor(uint64)`, `tensor(uint8)`
    """
    return _Min(
        _Min.Attributes(),
        _Min.Inputs(
            data_0=data_0,
        ),
    ).outputs.min


def mod(
    A: Arrow,
    B: Arrow,
    *,
    fmod: int = 0,
) -> Arrow:
    r"""
    Performs element-wise binary modulus (with Numpy-style broadcasting support).
        The sign of the remainder is the same as that of the Divisor.
        Mod operator can also behave like C fmod() or numpy.fmod. In this case, the sign of the remainder however, will be the same as the Dividend
        (in contrast to integer mod). To force a behavior like numpy.fmod() an 'fmod' Attribute is provided.
        This attribute is set to 0 by default causing the behavior to be like integer mod.
        Setting this attribute to 1 causes the remainder to be calculated similar to that of numpy.fmod().
        If the input type is floating point, then `fmod` attribute must be set to 1.
        In case of dividend being zero, the results will be platform dependent.
      This operator supports **multidirectional (i.e., Numpy-style) broadcasting**; for more details please check the doc (Broadcasting.md).

    Parameters
    ==========
    A
        Type T.
        Dividend tensor
    B
        Type T.
        Divisor tensor
    fmod
        Attribute.
        Whether the operator should behave like fmod (default=0 meaning it will do integer mods); Set this to 1 to force fmod treatment

    Returns
    =======
    C : Arrow
        Type T.
        Remainder tensor

    Notes
    =====
    Signature: ``ai.onnx@13::Mod``.

    Type constraints:
     - T: `tensor(bfloat16)`, `tensor(double)`, `tensor(float)`, `tensor(float16)`, `tensor(int16)`, `tensor(int32)`, `tensor(int64)`, `tensor(int8)`, `tensor(uint16)`, `tensor(uint32)`, `tensor(uint64)`, `tensor(uint8)`
    """
    return _Mod(
        _Mod.Attributes(
            fmod=None if fmod is None else AttrInt64(fmod),
        ),
        _Mod.Inputs(
            A=A,
            B=B,
        ),
    ).outputs.C


def mul(
    A: Arrow,
    B: Arrow,
) -> Arrow:
    r"""
    Performs element-wise binary multiplication (with Numpy-style broadcasting support).
    This operator supports **multidirectional (i.e., Numpy-style) broadcasting**; for more details please check the doc (Broadcasting.md).
    (Opset 14 change): Extend supported types to include uint8, int8, uint16, and int16.

    Parameters
    ==========
    A
        Type T.
        First operand.
    B
        Type T.
        Second operand.

    Returns
    =======
    C : Arrow
        Type T.
        Result, has same element type as two inputs

    Notes
    =====
    Signature: ``ai.onnx@14::Mul``.

    Type constraints:
     - T: `tensor(bfloat16)`, `tensor(double)`, `tensor(float)`, `tensor(float16)`, `tensor(int16)`, `tensor(int32)`, `tensor(int64)`, `tensor(int8)`, `tensor(uint16)`, `tensor(uint32)`, `tensor(uint64)`, `tensor(uint8)`
    """
    return _Mul(
        _Mul.Attributes(),
        _Mul.Inputs(
            A=A,
            B=B,
        ),
    ).outputs.C


def multinomial(
    input: Arrow,
    *,
    dtype: typing.Type[np.generic] = np.int32,
    sample_size: int = 1,
    seed: Optional[float] = None,
) -> Arrow:
    r"""
    Generate a tensor of samples from a multinomial distribution according to the probabilities
    of each of the possible outcomes.

    Parameters
    ==========
    input
        Type T1.
        Input tensor with shape [batch_size, class_size], where class_size is the number of all possible outcomes. Each value along the axis zero represents the unnormalized log-probability of each corresponding outcome in a batch.
    dtype
        Attribute.
        (Optional) The data type for the elements of the output tensor, if not specified, we will use int32.
    sample_size
        Attribute.
        Number of times to sample.
    seed
        Attribute.
        (Optional) Seed to the random generator, if not specified we will auto generate one.

    Returns
    =======
    output : Arrow
        Type T2.
        Output tensor with shape [batch_size, sample_size], where sample_size is the number of times to sample. Each value along the axis zero represents the outcome of the corresponding sample in a batch.

    Notes
    =====
    Signature: ``ai.onnx@7::Multinomial``.

    Type constraints:
     - T1: `tensor(double)`, `tensor(float)`, `tensor(float16)`
     - T2: `tensor(int32)`, `tensor(int64)`
    """
    return _Multinomial(
        _Multinomial.Attributes(
            dtype=None if dtype is None else AttrDtype(dtype),
            sample_size=None if sample_size is None else AttrInt64(sample_size),
            seed=None if seed is None else AttrFloat32(seed),
        ),
        _Multinomial.Inputs(
            input=input,
        ),
    ).outputs.output


def neg(
    X: Arrow,
) -> Arrow:
    r"""
    Neg takes one input data (Tensor<T>) and produces one output data
    (Tensor<T>) where each element flipped sign, y = -x, is applied to
    the tensor elementwise.

    Parameters
    ==========
    X
        Type T.
        Input tensor

    Returns
    =======
    Y : Arrow
        Type T.
        Output tensor

    Notes
    =====
    Signature: ``ai.onnx@13::Neg``.

    Type constraints:
     - T: `tensor(bfloat16)`, `tensor(double)`, `tensor(float)`, `tensor(float16)`, `tensor(int16)`, `tensor(int32)`, `tensor(int64)`, `tensor(int8)`
    """
    return _Neg(
        _Neg.Attributes(),
        _Neg.Inputs(
            X=X,
        ),
    ).outputs.Y


def negative_log_likelihood_loss(
    input: Arrow,
    target: Arrow,
    weight: Optional[Arrow] = None,
    *,
    ignore_index: Optional[int] = None,
    reduction: str = "mean",
) -> Arrow:
    r"""
    A NegativeLogLikelihoodLoss operator computes (weighted) negative log likelihood loss.
    Its "input" tensor has the shape of (N, C, d1, d2, ..., dk) where k >= 0.
    The "input" tensor contains log-probabilities for input[n, :, d_1, d_2,..., d_k] being in a class of [0, C).
    The operator's "target" input tensor has the shape of (N, d1, d2, ..., dk). It encodes class labels (one of C classes)
    or it may contain a special value (indicated by an attribute ignore_index) for N x d1 x d2 x ... x dk samples.
    The loss value for input[n, :, d_1, d_2,...d_k] being classified as class c = target[n][d_1][d_2]...[d_k] is computed as:
        loss[n][d_1][d_2]...[d_k] = -input[n][c][d_1][d_2]...[d_k].
    When an optional "weight" is provided, the sample loss is calculated as:
        loss[n][d_1][d_2]...[d_k] = -input[n][c][d_1][d_2]...[d_k] * weight[c].
    loss is zero for the case when target-value equals ignore_index.
        loss[n][d_1][d_2]...[d_k] = 0, when target[n][d_1][d_2]...[d_k] = ignore_index
    If "reduction" attribute is set to "none", the operator's output will be the above loss with shape (N, d1, d2, ..., dk).
    If "reduction" attribute is set to "mean" (the default attribute value), the output loss is (weight) averaged:
        mean(loss), if "weight" is not provided,
    or if weight is provided,
        sum(loss) / sum(weight[target[n][d_1][d_2]...[d_k]]]), for all samples.
    If "reduction" attribute is set to "sum", the output is a scalar:
        sum(loss).
    See also https://pytorch.org/docs/stable/nn.html#torch.nn.NLLLoss.
    Example 1:
        // negative log likelihood loss, "none" reduction
        N, C, d1 = 2, 3, 2
        input = [[[1.0, 2.0], [2.0, 2.0], [3.0, 2.0]],
                 [[0.0, 1.0], [2.0, 2.0], [1.0, 2]]]
        target = [[2, 1], [0, 2]]
        loss = np.zeros((N, d1))
        for n in range(N):
            for d_1 in range(d1):
                c = target[n][d_1]
                loss[n][d_1] = -input[n][c][d_1]
        // print(loss)
        // [[-3. -2.]
        //  [-0. -2.]]
    Example 2:
        // weighted negative log likelihood loss, sum reduction
        N, C, d1 = 2, 3, 2
        input = [[[1.0, 2.0], [2.0, 2.0], [3.0, 2.0]],
                [[0.0, 1.0], [2.0, 2.0], [1.0, 2]]]
        target = [[2, 1], [0, 2]]
        weight = [0.2, 0.3, 0.1]
        loss = np.zeros((N, d1))
        for n in range(N):
            for d_1 in range(d1):
                c = target[n][d_1]
                loss[n][d_1] = -input[n][c][d_1] * weight[c]
        loss = np.sum(loss)
        // print(loss)
        // -1.1
    Example 3:
        // weighted negative log likelihood loss, mean reduction
        N, C, d1 = 2, 3, 2
        input = [[[1.0, 2.0], [2.0, 2.0], [3.0, 2.0]],
                [[0.0, 1.0], [2.0, 2.0], [1.0, 2]]]
        target = [[2, 1], [0, 2]]
        weight = [0.2, 0.3, 0.1]
        loss = np.zeros((N, d1))
        weight_total = 0
        for n in range(N):
            for d_1 in range(d1):
                c = target[n][d_1]
                loss[n][d_1] = -input[n][c][d_1] * weight[c]
                weight_total = weight_total + weight[c]
        loss = np.sum(loss) / weight_total
        // print(loss)
        // -1.57

    Parameters
    ==========
    input
        Type T.
        Input tensor of shape (N, C) or (N, C, d1, d2, ..., dk).
    target
        Type Tind.
        Target tensor of shape (N) or (N, d1, d2, ..., dk). Target element value shall be in range of [0, C). If ignore_index is specified, it may have a value outside [0, C) and the target values should either be in the range [0, C) or have the value ignore_index.
    weight
        Type T.
        Optional rescaling weight tensor. If given, it has to be a tensor of size C. Otherwise, it is treated as if having all ones.
    ignore_index
        Attribute.
        Specifies a target value that is ignored and does not contribute to the input gradient. It's an optional value.
    reduction
        Attribute.
        Type of reduction to apply to loss: none, sum, mean (default). 'none': the output is the loss for each sample. 'sum': the output will be summed. 'mean': the sum of the output will be divided by the sum of applied weights.

    Returns
    =======
    loss : Arrow
        Type T.
        The negative log likelihood loss

    Notes
    =====
    Signature: ``ai.onnx@13::NegativeLogLikelihoodLoss``.

    Type constraints:
     - T: `tensor(double)`, `tensor(float)`, `tensor(float16)`
     - Tind: `tensor(int32)`, `tensor(int64)`
    """
    return _NegativeLogLikelihoodLoss(
        _NegativeLogLikelihoodLoss.Attributes(
            ignore_index=None if ignore_index is None else AttrInt64(ignore_index),
            reduction=None if reduction is None else AttrString(reduction),
        ),
        _NegativeLogLikelihoodLoss.Inputs(
            input=input,
            target=target,
            weight=weight,
        ),
    ).outputs.loss


def non_max_suppression(
    boxes: Arrow,
    scores: Arrow,
    max_output_boxes_per_class: Optional[Arrow] = None,
    iou_threshold: Optional[Arrow] = None,
    score_threshold: Optional[Arrow] = None,
    *,
    center_point_box: int = 0,
) -> Arrow:
    r"""
    Filter out boxes that have high intersection-over-union (IOU) overlap with previously selected boxes.
    Bounding boxes with score less than score_threshold are removed. Bounding box format is indicated by attribute center_point_box.
    Note that this algorithm is agnostic to where the origin is in the coordinate system and more generally is invariant to
    orthogonal transformations and translations of the coordinate system; thus translating or reflections of the coordinate system
    result in the same boxes being selected by the algorithm.
    The selected_indices output is a set of integers indexing into the input collection of bounding boxes representing the selected boxes.
    The bounding box coordinates corresponding to the selected indices can then be obtained using the Gather or GatherND operation.

    Parameters
    ==========
    boxes
        Type tensor(float).
        An input tensor with shape [num_batches, spatial_dimension, 4]. The single box data format is indicated by center_point_box.
    scores
        Type tensor(float).
        An input tensor with shape [num_batches, num_classes, spatial_dimension]
    max_output_boxes_per_class
        Type tensor(int64).
        Integer representing the maximum number of boxes to be selected per batch per class. It is a scalar. Default to 0, which means no output.
    iou_threshold
        Type tensor(float).
        Float representing the threshold for deciding whether boxes overlap too much with respect to IOU. It is scalar. Value range [0, 1]. Default to 0.
    score_threshold
        Type tensor(float).
        Float representing the threshold for deciding when to remove boxes based on score. It is a scalar.
    center_point_box
        Attribute.
        Integer indicate the format of the box data. The default is 0. 0 - the box data is supplied as [y1, x1, y2, x2] where (y1, x1) and (y2, x2) are the coordinates of any diagonal pair of box corners and the coordinates can be provided as normalized (i.e., lying in the interval [0, 1]) or absolute. Mostly used for TF models. 1 - the box data is supplied as [x_center, y_center, width, height]. Mostly used for Pytorch models.

    Returns
    =======
    selected_indices : Arrow
        Type tensor(int64).
        selected indices from the boxes tensor. [num_selected_indices, 3], the selected index format is [batch_index, class_index, box_index].

    Notes
    =====
    Signature: ``ai.onnx@11::NonMaxSuppression``.

    """
    return _NonMaxSuppression(
        _NonMaxSuppression.Attributes(
            center_point_box=None
            if center_point_box is None
            else AttrInt64(center_point_box),
        ),
        _NonMaxSuppression.Inputs(
            boxes=boxes,
            scores=scores,
            max_output_boxes_per_class=max_output_boxes_per_class,
            iou_threshold=iou_threshold,
            score_threshold=score_threshold,
        ),
    ).outputs.selected_indices


def non_zero(
    X: Arrow,
) -> Arrow:
    r"""
    Returns the indices of the elements that are non-zero
        (in row-major order - by dimension).
        NonZero behaves similar to numpy.nonzero:
        https://docs.scipy.org/doc/numpy/reference/generated/numpy.nonzero.html,
        but for scalar input, NonZero produces output shape (0, N) instead of (1, N), which is different from Numpy's behavior.

    Parameters
    ==========
    X
        Type T.
        input

    Returns
    =======
    Y : Arrow
        Type tensor(int64).
        output

    Notes
    =====
    Signature: ``ai.onnx@13::NonZero``.

    Type constraints:
     - T: `tensor(bfloat16)`, `tensor(bool)`, `tensor(complex128)`, `tensor(complex64)`, `tensor(double)`, `tensor(float)`, `tensor(float16)`, `tensor(int16)`, `tensor(int32)`, `tensor(int64)`, `tensor(int8)`, `tensor(string)`, `tensor(uint16)`, `tensor(uint32)`, `tensor(uint64)`, `tensor(uint8)`
    """
    return _NonZero(
        _NonZero.Attributes(),
        _NonZero.Inputs(
            X=X,
        ),
    ).outputs.Y


def not_(
    X: Arrow,
) -> Arrow:
    r"""
    Returns the negation of the input tensor element-wise.

    Parameters
    ==========
    X
        Type T.
        Input tensor

    Returns
    =======
    Y : Arrow
        Type T.
        Output tensor

    Notes
    =====
    Signature: ``ai.onnx@1::Not``.

    Type constraints:
     - T: `tensor(bool)`
    """
    return _Not(
        _Not.Attributes(),
        _Not.Inputs(
            X=X,
        ),
    ).outputs.Y


def one_hot(
    indices: Arrow,
    depth: Arrow,
    values: Arrow,
    *,
    axis: int = -1,
) -> Arrow:
    r"""
    Produces a one-hot tensor based on inputs.
        The locations represented by the index values in the 'indices' input tensor will have 'on_value'
        and the other locations will have 'off_value' in the output tensor, where 'on_value' and 'off_value'
        are specified as part of required input argument 'values', which is a two-element tensor of format
        [off_value, on_value]. The rank of the output tensor will be one greater than the rank of the
        input tensor. The additional dimension is for one-hot representation. The additional dimension will
        be inserted at the position specified by 'axis'. If 'axis' is not specified then then additional
        dimension will be inserted as the innermost dimension, i.e. axis=-1. The size of the additional
        dimension is specified by required scalar input 'depth'. The type of the output tensor is the same
        as the type of the 'values' input. Any entries in the 'indices' input tensor with values outside
        the range [-depth, depth-1] will result in one-hot representation with all 'off_value' values in the
        output tensor.
        when axis = 0:
        output[input[i, j, k], i, j, k] = 1 for all i, j, k and 0 otherwise.
        when axis = -1:
        output[i, j, k, input[i, j, k]] = 1 for all i, j, k and 0 otherwise.

    Parameters
    ==========
    indices
        Type T1.
        Input tensor containing indices. Any entries in the 'indices' input tensor with values outside the range [-depth, depth-1] will result in one-hot representation with all 'off_value' values in the output tensor.In case 'indices' is of non-integer type, the values will be casted to int64 before use.
    depth
        Type T2.
        Scalar specifying the number of classes in one-hot tensor. This is also the size of the one-hot dimension (specified by 'axis' attribute) added on in the output tensor. The values in the 'indices' input tensor are expected to be in the range [-depth, depth-1]. In case 'depth' is of non-integer type, it will be casted to int64 before use.
    values
        Type T3.
        Rank 1 tensor containing exactly two elements, in the format [off_value, on_value], where 'on_value' is the value used for filling locations specified in 'indices' input tensor, and 'off_value' is the value used for filling locations other than those specified in 'indices' input tensor.
    axis
        Attribute.
        (Optional) Axis along which one-hot representation in added. Default: axis=-1. axis=-1 means that the additional dimension will be inserted as the innermost/last dimension in the output tensor. Negative value means counting dimensions from the back. Accepted range is [-r-1, r] where r = rank(indices).

    Returns
    =======
    output : Arrow
        Type T3.
        Tensor of rank one greater than input tensor 'indices', i.e. rank(output) = rank(indices) + 1. The data type for the elements of the output tensor is the same as the type of input 'values' is used.

    Notes
    =====
    Signature: ``ai.onnx@11::OneHot``.

    Type constraints:
     - T1: `tensor(double)`, `tensor(float)`, `tensor(float16)`, `tensor(int16)`, `tensor(int32)`, `tensor(int64)`, `tensor(int8)`, `tensor(uint16)`, `tensor(uint32)`, `tensor(uint64)`, `tensor(uint8)`
     - T2: `tensor(double)`, `tensor(float)`, `tensor(float16)`, `tensor(int16)`, `tensor(int32)`, `tensor(int64)`, `tensor(int8)`, `tensor(uint16)`, `tensor(uint32)`, `tensor(uint64)`, `tensor(uint8)`
     - T3: `tensor(bool)`, `tensor(complex128)`, `tensor(complex64)`, `tensor(double)`, `tensor(float)`, `tensor(float16)`, `tensor(int16)`, `tensor(int32)`, `tensor(int64)`, `tensor(int8)`, `tensor(string)`, `tensor(uint16)`, `tensor(uint32)`, `tensor(uint64)`, `tensor(uint8)`
    """
    return _OneHot(
        _OneHot.Attributes(
            axis=None if axis is None else AttrInt64(axis),
        ),
        _OneHot.Inputs(
            indices=indices,
            depth=depth,
            values=values,
        ),
    ).outputs.output


def optional(
    input: Optional[Arrow] = None,
    *,
    type: Optional[Type] = None,
) -> Arrow:
    r"""
    Constructs an optional-type value containing either an empty optional of a certain type specified by the attribute,
    or a non-empty value containing the input element.

    Parameters
    ==========
    input
        Type V.
        The input element.
    type
        Attribute.
        Type of the element in the optional output

    Returns
    =======
    output : Arrow
        Type O.
        The optional output enclosing the input element.

    Notes
    =====
    Signature: ``ai.onnx@15::Optional``.

    Type constraints:
     - V: `seq(tensor(bool))`, `seq(tensor(complex128))`, `seq(tensor(complex64))`, `seq(tensor(double))`, `seq(tensor(float))`, `seq(tensor(float16))`, `seq(tensor(int16))`, `seq(tensor(int32))`, `seq(tensor(int64))`, `seq(tensor(int8))`, `seq(tensor(string))`, `seq(tensor(uint16))`, `seq(tensor(uint32))`, `seq(tensor(uint64))`, `seq(tensor(uint8))`, `tensor(bool)`, `tensor(complex128)`, `tensor(complex64)`, `tensor(double)`, `tensor(float)`, `tensor(float16)`, `tensor(int16)`, `tensor(int32)`, `tensor(int64)`, `tensor(int8)`, `tensor(string)`, `tensor(uint16)`, `tensor(uint32)`, `tensor(uint64)`, `tensor(uint8)`
     - O: `optional(seq(tensor(bool)))`, `optional(seq(tensor(complex128)))`, `optional(seq(tensor(complex64)))`, `optional(seq(tensor(double)))`, `optional(seq(tensor(float)))`, `optional(seq(tensor(float16)))`, `optional(seq(tensor(int16)))`, `optional(seq(tensor(int32)))`, `optional(seq(tensor(int64)))`, `optional(seq(tensor(int8)))`, `optional(seq(tensor(string)))`, `optional(seq(tensor(uint16)))`, `optional(seq(tensor(uint32)))`, `optional(seq(tensor(uint64)))`, `optional(seq(tensor(uint8)))`, `optional(tensor(bool))`, `optional(tensor(complex128))`, `optional(tensor(complex64))`, `optional(tensor(double))`, `optional(tensor(float))`, `optional(tensor(float16))`, `optional(tensor(int16))`, `optional(tensor(int32))`, `optional(tensor(int64))`, `optional(tensor(int8))`, `optional(tensor(string))`, `optional(tensor(uint16))`, `optional(tensor(uint32))`, `optional(tensor(uint64))`, `optional(tensor(uint8))`
    """
    return _Optional(
        _Optional.Attributes(
            type=None if type is None else AttrType(type),
        ),
        _Optional.Inputs(
            input=input,
        ),
    ).outputs.output


def optional_get_element(
    input: Arrow,
) -> Arrow:
    r"""
    Outputs the element in the optional-type input. It is an error if the input value does not have an element
    and the behavior is undefined in this case.

    Parameters
    ==========
    input
        Type O.
        The optional input.

    Returns
    =======
    output : Arrow
        Type V.
        Output element in the optional input.

    Notes
    =====
    Signature: ``ai.onnx@15::OptionalGetElement``.

    Type constraints:
     - O: `optional(seq(tensor(bool)))`, `optional(seq(tensor(complex128)))`, `optional(seq(tensor(complex64)))`, `optional(seq(tensor(double)))`, `optional(seq(tensor(float)))`, `optional(seq(tensor(float16)))`, `optional(seq(tensor(int16)))`, `optional(seq(tensor(int32)))`, `optional(seq(tensor(int64)))`, `optional(seq(tensor(int8)))`, `optional(seq(tensor(string)))`, `optional(seq(tensor(uint16)))`, `optional(seq(tensor(uint32)))`, `optional(seq(tensor(uint64)))`, `optional(seq(tensor(uint8)))`, `optional(tensor(bool))`, `optional(tensor(complex128))`, `optional(tensor(complex64))`, `optional(tensor(double))`, `optional(tensor(float))`, `optional(tensor(float16))`, `optional(tensor(int16))`, `optional(tensor(int32))`, `optional(tensor(int64))`, `optional(tensor(int8))`, `optional(tensor(string))`, `optional(tensor(uint16))`, `optional(tensor(uint32))`, `optional(tensor(uint64))`, `optional(tensor(uint8))`
     - V: `seq(tensor(bool))`, `seq(tensor(complex128))`, `seq(tensor(complex64))`, `seq(tensor(double))`, `seq(tensor(float))`, `seq(tensor(float16))`, `seq(tensor(int16))`, `seq(tensor(int32))`, `seq(tensor(int64))`, `seq(tensor(int8))`, `seq(tensor(string))`, `seq(tensor(uint16))`, `seq(tensor(uint32))`, `seq(tensor(uint64))`, `seq(tensor(uint8))`, `tensor(bool)`, `tensor(complex128)`, `tensor(complex64)`, `tensor(double)`, `tensor(float)`, `tensor(float16)`, `tensor(int16)`, `tensor(int32)`, `tensor(int64)`, `tensor(int8)`, `tensor(string)`, `tensor(uint16)`, `tensor(uint32)`, `tensor(uint64)`, `tensor(uint8)`
    """
    return _OptionalGetElement(
        _OptionalGetElement.Attributes(),
        _OptionalGetElement.Inputs(
            input=input,
        ),
    ).outputs.output


def optional_has_element(
    input: Arrow,
) -> Arrow:
    r"""
    Returns true if the optional-type input contains an element. If it is an empty optional-type, this op returns false.

    Parameters
    ==========
    input
        Type O.
        The optional input.

    Returns
    =======
    output : Arrow
        Type B.
        A scalar boolean tensor. If true, it indicates that optional-type input contains an element. Otherwise, it is empty.

    Notes
    =====
    Signature: ``ai.onnx@15::OptionalHasElement``.

    Type constraints:
     - O: `optional(seq(tensor(bool)))`, `optional(seq(tensor(complex128)))`, `optional(seq(tensor(complex64)))`, `optional(seq(tensor(double)))`, `optional(seq(tensor(float)))`, `optional(seq(tensor(float16)))`, `optional(seq(tensor(int16)))`, `optional(seq(tensor(int32)))`, `optional(seq(tensor(int64)))`, `optional(seq(tensor(int8)))`, `optional(seq(tensor(string)))`, `optional(seq(tensor(uint16)))`, `optional(seq(tensor(uint32)))`, `optional(seq(tensor(uint64)))`, `optional(seq(tensor(uint8)))`, `optional(tensor(bool))`, `optional(tensor(complex128))`, `optional(tensor(complex64))`, `optional(tensor(double))`, `optional(tensor(float))`, `optional(tensor(float16))`, `optional(tensor(int16))`, `optional(tensor(int32))`, `optional(tensor(int64))`, `optional(tensor(int8))`, `optional(tensor(string))`, `optional(tensor(uint16))`, `optional(tensor(uint32))`, `optional(tensor(uint64))`, `optional(tensor(uint8))`
     - B: `tensor(bool)`
    """
    return _OptionalHasElement(
        _OptionalHasElement.Attributes(),
        _OptionalHasElement.Inputs(
            input=input,
        ),
    ).outputs.output


def or_(
    A: Arrow,
    B: Arrow,
) -> Arrow:
    r"""
    Returns the tensor resulted from performing the `or` logical operation
    elementwise on the input tensors `A` and `B` (with Numpy-style broadcasting support).
    This operator supports **multidirectional (i.e., Numpy-style) broadcasting**; for more details please check the doc (Broadcasting.md).

    Parameters
    ==========
    A
        Type T.
        First input operand for the logical operator.
    B
        Type T.
        Second input operand for the logical operator.

    Returns
    =======
    C : Arrow
        Type T1.
        Result tensor.

    Notes
    =====
    Signature: ``ai.onnx@7::Or``.

    Type constraints:
     - T: `tensor(bool)`
     - T1: `tensor(bool)`
    """
    return _Or(
        _Or.Attributes(),
        _Or.Inputs(
            A=A,
            B=B,
        ),
    ).outputs.C


def prelu(
    X: Arrow,
    slope: Arrow,
) -> Arrow:
    r"""
    PRelu takes input data (Tensor<T>) and slope tensor as input, and produces one
    output data (Tensor<T>) where the function `f(x) = slope * x for x < 0`,
    `f(x) = x for x >= 0`., is applied to the data tensor elementwise.
    **History**
    - Version 16 adds bfloat16 to the types allowed.
    This operator supports **unidirectional broadcasting** (tensor slope should be unidirectional broadcastable to input tensor X); for more details please check the doc (Broadcasting.md).

    Parameters
    ==========
    X
        Type T.
        Input tensor
    slope
        Type T.
        Slope tensor. The shape of slope can be smaller then first input X; if so, its shape must be unidirectional broadcastable to X

    Returns
    =======
    Y : Arrow
        Type T.
        Output tensor (same size as X)

    Notes
    =====
    Signature: ``ai.onnx@16::PRelu``.

    Type constraints:
     - T: `tensor(bfloat16)`, `tensor(double)`, `tensor(float)`, `tensor(float16)`, `tensor(int32)`, `tensor(int64)`, `tensor(uint32)`, `tensor(uint64)`
    """
    return _PRelu(
        _PRelu.Attributes(),
        _PRelu.Inputs(
            X=X,
            slope=slope,
        ),
    ).outputs.Y


def pad(
    data: Arrow,
    pads: Arrow,
    constant_value: Optional[Arrow] = None,
    *,
    mode: str = "constant",
) -> Arrow:
    r"""
    Given a tensor containing the data to be padded (`data`), a tensor containing the number of start and end pad values for axis (`pads`), (optionally) a `mode`, and (optionally) `constant_value`,
    a padded tensor (`output`) is generated.
    The three supported `modes` are (similar to corresponding modes supported by `numpy.pad`):
    1) `constant`(default) - pads with a given constant value as specified by `constant_value` (which defaults to 0, empty string, or False)
    2) `reflect` - pads with the reflection of the vector mirrored on the first and last values of the vector along each axis
    3) `edge` - pads with the edge values of array
    Example 1 (`constant` mode):
      Insert 0 pads to the beginning of the second dimension.
      data =
      [
          [1.0, 1.2],
          [2.3, 3.4],
          [4.5, 5.7],
      ]
      pads = [0, 2, 0, 0]
      mode = 'constant'
      constant_value = 0.0
      output =
      [
          [0.0, 0.0, 1.0, 1.2],
          [0.0, 0.0, 2.3, 3.4],
          [0.0, 0.0, 4.5, 5.7],
      ]
    Example 2 (`reflect` mode):
      data =
      [
          [1.0, 1.2],
          [2.3, 3.4],
          [4.5, 5.7],
      ]
      pads = [0, 2, 0, 0]
      mode = 'reflect'
      output =
      [
          [1.0, 1.2, 1.0, 1.2],
          [2.3, 3.4, 2.3, 3.4],
          [4.5, 5.7, 4.5, 5.7],
      ]
    Example 3 (`edge` mode):
      data =
      [
          [1.0, 1.2],
          [2.3, 3.4],
          [4.5, 5.7],
      ]
      pads = [0, 2, 0, 0]
      mode = 'edge'
      output =
      [
          [1.0, 1.0, 1.0, 1.2],
          [2.3, 2.3, 2.3, 3.4],
          [4.5, 4.5, 4.5, 5.7],
      ]

    Parameters
    ==========
    data
        Type T.
        Input tensor.
    pads
        Type tensor(int64).
        Tensor of integers indicating the number of padding elements to add or remove (if negative) at the beginning and end of each axis. For 2D input tensor, it is the number of pixels. `pads` should be a 1D tensor of shape [2 * input_rank]. `pads` format should be: [x1_begin, x2_begin,...,x1_end, x2_end,...], where xi_begin is the number of pad values added at the beginning of axis `i` and xi_end, the number of pad values added at the end of axis `i`.
    constant_value
        Type T.
        (Optional) A scalar value to be used if the mode chosen is `constant` (by default it is 0, empty string or False).
    mode
        Attribute.
        Supported modes: `constant`(default), `reflect`, `edge`

    Returns
    =======
    output : Arrow
        Type T.
        Tensor after padding.

    Notes
    =====
    Signature: ``ai.onnx@13::Pad``.

    Type constraints:
     - T: `tensor(bfloat16)`, `tensor(bool)`, `tensor(complex128)`, `tensor(complex64)`, `tensor(double)`, `tensor(float)`, `tensor(float16)`, `tensor(int16)`, `tensor(int32)`, `tensor(int64)`, `tensor(int8)`, `tensor(string)`, `tensor(uint16)`, `tensor(uint32)`, `tensor(uint64)`, `tensor(uint8)`
    """
    return _Pad(
        _Pad.Attributes(
            mode=None if mode is None else AttrString(mode),
        ),
        _Pad.Inputs(
            data=data,
            pads=pads,
            constant_value=constant_value,
        ),
    ).outputs.output


def pow(
    X: Arrow,
    Y: Arrow,
) -> Arrow:
    r"""
    Pow takes input data (Tensor<T>) and exponent Tensor, and
    produces one output data (Tensor<T>) where the function `f(x) = x^exponent`,
    is applied to the data tensor elementwise.
    This operator supports **multidirectional (i.e., Numpy-style) broadcasting**; for more details please check the doc (Broadcasting.md).

    Parameters
    ==========
    X
        Type T.
        First operand, base of the exponent.
    Y
        Type T1.
        Second operand, power of the exponent.

    Returns
    =======
    Z : Arrow
        Type T.
        Output tensor

    Notes
    =====
    Signature: ``ai.onnx@15::Pow``.

    Type constraints:
     - T: `tensor(bfloat16)`, `tensor(double)`, `tensor(float)`, `tensor(float16)`, `tensor(int32)`, `tensor(int64)`
     - T1: `tensor(bfloat16)`, `tensor(double)`, `tensor(float)`, `tensor(float16)`, `tensor(int16)`, `tensor(int32)`, `tensor(int64)`, `tensor(int8)`, `tensor(uint16)`, `tensor(uint32)`, `tensor(uint64)`, `tensor(uint8)`
    """
    return _Pow(
        _Pow.Attributes(),
        _Pow.Inputs(
            X=X,
            Y=Y,
        ),
    ).outputs.Z


def qlinear_conv(
    x: Arrow,
    x_scale: Arrow,
    x_zero_point: Arrow,
    w: Arrow,
    w_scale: Arrow,
    w_zero_point: Arrow,
    y_scale: Arrow,
    y_zero_point: Arrow,
    B: Optional[Arrow] = None,
    *,
    auto_pad: str = "NOTSET",
    dilations: Optional[Iterable[int]] = None,
    group: int = 1,
    kernel_shape: Optional[Iterable[int]] = None,
    pads: Optional[Iterable[int]] = None,
    strides: Optional[Iterable[int]] = None,
) -> Arrow:
    r"""
    The convolution operator consumes a quantized input tensor, its scale and zero point,
    a quantized filter, its scale and zero point, and output's scale and zero point,
    and computes the quantized output. Each scale and zero-point pair must have same shape.
    It means they must be either scalars (per tensor) or 1-D tensors (per output channel).
    Each input or output and its related zero point must have same type.
    When bias is present it must be quantized using scale = input scale * weight scale and
    zero point as 0.

    Parameters
    ==========
    x
        Type T1.
        Input data tensor from previous layer; has size (N x C x H x W), where N is the batch size, C is the number of channels, and H and W are the height and width. Note that this is for the 2D image. Otherwise the size is (N x C x D1 x D2 ... x Dn). Optionally, if dimension denotation is in effect, the operation expects input data tensor to arrive with the dimension denotation of [DATA_BATCH, DATA_CHANNEL, DATA_FEATURE, DATA_FEATURE ...].
    x_scale
        Type tensor(float).
        Scale tensor for input 'x'. It's a scalar, which means a per-tensor/layer quantization.
    x_zero_point
        Type T1.
        Zero point tensor for input 'x'. It's a scalar, which means a per-tensor/layer quantization.
    w
        Type T2.
        The weight tensor that will be used in the convolutions; has size (M x C/group x kH x kW), where C is the number of channels, and kH and kW are the height and width of the kernel, and M is the number of feature maps. For more than 2 dimensions, the kernel shape will be (M x C/group x k1 x k2 x ... x kn), where (k1 x k2 x ... kn) is the dimension of the kernel. Optionally, if dimension denotation is in effect, the operation expects the weight tensor to arrive with the dimension denotation of [FILTER_OUT_CHANNEL, FILTER_IN_CHANNEL, FILTER_SPATIAL, FILTER_SPATIAL ...]. X.shape[1] == (W.shape[1] * group) == C (assuming zero based indices for the shape array). Or in other words FILTER_IN_CHANNEL should be equal to DATA_CHANNEL.
    w_scale
        Type tensor(float).
        Scale tensor for input 'w'. It could be a scalar or a 1-D tensor, which means a per-tensor/layer or per output channel quantization. If it's a 1-D tensor, its number of elements should be equal to the number of output channels (M).
    w_zero_point
        Type T2.
        Zero point tensor for input 'w'. It could be a scalar or a 1-D tensor, which means a per-tensor/layer or per output channel quantization. If it's a 1-D tensor, its number of elements should be equal to the number of output channels (M).
    y_scale
        Type tensor(float).
        Scale tensor for output 'y'. It's a scalar, which means a per-tensor/layer quantization.
    y_zero_point
        Type T3.
        Zero point tensor for output 'y'. It's a scalar, which means a per-tensor/layer quantization.
    B
        Type T4.
        Optional 1D bias to be added to the convolution, has size of M. Bias must be quantized using scale = x_scale * w_scale and zero_point = 0
    auto_pad
        Attribute.
        auto_pad must be either NOTSET, SAME_UPPER, SAME_LOWER or VALID. Where default value is NOTSET, which means explicit padding is used. SAME_UPPER or SAME_LOWER mean pad the input so that `output_shape[i] = ceil(input_shape[i] / strides[i])` for each axis `i`. The padding is split between the two sides equally or almost equally (depending on whether it is even or odd). In case the padding is an odd number, the extra padding is added at the end for SAME_UPPER and at the beginning for SAME_LOWER.
    dilations
        Attribute.
        dilation value along each spatial axis of the filter. If not present, the dilation defaults to 1 along each spatial axis.
    group
        Attribute.
        number of groups input channels and output channels are divided into. default is 1.
    kernel_shape
        Attribute.
        The shape of the convolution kernel. If not present, should be inferred from input 'w'.
    pads
        Attribute.
        Padding for the beginning and ending along each spatial axis, it can take any value greater than or equal to 0.The value represent the number of pixels added to the beginning and end part of the corresponding axis.`pads` format should be as follow [x1_begin, x2_begin...x1_end, x2_end,...], where xi_begin the number ofpixels added at the beginning of axis `i` and xi_end, the number of pixels added at the end of axis `i`.This attribute cannot be used simultaneously with auto_pad attribute. If not present, the padding defaultsto 0 along start and end of each spatial axis.
    strides
        Attribute.
        Stride along each spatial axis. If not present, the stride defaults to 1 along each spatial axis.

    Returns
    =======
    y : Arrow
        Type T3.
        Output data tensor that contains the result of the convolution. The output dimensions are functions of the kernel size, stride size, and pad lengths.

    Notes
    =====
    Signature: ``ai.onnx@10::QLinearConv``.

    Type constraints:
     - T1: `tensor(int8)`, `tensor(uint8)`
     - T2: `tensor(int8)`, `tensor(uint8)`
     - T3: `tensor(int8)`, `tensor(uint8)`
     - T4: `tensor(int32)`
    """
    return _QLinearConv(
        _QLinearConv.Attributes(
            auto_pad=None if auto_pad is None else AttrString(auto_pad),
            dilations=None if dilations is None else AttrInt64s(dilations),
            group=None if group is None else AttrInt64(group),
            kernel_shape=None if kernel_shape is None else AttrInt64s(kernel_shape),
            pads=None if pads is None else AttrInt64s(pads),
            strides=None if strides is None else AttrInt64s(strides),
        ),
        _QLinearConv.Inputs(
            x=x,
            x_scale=x_scale,
            x_zero_point=x_zero_point,
            w=w,
            w_scale=w_scale,
            w_zero_point=w_zero_point,
            y_scale=y_scale,
            y_zero_point=y_zero_point,
            B=B,
        ),
    ).outputs.y


def qlinear_mat_mul(
    a: Arrow,
    a_scale: Arrow,
    a_zero_point: Arrow,
    b: Arrow,
    b_scale: Arrow,
    b_zero_point: Arrow,
    y_scale: Arrow,
    y_zero_point: Arrow,
) -> Arrow:
    r"""
    Matrix product that behaves like numpy.matmul: https://docs.scipy.org/doc/numpy-1.13.0/reference/generated/numpy.matmul.html.
    It consumes two quantized input tensors, their scales and zero points, scale and zero point of output,
    and computes the quantized output. The quantization formula is y = saturate((x / y_scale) + y_zero_point).
    For (x / y_scale), it is rounding to nearest ties to even. Refer to https://en.wikipedia.org/wiki/Rounding for details.
    Scale and zero point must have same shape. They must be either scalar (per tensor) or N-D tensor
    (per row for 'a' and per column for 'b'). Scalar refers to per tensor quantization whereas N-D refers to per row
    or per column quantization. If the input is 2D of shape [M, K] then zero point and scale tensor may be
    an M element vector [v_1, v_2, ..., v_M] for per row quantization and K element vector of shape [v_1, v_2, ..., v_K]
    for per column quantization. If the input is N-D tensor with shape [D1, D2, M, K] then zero point and scale tensor may
    have shape [D1, D2, M, 1] for per row quantization and shape [D1, D2, 1, K] for per column quantization.
    Production must never overflow, and accumulation may overflow if and only if in 32 bits.

    Parameters
    ==========
    a
        Type T1.
        N-dimensional quantized matrix a
    a_scale
        Type tensor(float).
        scale of quantized input a
    a_zero_point
        Type T1.
        zero point of quantized input a
    b
        Type T2.
        N-dimensional quantized matrix b
    b_scale
        Type tensor(float).
        scale of quantized input b
    b_zero_point
        Type T2.
        zero point of quantized input b
    y_scale
        Type tensor(float).
        scale of quantized output y
    y_zero_point
        Type T3.
        zero point of quantized output y

    Returns
    =======
    y : Arrow
        Type T3.
        Quantized matrix multiply results from a * b

    Notes
    =====
    Signature: ``ai.onnx@10::QLinearMatMul``.

    Type constraints:
     - T1: `tensor(int8)`, `tensor(uint8)`
     - T2: `tensor(int8)`, `tensor(uint8)`
     - T3: `tensor(int8)`, `tensor(uint8)`
    """
    return _QLinearMatMul(
        _QLinearMatMul.Attributes(),
        _QLinearMatMul.Inputs(
            a=a,
            a_scale=a_scale,
            a_zero_point=a_zero_point,
            b=b,
            b_scale=b_scale,
            b_zero_point=b_zero_point,
            y_scale=y_scale,
            y_zero_point=y_zero_point,
        ),
    ).outputs.y


def quantize_linear(
    x: Arrow,
    y_scale: Arrow,
    y_zero_point: Optional[Arrow] = None,
    *,
    axis: int = 1,
) -> Arrow:
    r"""
    The linear quantization operator. It consumes a high precision tensor, a scale, and a zero point to compute the low precision / quantized tensor.
    The scale factor and zero point must have same shape, and can be either a scalar for per-tensor / per layer quantization, or a 1-D tensor for per-axis quantization.
    The quantization formula is y = saturate ((x / y_scale) + y_zero_point).
    For saturation, it saturates to [0, 255] if it's uint8, or [-128, 127] if it's int8.
    For (x / y_scale), it's rounding to nearest ties to even. Refer to https://en.wikipedia.org/wiki/Rounding for details. 'y_zero_point' and 'y' must have same type.

    Parameters
    ==========
    x
        Type T1.
        N-D full precision Input tensor to be quantized.
    y_scale
        Type tensor(float).
        Scale for doing quantization to get 'y'. It can be a scalar, which means per-tensor/layer quantization, or a 1-D Tensor for per-axis quantization.
    y_zero_point
        Type T2.
        Zero point for doing quantization to get 'y'. Shape must match y_scale. Default is uint8 with zero point of 0 if it's not specified.
    axis
        Attribute.
        (Optional) The axis of the quantization dimension of the input tensor. Ignored for per-tensor quantization. Negative value means counting dimensions from the back. Accepted range is [-r, r-1] where r = rank(input).

    Returns
    =======
    y : Arrow
        Type T2.
        N-D quantized output tensor. It has same shape as input 'x'.

    Notes
    =====
    Signature: ``ai.onnx@13::QuantizeLinear``.

    Type constraints:
     - T1: `tensor(float)`, `tensor(int32)`
     - T2: `tensor(int8)`, `tensor(uint8)`
    """
    return _QuantizeLinear(
        _QuantizeLinear.Attributes(
            axis=None if axis is None else AttrInt64(axis),
        ),
        _QuantizeLinear.Inputs(
            x=x,
            y_scale=y_scale,
            y_zero_point=y_zero_point,
        ),
    ).outputs.y


def rnn(
    X: Arrow,
    W: Arrow,
    R: Arrow,
    B: Optional[Arrow] = None,
    sequence_lens: Optional[Arrow] = None,
    initial_h: Optional[Arrow] = None,
    *,
    activation_alpha: Optional[Iterable[float]] = None,
    activation_beta: Optional[Iterable[float]] = None,
    activations: Iterable[str] = ("Tanh", "Tanh"),
    clip: Optional[float] = None,
    direction: str = "forward",
    hidden_size: Optional[int] = None,
    layout: int = 0,
) -> _RNN.Outputs:
    r"""
    Computes an one-layer simple RNN. This operator is usually supported
    via some custom implementation such as CuDNN.
    Notations:
    `X` - input tensor
    `i` - input gate
    `t` - time step (t-1 means previous time step)
    `Wi` - W parameter weight matrix for input gate
    `Ri` - R recurrence weight matrix for input gate
    `Wbi` - W parameter bias vector for input gate
    `Rbi` - R parameter bias vector for input gate
    `WBi` - W parameter weight matrix for backward input gate
    `RBi` - R recurrence weight matrix for backward input gate
    `WBbi` - WR bias vectors for backward input gate
    `RBbi` - RR bias vectors for backward input gate
    `H` - Hidden state
    `num_directions` - 2 if direction == bidirectional else 1
    Activation functions:
      Relu(x)                - max(0, x)
      Tanh(x)                - (1 - e^{-2x})/(1 + e^{-2x})
      Sigmoid(x)             - 1/(1 + e^{-x})
      (NOTE: Below are optional)
      Affine(x)              - alpha*x + beta
      LeakyRelu(x)           - x if x >= 0 else alpha * x
      ThresholdedRelu(x)     - x if x >= alpha else 0
      ScaledTanh(x)          - alpha*Tanh(beta*x)
      HardSigmoid(x)         - min(max(alpha*x + beta, 0), 1)
      Elu(x)                 - x if x >= 0 else alpha*(e^x - 1)
      Softsign(x)            - x/(1 + |x|)
      Softplus(x)            - log(1 + e^x)
    Equations (Default: f=Tanh):
      - Ht = f(Xt*(Wi^T) + Ht-1*(Ri^T) + Wbi + Rbi)
    This operator has **optional** inputs/outputs. See the doc (IR.md) for more details about the representation of optional arguments. An empty string may be used in the place of an actual argument's name to indicate a missing argument. Trailing optional arguments (those not followed by an argument that is present) may also be simply omitted.

    Parameters
    ==========
    X
        Type T.
        The input sequences packed (and potentially padded) into one 3-D tensor with the shape of `[seq_length, batch_size, input_size]`.
    W
        Type T.
        The weight tensor for input gate. Concatenation of `Wi` and `WBi` (if bidirectional). The tensor has shape `[num_directions, hidden_size, input_size]`.
    R
        Type T.
        The recurrence weight tensor. Concatenation of `Ri` and `RBi` (if bidirectional). The tensor has shape `[num_directions, hidden_size, hidden_size]`.
    B
        Type T.
        The bias tensor for input gate. Concatenation of `[Wbi, Rbi]` and `[WBbi, RBbi]` (if bidirectional). The tensor has shape `[num_directions, 2*hidden_size]`. Optional: If not specified - assumed to be 0.
    sequence_lens
        Type T1.
        Optional tensor specifying lengths of the sequences in a batch. If not specified - assumed all sequences in the batch to have length `seq_length`. It has shape `[batch_size]`.
    initial_h
        Type T.
        Optional initial value of the hidden. If not specified - assumed to be 0. It has shape `[num_directions, batch_size, hidden_size]`.
    activation_alpha
        Attribute.
        Optional scaling values used by some activation functions. The values are consumed in the order of activation functions, for example (f, g, h) in LSTM. Default values are the same as of corresponding ONNX operators.For example with LeakyRelu, the default alpha is 0.01.
    activation_beta
        Attribute.
        Optional scaling values used by some activation functions. The values are consumed in the order of activation functions, for example (f, g, h) in LSTM. Default values are the same as of corresponding ONNX operators.
    activations
        Attribute.
        One (or two if bidirectional) activation function for input gate. The activation function must be one of the activation functions specified above. Optional: Default `Tanh` if not specified.
    clip
        Attribute.
        Cell clip threshold. Clipping bounds the elements of a tensor in the range of [-threshold, +threshold] and is applied to the input of activations. No clip if not specified.
    direction
        Attribute.
        Specify if the RNN is forward, reverse, or bidirectional. Must be one of forward (default), reverse, or bidirectional.
    hidden_size
        Attribute.
        Number of neurons in the hidden layer
    layout
        Attribute.
        The shape format of inputs X, initial_h and outputs Y, Y_h. If 0, the following shapes are expected: X.shape = [seq_length, batch_size, input_size], Y.shape = [seq_length, num_directions, batch_size, hidden_size], initial_h.shape = Y_h.shape = [num_directions, batch_size, hidden_size]. If 1, the following shapes are expected: X.shape = [batch_size, seq_length, input_size], Y.shape = [batch_size, seq_length, num_directions, hidden_size], initial_h.shape = Y_h.shape = [batch_size, num_directions, hidden_size].

    Returns
    =======
    Y : Arrow
        Type T.
        A tensor that concats all the intermediate output values of the hidden. It has shape `[seq_length, num_directions, batch_size, hidden_size]`.
    Y_h : Arrow
        Type T.
        The last output value of the hidden. It has shape `[num_directions, batch_size, hidden_size]`.

    Notes
    =====
    Signature: ``ai.onnx@14::RNN``.

    Type constraints:
     - T: `tensor(double)`, `tensor(float)`, `tensor(float16)`
     - T1: `tensor(int32)`
    """
    return _RNN(
        _RNN.Attributes(
            activation_alpha=None
            if activation_alpha is None
            else AttrFloat32s(activation_alpha),
            activation_beta=None
            if activation_beta is None
            else AttrFloat32s(activation_beta),
            activations=None if activations is None else AttrStrings(activations),
            clip=None if clip is None else AttrFloat32(clip),
            direction=None if direction is None else AttrString(direction),
            hidden_size=None if hidden_size is None else AttrInt64(hidden_size),
            layout=None if layout is None else AttrInt64(layout),
        ),
        _RNN.Inputs(
            X=X,
            W=W,
            R=R,
            B=B,
            sequence_lens=sequence_lens,
            initial_h=initial_h,
        ),
    ).outputs


def random_normal(
    *,
    dtype: typing.Type[np.generic] = np.float32,
    mean: float = 0.0,
    scale: float = 1.0,
    seed: Optional[float] = None,
    shape: Iterable[int],
) -> Arrow:
    r"""
    Generate a tensor with random values drawn from a normal distribution. The shape
    of the tensor is specified by the `shape` argument and the parameter of the normal distribution
    specified by `mean` and `scale`.
    The data type is specified by the 'dtype' argument. The 'dtype' argument must
    be one of the data types specified in the 'DataType' enum field in the
    TensorProto message.

    Parameters
    ==========
    dtype
        Attribute.
        The data type for the elements of the output tensor. Default is TensorProto::FLOAT.
    mean
        Attribute.
        The mean of the normal distribution.
    scale
        Attribute.
        The standard deviation of the normal distribution.
    seed
        Attribute.
        (Optional) Seed to the random generator, if not specified we will auto generate one.
    shape
        Attribute.
        The shape of the output tensor.

    Returns
    =======
    output : Arrow
        Type T.
        Output tensor of random values drawn from normal distribution

    Notes
    =====
    Signature: ``ai.onnx@1::RandomNormal``.

    Type constraints:
     - T: `tensor(double)`, `tensor(float)`, `tensor(float16)`
    """
    return _RandomNormal(
        _RandomNormal.Attributes(
            dtype=None if dtype is None else AttrDtype(dtype),
            mean=None if mean is None else AttrFloat32(mean),
            scale=None if scale is None else AttrFloat32(scale),
            seed=None if seed is None else AttrFloat32(seed),
            shape=None if shape is None else AttrInt64s(shape),
        ),
        _RandomNormal.Inputs(),
    ).outputs.output


def random_normal_like(
    input: Arrow,
    *,
    dtype: Optional[typing.Type[np.generic]] = None,
    mean: float = 0.0,
    scale: float = 1.0,
    seed: Optional[float] = None,
) -> Arrow:
    r"""
    Generate a tensor with random values drawn from a normal distribution.
    The shape of the output tensor is copied from the shape of the input tensor,
    and the parameters of the normal distribution are specified by `mean` and `scale`.
    The data type is specified by the 'dtype' argument, or copied from the input tensor if not provided.
    The 'dtype' argument must be one of the data types specified in the 'DataType' enum field in the
    TensorProto message, and be valid as an output type.

    Parameters
    ==========
    input
        Type T1.
        Input tensor to copy shape and optionally type information from.
    dtype
        Attribute.
        (Optional) The data type for the elements of the output tensor, if not specified, we will use the data type of the input tensor.
    mean
        Attribute.
        The mean of the normal distribution.
    scale
        Attribute.
        The standard deviation of the normal distribution.
    seed
        Attribute.
        (Optional) Seed to the random generator, if not specified we will auto generate one.

    Returns
    =======
    output : Arrow
        Type T2.
        Output tensor of random values drawn from normal distribution

    Notes
    =====
    Signature: ``ai.onnx@1::RandomNormalLike``.

    Type constraints:
     - T1: `tensor(bool)`, `tensor(complex128)`, `tensor(complex64)`, `tensor(double)`, `tensor(float)`, `tensor(float16)`, `tensor(int16)`, `tensor(int32)`, `tensor(int64)`, `tensor(int8)`, `tensor(string)`, `tensor(uint16)`, `tensor(uint32)`, `tensor(uint64)`, `tensor(uint8)`
     - T2: `tensor(double)`, `tensor(float)`, `tensor(float16)`
    """
    return _RandomNormalLike(
        _RandomNormalLike.Attributes(
            dtype=None if dtype is None else AttrDtype(dtype),
            mean=None if mean is None else AttrFloat32(mean),
            scale=None if scale is None else AttrFloat32(scale),
            seed=None if seed is None else AttrFloat32(seed),
        ),
        _RandomNormalLike.Inputs(
            input=input,
        ),
    ).outputs.output


def random_uniform(
    *,
    dtype: typing.Type[np.generic] = np.float32,
    high: float = 1.0,
    low: float = 0.0,
    seed: Optional[float] = None,
    shape: Iterable[int],
) -> Arrow:
    r"""
    Generate a tensor with random values drawn from a uniform distribution. The shape
    of the tensor is specified by the `shape` argument and the range by `low` and `high`.
    The data type is specified by the 'dtype' argument. The 'dtype' argument must
    be one of the data types specified in the 'DataType' enum field in the
    TensorProto message.

    Parameters
    ==========
    dtype
        Attribute.
        The data type for the elements of the output tensor. If not specified, default is TensorProto::FLOAT.
    high
        Attribute.
        Upper boundary of the output values.
    low
        Attribute.
        Lower boundary of the output values.
    seed
        Attribute.
        (Optional) Seed to the random generator, if not specified we will auto generate one.
    shape
        Attribute.
        The shape of the output tensor.

    Returns
    =======
    output : Arrow
        Type T.
        Output tensor of random values drawn from uniform distribution

    Notes
    =====
    Signature: ``ai.onnx@1::RandomUniform``.

    Type constraints:
     - T: `tensor(double)`, `tensor(float)`, `tensor(float16)`
    """
    return _RandomUniform(
        _RandomUniform.Attributes(
            dtype=None if dtype is None else AttrDtype(dtype),
            high=None if high is None else AttrFloat32(high),
            low=None if low is None else AttrFloat32(low),
            seed=None if seed is None else AttrFloat32(seed),
            shape=None if shape is None else AttrInt64s(shape),
        ),
        _RandomUniform.Inputs(),
    ).outputs.output


def random_uniform_like(
    input: Arrow,
    *,
    dtype: Optional[typing.Type[np.generic]] = None,
    high: float = 1.0,
    low: float = 0.0,
    seed: Optional[float] = None,
) -> Arrow:
    r"""
    Generate a tensor with random values drawn from a uniform distribution.
    The shape of the output tensor is copied from the shape of the input tensor,
    and the parameters of the uniform distribution are specified by `low` and `high`.
    The data type is specified by the 'dtype' argument, or copied from the input tensor if not provided.
    The 'dtype' argument must be one of the data types specified in the 'DataType' enum field in the
    TensorProto message and be valid as an output type.

    Parameters
    ==========
    input
        Type T1.
        Input tensor to copy shape and optionally type information from.
    dtype
        Attribute.
        (Optional) The data type for the elements of the output tensor, if not specified, we will use the data type of the input tensor.
    high
        Attribute.
        Upper boundary of the output values.
    low
        Attribute.
        Lower boundary of the output values.
    seed
        Attribute.
        (Optional) Seed to the random generator, if not specified we will auto generate one.

    Returns
    =======
    output : Arrow
        Type T2.
        Output tensor of random values drawn from uniform distribution

    Notes
    =====
    Signature: ``ai.onnx@1::RandomUniformLike``.

    Type constraints:
     - T1: `tensor(bool)`, `tensor(complex128)`, `tensor(complex64)`, `tensor(double)`, `tensor(float)`, `tensor(float16)`, `tensor(int16)`, `tensor(int32)`, `tensor(int64)`, `tensor(int8)`, `tensor(string)`, `tensor(uint16)`, `tensor(uint32)`, `tensor(uint64)`, `tensor(uint8)`
     - T2: `tensor(double)`, `tensor(float)`, `tensor(float16)`
    """
    return _RandomUniformLike(
        _RandomUniformLike.Attributes(
            dtype=None if dtype is None else AttrDtype(dtype),
            high=None if high is None else AttrFloat32(high),
            low=None if low is None else AttrFloat32(low),
            seed=None if seed is None else AttrFloat32(seed),
        ),
        _RandomUniformLike.Inputs(
            input=input,
        ),
    ).outputs.output


def range(
    start: Arrow,
    limit: Arrow,
    delta: Arrow,
) -> Arrow:
    r"""
    Generate a tensor containing a sequence of numbers that begin at `start` and extends by increments of `delta`
    up to `limit` (exclusive).
    The number of elements in the output of range is computed as below-
    `number_of_elements = max( ceil( (limit - start) / delta ) , 0 )`
    The pseudocode determining the contents of the output is shown below-
    `for(int i=0; i<number_of_elements; ++i)`
    `{`
    `    output[i] =  start + (i * delta);  `
    `}`
    `Example 1`
    Inputs: start = 3, limit = 9, delta = 3
    Output: [3, 6]
    `Example 2`
    Inputs: start = 10, limit = 4, delta = -2
    Output: [10, 8, 6]

    Parameters
    ==========
    start
        Type T.
        Scalar. First entry for the range of output values.
    limit
        Type T.
        Scalar. Exclusive upper limit for the range of output values.
    delta
        Type T.
        Scalar. Value to step by.

    Returns
    =======
    output : Arrow
        Type T.
        A 1-D tensor with same type as the inputs containing generated range of values.

    Notes
    =====
    Signature: ``ai.onnx@11::Range``.

    Type constraints:
     - T: `tensor(double)`, `tensor(float)`, `tensor(int16)`, `tensor(int32)`, `tensor(int64)`
    """
    return _Range(
        _Range.Attributes(),
        _Range.Inputs(
            start=start,
            limit=limit,
            delta=delta,
        ),
    ).outputs.output


def reciprocal(
    X: Arrow,
) -> Arrow:
    r"""
    Reciprocal takes one input data (Tensor<T>) and produces one output data
    (Tensor<T>) where the reciprocal is, y = 1/x, is applied to
    the tensor elementwise.

    Parameters
    ==========
    X
        Type T.
        Input tensor

    Returns
    =======
    Y : Arrow
        Type T.
        Output tensor

    Notes
    =====
    Signature: ``ai.onnx@13::Reciprocal``.

    Type constraints:
     - T: `tensor(bfloat16)`, `tensor(double)`, `tensor(float)`, `tensor(float16)`
    """
    return _Reciprocal(
        _Reciprocal.Attributes(),
        _Reciprocal.Inputs(
            X=X,
        ),
    ).outputs.Y


def reduce_l1(
    data: Arrow,
    *,
    axes: Optional[Iterable[int]] = None,
    keepdims: int = 1,
) -> Arrow:
    r"""
    Computes the L1 norm of the input tensor's element along the provided axes. The resulting
    tensor has the same rank as the input if keepdims equals 1. If keepdims equals 0, then
    the resulting tensor has the reduced dimension pruned.
    The above behavior is similar to numpy, with the exception that numpy defaults keepdims to
    False instead of True.

    Parameters
    ==========
    data
        Type T.
        An input tensor.
    axes
        Attribute.
        A list of integers, along which to reduce. The default is to reduce over all the dimensions of the input tensor. Accepted range is [-r, r-1] where r = rank(data).
    keepdims
        Attribute.
        Keep the reduced dimension or not, default 1 means keep reduced dimension.

    Returns
    =======
    reduced : Arrow
        Type T.
        Reduced output tensor.

    Notes
    =====
    Signature: ``ai.onnx@13::ReduceL1``.

    Type constraints:
     - T: `tensor(bfloat16)`, `tensor(double)`, `tensor(float)`, `tensor(float16)`, `tensor(int32)`, `tensor(int64)`, `tensor(uint32)`, `tensor(uint64)`
    """
    return _ReduceL1(
        _ReduceL1.Attributes(
            axes=None if axes is None else AttrInt64s(axes),
            keepdims=None if keepdims is None else AttrInt64(keepdims),
        ),
        _ReduceL1.Inputs(
            data=data,
        ),
    ).outputs.reduced


def reduce_l2(
    data: Arrow,
    *,
    axes: Optional[Iterable[int]] = None,
    keepdims: int = 1,
) -> Arrow:
    r"""
    Computes the L2 norm of the input tensor's element along the provided axes. The resulting
    tensor has the same rank as the input if keepdims equals 1. If keepdims equals 0, then
    the resulting tensor has the reduced dimension pruned.
    The above behavior is similar to numpy, with the exception that numpy defaults keepdims to
    False instead of True.

    Parameters
    ==========
    data
        Type T.
        An input tensor.
    axes
        Attribute.
        A list of integers, along which to reduce. The default is to reduce over all the dimensions of the input tensor. Accepted range is [-r, r-1] where r = rank(data).
    keepdims
        Attribute.
        Keep the reduced dimension or not, default 1 means keep reduced dimension.

    Returns
    =======
    reduced : Arrow
        Type T.
        Reduced output tensor.

    Notes
    =====
    Signature: ``ai.onnx@13::ReduceL2``.

    Type constraints:
     - T: `tensor(bfloat16)`, `tensor(double)`, `tensor(float)`, `tensor(float16)`, `tensor(int32)`, `tensor(int64)`, `tensor(uint32)`, `tensor(uint64)`
    """
    return _ReduceL2(
        _ReduceL2.Attributes(
            axes=None if axes is None else AttrInt64s(axes),
            keepdims=None if keepdims is None else AttrInt64(keepdims),
        ),
        _ReduceL2.Inputs(
            data=data,
        ),
    ).outputs.reduced


def reduce_log_sum(
    data: Arrow,
    *,
    axes: Optional[Iterable[int]] = None,
    keepdims: int = 1,
) -> Arrow:
    r"""
    Computes the log sum of the input tensor's element along the provided axes. The resulting
    tensor has the same rank as the input if keepdims equals 1. If keepdims equals 0, then
    the resulting tensor has the reduced dimension pruned.
    The above behavior is similar to numpy, with the exception that numpy defaults keepdims to
    False instead of True.

    Parameters
    ==========
    data
        Type T.
        An input tensor.
    axes
        Attribute.
        A list of integers, along which to reduce. The default is to reduce over all the dimensions of the input tensor. Accepted range is [-r, r-1] where r = rank(data).
    keepdims
        Attribute.
        Keep the reduced dimension or not, default 1 means keep reduced dimension.

    Returns
    =======
    reduced : Arrow
        Type T.
        Reduced output tensor.

    Notes
    =====
    Signature: ``ai.onnx@13::ReduceLogSum``.

    Type constraints:
     - T: `tensor(bfloat16)`, `tensor(double)`, `tensor(float)`, `tensor(float16)`, `tensor(int32)`, `tensor(int64)`, `tensor(uint32)`, `tensor(uint64)`
    """
    return _ReduceLogSum(
        _ReduceLogSum.Attributes(
            axes=None if axes is None else AttrInt64s(axes),
            keepdims=None if keepdims is None else AttrInt64(keepdims),
        ),
        _ReduceLogSum.Inputs(
            data=data,
        ),
    ).outputs.reduced


def reduce_log_sum_exp(
    data: Arrow,
    *,
    axes: Optional[Iterable[int]] = None,
    keepdims: int = 1,
) -> Arrow:
    r"""
    Computes the log sum exponent of the input tensor's element along the provided axes. The resulting
    tensor has the same rank as the input if keepdims equals 1. If keepdims equals 0, then
    the resulting tensor has the reduced dimension pruned.
    The above behavior is similar to numpy, with the exception that numpy defaults keepdims to
    False instead of True.

    Parameters
    ==========
    data
        Type T.
        An input tensor.
    axes
        Attribute.
        A list of integers, along which to reduce. The default is to reduce over all the dimensions of the input tensor. Accepted range is [-r, r-1] where r = rank(data).
    keepdims
        Attribute.
        Keep the reduced dimension or not, default 1 means keep reduced dimension.

    Returns
    =======
    reduced : Arrow
        Type T.
        Reduced output tensor.

    Notes
    =====
    Signature: ``ai.onnx@13::ReduceLogSumExp``.

    Type constraints:
     - T: `tensor(bfloat16)`, `tensor(double)`, `tensor(float)`, `tensor(float16)`, `tensor(int32)`, `tensor(int64)`, `tensor(uint32)`, `tensor(uint64)`
    """
    return _ReduceLogSumExp(
        _ReduceLogSumExp.Attributes(
            axes=None if axes is None else AttrInt64s(axes),
            keepdims=None if keepdims is None else AttrInt64(keepdims),
        ),
        _ReduceLogSumExp.Inputs(
            data=data,
        ),
    ).outputs.reduced


def reduce_max(
    data: Arrow,
    *,
    axes: Optional[Iterable[int]] = None,
    keepdims: int = 1,
) -> Arrow:
    r"""
    Computes the max of the input tensor's element along the provided axes. The resulting
    tensor has the same rank as the input if keepdims equals 1. If keepdims equals 0, then
    the resulting tensor has the reduced dimension pruned.
    The above behavior is similar to numpy, with the exception that numpy defaults keepdims to
    False instead of True.

    Parameters
    ==========
    data
        Type T.
        An input tensor.
    axes
        Attribute.
        A list of integers, along which to reduce. The default is to reduce over all the dimensions of the input tensor. Accepted range is [-r, r-1] where r = rank(data).
    keepdims
        Attribute.
        Keep the reduced dimension or not, default 1 means keep reduced dimension.

    Returns
    =======
    reduced : Arrow
        Type T.
        Reduced output tensor.

    Notes
    =====
    Signature: ``ai.onnx@13::ReduceMax``.

    Type constraints:
     - T: `tensor(bfloat16)`, `tensor(double)`, `tensor(float)`, `tensor(float16)`, `tensor(int32)`, `tensor(int64)`, `tensor(int8)`, `tensor(uint32)`, `tensor(uint64)`, `tensor(uint8)`
    """
    return _ReduceMax(
        _ReduceMax.Attributes(
            axes=None if axes is None else AttrInt64s(axes),
            keepdims=None if keepdims is None else AttrInt64(keepdims),
        ),
        _ReduceMax.Inputs(
            data=data,
        ),
    ).outputs.reduced


def reduce_mean(
    data: Arrow,
    *,
    axes: Optional[Iterable[int]] = None,
    keepdims: int = 1,
) -> Arrow:
    r"""
    Computes the mean of the input tensor's element along the provided axes. The resulting
    tensor has the same rank as the input if keepdims equals 1. If keepdims equals 0, then
    the resulting tensor has the reduced dimension pruned.
    The above behavior is similar to numpy, with the exception that numpy defaults keepdims to
    False instead of True.

    Parameters
    ==========
    data
        Type T.
        An input tensor.
    axes
        Attribute.
        A list of integers, along which to reduce. The default is to reduce over all the dimensions of the input tensor. Accepted range is [-r, r-1] where r = rank(data).
    keepdims
        Attribute.
        Keep the reduced dimension or not, default 1 means keep reduced dimension.

    Returns
    =======
    reduced : Arrow
        Type T.
        Reduced output tensor.

    Notes
    =====
    Signature: ``ai.onnx@13::ReduceMean``.

    Type constraints:
     - T: `tensor(bfloat16)`, `tensor(double)`, `tensor(float)`, `tensor(float16)`, `tensor(int32)`, `tensor(int64)`, `tensor(uint32)`, `tensor(uint64)`
    """
    return _ReduceMean(
        _ReduceMean.Attributes(
            axes=None if axes is None else AttrInt64s(axes),
            keepdims=None if keepdims is None else AttrInt64(keepdims),
        ),
        _ReduceMean.Inputs(
            data=data,
        ),
    ).outputs.reduced


def reduce_min(
    data: Arrow,
    *,
    axes: Optional[Iterable[int]] = None,
    keepdims: int = 1,
) -> Arrow:
    r"""
    Computes the min of the input tensor's element along the provided axes. The resulting
    tensor has the same rank as the input if keepdims equals 1. If keepdims equals 0, then
    the resulting tensor has the reduced dimension pruned.
    The above behavior is similar to numpy, with the exception that numpy defaults keepdims to
    False instead of True.

    Parameters
    ==========
    data
        Type T.
        An input tensor.
    axes
        Attribute.
        A list of integers, along which to reduce. The default is to reduce over all the dimensions of the input tensor. Accepted range is [-r, r-1] where r = rank(data).
    keepdims
        Attribute.
        Keep the reduced dimension or not, default 1 means keep reduced dimension.

    Returns
    =======
    reduced : Arrow
        Type T.
        Reduced output tensor.

    Notes
    =====
    Signature: ``ai.onnx@13::ReduceMin``.

    Type constraints:
     - T: `tensor(bfloat16)`, `tensor(double)`, `tensor(float)`, `tensor(float16)`, `tensor(int32)`, `tensor(int64)`, `tensor(int8)`, `tensor(uint32)`, `tensor(uint64)`, `tensor(uint8)`
    """
    return _ReduceMin(
        _ReduceMin.Attributes(
            axes=None if axes is None else AttrInt64s(axes),
            keepdims=None if keepdims is None else AttrInt64(keepdims),
        ),
        _ReduceMin.Inputs(
            data=data,
        ),
    ).outputs.reduced


def reduce_prod(
    data: Arrow,
    *,
    axes: Optional[Iterable[int]] = None,
    keepdims: int = 1,
) -> Arrow:
    r"""
    Computes the product of the input tensor's element along the provided axes. The resulting
    tensor has the same rank as the input if keepdims equals 1. If keepdims equals 0, then
    the resulting tensor has the reduced dimension pruned.
    The above behavior is similar to numpy, with the exception that numpy defaults keepdims to
    False instead of True.

    Parameters
    ==========
    data
        Type T.
        An input tensor.
    axes
        Attribute.
        A list of integers, along which to reduce. The default is to reduce over all the dimensions of the input tensor. Accepted range is [-r, r-1] where r = rank(data).
    keepdims
        Attribute.
        Keep the reduced dimension or not, default 1 means keep reduced dimension.

    Returns
    =======
    reduced : Arrow
        Type T.
        Reduced output tensor.

    Notes
    =====
    Signature: ``ai.onnx@13::ReduceProd``.

    Type constraints:
     - T: `tensor(bfloat16)`, `tensor(double)`, `tensor(float)`, `tensor(float16)`, `tensor(int32)`, `tensor(int64)`, `tensor(uint32)`, `tensor(uint64)`
    """
    return _ReduceProd(
        _ReduceProd.Attributes(
            axes=None if axes is None else AttrInt64s(axes),
            keepdims=None if keepdims is None else AttrInt64(keepdims),
        ),
        _ReduceProd.Inputs(
            data=data,
        ),
    ).outputs.reduced


def reduce_sum(
    data: Arrow,
    axes: Optional[Arrow] = None,
    *,
    keepdims: int = 1,
    noop_with_empty_axes: int = 0,
) -> Arrow:
    r"""
    Computes the sum of the input tensor's element along the provided axes. The resulting
    tensor has the same rank as the input if keepdims equals 1. If keepdims equals 0, then
    the resulting tensor has the reduced dimension pruned.
    The above behavior is similar to numpy, with the exception that numpy defaults keepdims to
    False instead of True.

    Parameters
    ==========
    data
        Type T.
        An input tensor.
    axes
        Type tensor(int64).
        Optional input list of integers, along which to reduce. The default is to reduce over all the dimensions of the input tensor if 'noop_with_empty_axes' is false, else act as an Identity op when 'noop_with_empty_axes' is true. Accepted range is [-r, r-1] where r = rank(data).
    keepdims
        Attribute.
        Keep the reduced dimension or not, default 1 means keep reduced dimension.
    noop_with_empty_axes
        Attribute.
        Defines behaviour if 'axes' is empty. Default behaviour with 'false' is to reduce all axes. When axes is empty and this attribute is set to true, input tensor will not be reduced,and the output tensor would be equivalent to input tensor.

    Returns
    =======
    reduced : Arrow
        Type T.
        Reduced output tensor.

    Notes
    =====
    Signature: ``ai.onnx@13::ReduceSum``.

    Type constraints:
     - T: `tensor(bfloat16)`, `tensor(double)`, `tensor(float)`, `tensor(float16)`, `tensor(int32)`, `tensor(int64)`, `tensor(uint32)`, `tensor(uint64)`
    """
    return _ReduceSum(
        _ReduceSum.Attributes(
            keepdims=None if keepdims is None else AttrInt64(keepdims),
            noop_with_empty_axes=None
            if noop_with_empty_axes is None
            else AttrInt64(noop_with_empty_axes),
        ),
        _ReduceSum.Inputs(
            data=data,
            axes=axes,
        ),
    ).outputs.reduced


def reduce_sum_square(
    data: Arrow,
    *,
    axes: Optional[Iterable[int]] = None,
    keepdims: int = 1,
) -> Arrow:
    r"""
    Computes the sum square of the input tensor's element along the provided axes. The resulting
    tensor has the same rank as the input if keepdims equals 1. If keepdims equals 0, then
    the resulting tensor has the reduced dimension pruned.
    The above behavior is similar to numpy, with the exception that numpy defaults keepdims to
    False instead of True.

    Parameters
    ==========
    data
        Type T.
        An input tensor.
    axes
        Attribute.
        A list of integers, along which to reduce. The default is to reduce over all the dimensions of the input tensor. Accepted range is [-r, r-1] where r = rank(data).
    keepdims
        Attribute.
        Keep the reduced dimension or not, default 1 means keep reduced dimension.

    Returns
    =======
    reduced : Arrow
        Type T.
        Reduced output tensor.

    Notes
    =====
    Signature: ``ai.onnx@13::ReduceSumSquare``.

    Type constraints:
     - T: `tensor(bfloat16)`, `tensor(double)`, `tensor(float)`, `tensor(float16)`, `tensor(int32)`, `tensor(int64)`, `tensor(uint32)`, `tensor(uint64)`
    """
    return _ReduceSumSquare(
        _ReduceSumSquare.Attributes(
            axes=None if axes is None else AttrInt64s(axes),
            keepdims=None if keepdims is None else AttrInt64(keepdims),
        ),
        _ReduceSumSquare.Inputs(
            data=data,
        ),
    ).outputs.reduced


def relu(
    X: Arrow,
) -> Arrow:
    r"""
    Relu takes one input data (Tensor<T>) and produces one output data
    (Tensor<T>) where the rectified linear function, y = max(0, x), is applied to
    the tensor elementwise.

    Parameters
    ==========
    X
        Type T.
        Input tensor

    Returns
    =======
    Y : Arrow
        Type T.
        Output tensor

    Notes
    =====
    Signature: ``ai.onnx@14::Relu``.

    Type constraints:
     - T: `tensor(bfloat16)`, `tensor(double)`, `tensor(float)`, `tensor(float16)`, `tensor(int16)`, `tensor(int32)`, `tensor(int64)`, `tensor(int8)`
    """
    return _Relu(
        _Relu.Attributes(),
        _Relu.Inputs(
            X=X,
        ),
    ).outputs.Y


def reshape(
    data: Arrow,
    shape: Arrow,
    *,
    allowzero: int = 0,
) -> Arrow:
    r"""
    Reshape the input tensor similar to numpy.reshape.
    First input is the data tensor, second input is a shape tensor which specifies the output shape. It outputs the reshaped tensor.
    At most one dimension of the new shape can be -1. In this case, the value is
    inferred from the size of the tensor and the remaining dimensions. A dimension
    could also be 0, in which case the actual dimension value is unchanged (i.e. taken
    from the input tensor). If 'allowzero' is set, and the new shape includes 0, the
    dimension will be set explicitly to zero (i.e. not taken from input tensor).
    Shape (second input) could be an empty shape, which means converting to a scalar.
    The input tensor's shape and the output tensor's shape are required to have the same number of elements.

    Parameters
    ==========
    data
        Type T.
        An input tensor.
    shape
        Type tensor(int64).
        Specified shape for output.
    allowzero
        Attribute.
        (Optional) By default, when any value in the 'shape' input is equal to zero the corresponding dimension value is copied from the input tensor dynamically. allowzero=1 indicates that if any value in the 'shape' input is set to zero, the zero value is honored, similar to NumPy.

    Returns
    =======
    reshaped : Arrow
        Type T.
        Reshaped data.

    Notes
    =====
    Signature: ``ai.onnx@14::Reshape``.

    Type constraints:
     - T: `tensor(bfloat16)`, `tensor(bool)`, `tensor(complex128)`, `tensor(complex64)`, `tensor(double)`, `tensor(float)`, `tensor(float16)`, `tensor(int16)`, `tensor(int32)`, `tensor(int64)`, `tensor(int8)`, `tensor(string)`, `tensor(uint16)`, `tensor(uint32)`, `tensor(uint64)`, `tensor(uint8)`
    """
    return _Reshape(
        _Reshape.Attributes(
            allowzero=None if allowzero is None else AttrInt64(allowzero),
        ),
        _Reshape.Inputs(
            data=data,
            shape=shape,
        ),
    ).outputs.reshaped


def resize(
    X: Arrow,
    roi: Optional[Arrow] = None,
    scales: Optional[Arrow] = None,
    sizes: Optional[Arrow] = None,
    *,
    coordinate_transformation_mode: str = "half_pixel",
    cubic_coeff_a: float = -0.75,
    exclude_outside: int = 0,
    extrapolation_value: float = 0.0,
    mode: str = "nearest",
    nearest_mode: str = "round_prefer_floor",
) -> Arrow:
    r"""
    Resize the input tensor. In general, it calculates every value in the output tensor as a weighted average of neighborhood (a.k.a. sampling locations) in the input tensor.
    Each dimension value of the output tensor is:
      output_dimension = floor(input_dimension * (roi_end - roi_start) * scale) if input \"sizes\" is not specified.

    Parameters
    ==========
    X
        Type T1.
        N-D tensor
    roi
        Type T2.
        1-D tensor given as [start1, ..., startN, end1, ..., endN], where N is the rank of X. The RoIs' coordinates are normalized in the coordinate system of the input image. It only takes effect when coordinate_transformation_mode is "tf_crop_and_resize"
    scales
        Type tensor(float).
        The scale array along each dimension. It takes value greater than 0. If it's less than 1, it's sampling down, otherwise, it's upsampling. The number of elements of 'scales' should be the same as the rank of input 'X'. One of 'scales' and 'sizes' MUST be specified and it is an error if both are specified. If 'sizes' is needed, the user can use an empty string as the name of 'scales' in this operator's input list.
    sizes
        Type tensor(int64).
        The size of the output tensor. The number of elements of 'sizes' should be the same as the rank of input 'X'. Only one of 'scales' and 'sizes' can be specified.
    coordinate_transformation_mode
        Attribute.
        This attribute describes how to transform the coordinate in the resized tensor to the coordinate in the original tensor. <br/>
        The coordinate of each dimension is transformed individually. Let's describe a case using axis x as an example.
        Denote x_resized as the coordinate of axis x in the resized tensor, x_original as the coordinate of axis x in the original tensor, length_original as the length of the original tensor in axis x, length_resized as the length of the resized tensor in axis x, roi_x = (start_x, end_x) of the axis x in input "roi", scale = length_resized / length_original, <br/>
        if coordinate_transformation_mode is "half_pixel", <br/>
        x_original = (x_resized + 0.5) / scale - 0.5, <br/>
        if coordinate_transformation_mode is "pytorch_half_pixel", <br/>
        x_original = length_resized > 1 ? (x_resized + 0.5) / scale - 0.5 : 0, <br/>
        if coordinate_transformation_mode is "align_corners", <br/>
        x_original = x_resized * (length_original - 1) / (length_resized - 1), <br/>
        if coordinate_transformation_mode is "asymmetric", <br/>
        x_original = x_resized / scale, <br/>
        if coordinate_transformation_mode is "tf_crop_and_resize", <br/>
        x_original = length_resized > 1 ? start_x * (length_original - 1) + x_resized * (end_x - start_x) * (length_original - 1) / (length_resized - 1) : 0.5 * (start_x + end_x) * (length_original - 1).
    cubic_coeff_a
        Attribute.
        The coefficient 'a' used in cubic interpolation. Two common choice are -0.5 (in some cases of TensorFlow) and -0.75 (in PyTorch). Check out Equation (4) in https://ieeexplore.ieee.org/document/1163711 for the details. This attribute is valid only if "mode" is "cubic".
    exclude_outside
        Attribute.
        If set to 1, the weight of sampling locations outside the tensor will be set to 0 and the weight will be renormalized so that their sum is 1.0. The default value is 0.
    extrapolation_value
        Attribute.
        When coordinate_transformation_mode is "tf_crop_and_resize" and x_original is outside the range [0, length_original - 1], this value is used as the corresponding output value. Default is 0.0f.
    mode
        Attribute.
        Three interpolation modes: nearest (default), linear and cubic. The "linear" mode includes linear interpolation for 1D tensor and N-linear interpolation for N-D tensor (for example, bilinear interpolation for 2D tensor). The "cubic" mode includes cubic interpolation for 1D tensor and N-cubic interpolation for N-D tensor (for example, bicubic interpolation for 2D tensor).
    nearest_mode
        Attribute.
        Four modes: round_prefer_floor (default, as known as round half down), round_prefer_ceil (as known as round half up), floor, ceil. Only used by nearest interpolation. It indicates how to get "nearest" pixel in input tensor from x_original, so this attribute is valid only if "mode" is "nearest".

    Returns
    =======
    Y : Arrow
        Type T1.
        N-D tensor after resizing

    Notes
    =====
    Signature: ``ai.onnx@13::Resize``.

    Type constraints:
     - T1: `tensor(bfloat16)`, `tensor(bool)`, `tensor(complex128)`, `tensor(complex64)`, `tensor(double)`, `tensor(float)`, `tensor(float16)`, `tensor(int16)`, `tensor(int32)`, `tensor(int64)`, `tensor(int8)`, `tensor(string)`, `tensor(uint16)`, `tensor(uint32)`, `tensor(uint64)`, `tensor(uint8)`
     - T2: `tensor(double)`, `tensor(float)`, `tensor(float16)`
    """
    return _Resize(
        _Resize.Attributes(
            coordinate_transformation_mode=None
            if coordinate_transformation_mode is None
            else AttrString(coordinate_transformation_mode),
            cubic_coeff_a=None if cubic_coeff_a is None else AttrFloat32(cubic_coeff_a),
            exclude_outside=None
            if exclude_outside is None
            else AttrInt64(exclude_outside),
            extrapolation_value=None
            if extrapolation_value is None
            else AttrFloat32(extrapolation_value),
            mode=None if mode is None else AttrString(mode),
            nearest_mode=None if nearest_mode is None else AttrString(nearest_mode),
        ),
        _Resize.Inputs(
            X=X,
            roi=roi,
            scales=scales,
            sizes=sizes,
        ),
    ).outputs.Y


def reverse_sequence(
    input: Arrow,
    sequence_lens: Arrow,
    *,
    batch_axis: int = 1,
    time_axis: int = 0,
) -> Arrow:
    r"""
    Reverse batch of sequences having different lengths specified by `sequence_lens`.
    For each slice i iterating on batch axis, the operator reverses the first sequence_lens[i] elements on time axis,
    and copies elements whose index's beyond sequence_lens[i] to the output. So the output slice i contains reversed
    sequences on the first sequence_lens[i] elements, then have original values copied for the other elements.
    Example 1:
      input = [[0.0, 4.0, 8.0,  12.0],
               [1.0, 5.0, 9.0,  13.0],
               [2.0, 6.0, 10.0, 14.0],
               [3.0, 7.0, 11.0, 15.0]]
      sequence_lens = [4, 3, 2, 1]
      time_axis = 0
      batch_axis = 1
      output = [[3.0, 6.0, 9.0,  12.0],
                [2.0, 5.0, 8.0,  13.0],
                [1.0, 4.0, 10.0, 14.0],
                [0.0, 7.0, 11.0, 15.0]]
    Example 2:
      input = [[0.0,  1.0,  2.0,  3.0 ],
               [4.0,  5.0,  6.0,  7.0 ],
               [8.0,  9.0,  10.0, 11.0],
               [12.0, 13.0, 14.0, 15.0]]
      sequence_lens = [1, 2, 3, 4]
      time_axis = 1
      batch_axis = 0
      output = [[0.0,  1.0,  2.0,  3.0 ],
                [5.0,  4.0,  6.0,  7.0 ],
                [10.0, 9.0,  8.0,  11.0],
                [15.0, 14.0, 13.0, 12.0]]

    Parameters
    ==========
    input
        Type T.
        Tensor of rank r >= 2.
    sequence_lens
        Type tensor(int64).
        Tensor specifying lengths of the sequences in a batch. It has shape `[batch_size]`.
    batch_axis
        Attribute.
        (Optional) Specify which axis is batch axis. Must be one of 1 (default), or 0.
    time_axis
        Attribute.
        (Optional) Specify which axis is time axis. Must be one of 0 (default), or 1.

    Returns
    =======
    Y : Arrow
        Type T.
        Tensor with same shape of input.

    Notes
    =====
    Signature: ``ai.onnx@10::ReverseSequence``.

    Type constraints:
     - T: `tensor(bool)`, `tensor(complex128)`, `tensor(complex64)`, `tensor(double)`, `tensor(float)`, `tensor(float16)`, `tensor(int16)`, `tensor(int32)`, `tensor(int64)`, `tensor(int8)`, `tensor(string)`, `tensor(uint16)`, `tensor(uint32)`, `tensor(uint64)`, `tensor(uint8)`
    """
    return _ReverseSequence(
        _ReverseSequence.Attributes(
            batch_axis=None if batch_axis is None else AttrInt64(batch_axis),
            time_axis=None if time_axis is None else AttrInt64(time_axis),
        ),
        _ReverseSequence.Inputs(
            input=input,
            sequence_lens=sequence_lens,
        ),
    ).outputs.Y


def roi_align(
    X: Arrow,
    rois: Arrow,
    batch_indices: Arrow,
    *,
    coordinate_transformation_mode: str = "half_pixel",
    mode: str = "avg",
    output_height: int = 1,
    output_width: int = 1,
    sampling_ratio: int = 0,
    spatial_scale: float = 1.0,
) -> Arrow:
    r"""
    Region of Interest (RoI) align operation described in the
    Mask R-CNN paper (https://arxiv.org/abs/1703.06870).
    RoiAlign consumes an input tensor X and region of interests (rois)
    to apply pooling across each RoI; it produces a 4-D tensor of shape
    (num_rois, C, output_height, output_width).
    RoiAlign is proposed to avoid the misalignment by removing
    quantizations while converting from original image into feature
    map and from feature map into RoI feature; in each ROI bin,
    the value of the sampled locations are computed directly
    through bilinear interpolation.

    Parameters
    ==========
    X
        Type T1.
        Input data tensor from the previous operator; 4-D feature map of shape (N, C, H, W), where N is the batch size, C is the number of channels, and H and W are the height and the width of the data.
    rois
        Type T1.
        RoIs (Regions of Interest) to pool over; rois is 2-D input of shape (num_rois, 4) given as [[x1, y1, x2, y2], ...]. The RoIs' coordinates are in the coordinate system of the input image. Each coordinate set has a 1:1 correspondence with the 'batch_indices' input.
    batch_indices
        Type T2.
        1-D tensor of shape (num_rois,) with each element denoting the index of the corresponding image in the batch.
    coordinate_transformation_mode
        Attribute.
        Allowed values are 'half_pixel' and 'output_half_pixel'. Use the value 'half_pixel' to pixel shift the input coordinates by -0.5 (the recommended behavior). Use the value 'output_half_pixel' to omit the pixel shift for the input (use this for a backward-compatible behavior).
    mode
        Attribute.
        The pooling method. Two modes are supported: 'avg' and 'max'. Default is 'avg'.
    output_height
        Attribute.
        default 1; Pooled output Y's height.
    output_width
        Attribute.
        default 1; Pooled output Y's width.
    sampling_ratio
        Attribute.
        Number of sampling points in the interpolation grid used to compute the output value of each pooled output bin. If > 0, then exactly sampling_ratio x sampling_ratio grid points are used. If == 0, then an adaptive number of grid points are used (computed as ceil(roi_width / output_width), and likewise for height). Default is 0.
    spatial_scale
        Attribute.
        Multiplicative spatial scale factor to translate ROI coordinates from their input spatial scale to the scale used when pooling, i.e., spatial scale of the input feature map X relative to the input image. E.g.; default is 1.0f.

    Returns
    =======
    Y : Arrow
        Type T1.
        RoI pooled output, 4-D tensor of shape (num_rois, C, output_height, output_width). The r-th batch element Y[r-1] is a pooled feature map corresponding to the r-th RoI X[r-1].

    Notes
    =====
    Signature: ``ai.onnx@16::RoiAlign``.

    Type constraints:
     - T1: `tensor(double)`, `tensor(float)`, `tensor(float16)`
     - T2: `tensor(int64)`
    """
    return _RoiAlign(
        _RoiAlign.Attributes(
            coordinate_transformation_mode=None
            if coordinate_transformation_mode is None
            else AttrString(coordinate_transformation_mode),
            mode=None if mode is None else AttrString(mode),
            output_height=None if output_height is None else AttrInt64(output_height),
            output_width=None if output_width is None else AttrInt64(output_width),
            sampling_ratio=None
            if sampling_ratio is None
            else AttrInt64(sampling_ratio),
            spatial_scale=None if spatial_scale is None else AttrFloat32(spatial_scale),
        ),
        _RoiAlign.Inputs(
            X=X,
            rois=rois,
            batch_indices=batch_indices,
        ),
    ).outputs.Y


def round(
    X: Arrow,
) -> Arrow:
    r"""
    Round takes one input Tensor and rounds the values, element-wise, meaning
    it finds the nearest integer for each value.
    In case of halfs, the rule is to round them to the nearest even integer.
    The output tensor has the same shape and type as the input.
    Examples:
    ```
    round([0.9]) = [1.0]
    round([2.5]) = [2.0]
    round([2.3]) = [2.0]
    round([1.5]) = [2.0]
    round([-4.5]) = [-4.0]
    ```

    Parameters
    ==========
    X
        Type T.
        Input tensor

    Returns
    =======
    Y : Arrow
        Type T.
        Output tensor

    Notes
    =====
    Signature: ``ai.onnx@11::Round``.

    Type constraints:
     - T: `tensor(double)`, `tensor(float)`, `tensor(float16)`
    """
    return _Round(
        _Round.Attributes(),
        _Round.Inputs(
            X=X,
        ),
    ).outputs.Y


def stft(
    signal: Arrow,
    frame_step: Arrow,
    window: Optional[Arrow] = None,
    frame_length: Optional[Arrow] = None,
    *,
    onesided: int = 1,
) -> Arrow:
    r"""
    Computes the Short-time Fourier Transform of the signal.

    Parameters
    ==========
    signal
        Type T1.
        Input tensor representing a real or complex valued signal. For real input, the following shape is expected: [batch_size][signal_length][1]. For complex input, the following shape is expected: [batch_size][signal_length][2], where [batch_size][signal_length][0] represents the real component and [batch_size][signal_length][1] represents the imaginary component of the signal.
    frame_step
        Type T2.
        The number of samples to step between successive DFTs.
    window
        Type T1.
        A tensor representing the window that will be slid over the signal.The window must have rank 1 with shape: [window_shape]. It's an optional value.
    frame_length
        Type T2.
        A scalar representing the size of the DFT. It's an optional value.
    onesided
        Attribute.
        If onesided is 1, only values for w in [0, 1, 2, ..., floor(n_fft/2) + 1] are returned because the real-to-complex Fourier transform satisfies the conjugate symmetry, i.e., X[m, w] = X[m,w]=X[m,n_fft-w]*. Note if the input or window tensors are complex, then onesided output is not possible. Enabling onesided with real inputs performs a Real-valued fast Fourier transform (RFFT).When invoked with real or complex valued input, the default value is 1. Values can be 0 or 1.

    Returns
    =======
    output : Arrow
        Type T1.
        The Short-time Fourier Transform of the signals.If onesided is 1, the output has the shape: [batch_size][frames][dft_unique_bins][2], where dft_unique_bins is frame_length // 2 + 1 (the unique components of the DFT) If onesided is 0, the output has the shape: [batch_size][frames][frame_length][2], where frame_length is the length of the DFT.

    Notes
    =====
    Signature: ``ai.onnx@17::STFT``.

    Type constraints:
     - T1: `tensor(bfloat16)`, `tensor(double)`, `tensor(float)`, `tensor(float16)`
     - T2: `tensor(int32)`, `tensor(int64)`
    """
    return _STFT(
        _STFT.Attributes(
            onesided=None if onesided is None else AttrInt64(onesided),
        ),
        _STFT.Inputs(
            signal=signal,
            frame_step=frame_step,
            window=window,
            frame_length=frame_length,
        ),
    ).outputs.output


def scan(
    initial_state_and_scan_inputs: Sequence[Arrow],
    *,
    final_state_and_scan_outputs_count: int,
    body: Graph,
    num_scan_inputs: int,
    scan_input_axes: Optional[Iterable[int]] = None,
    scan_input_directions: Optional[Iterable[int]] = None,
    scan_output_axes: Optional[Iterable[int]] = None,
    scan_output_directions: Optional[Iterable[int]] = None,
) -> Sequence[Arrow]:
    r"""
    Scan can be used to iterate over one or more scan_input tensors,
    constructing zero or more scan_output tensors. It combines ideas from general recurrences,
    functional programming constructs such as scan, fold, map, and zip, and is intended to enable
    generalizations of RNN-like constructs for sequence-to-sequence processing.
    Other tensors (referred to as state_variables here) can be used to carry a state
    when iterating from one element to another (similar to hidden-state in RNNs, also referred
    to as loop-carried dependences in the context of loops).
    Many common usages involve a single scan_input tensor (where functionality
    similar to scan, fold and map can be obtained). When more than one scan_input is used,
    a behavior similar to zip is obtained.
    The attribute body must be a graph, specifying the computation to be performed in
    every iteration. It takes as input the current values of the state_variables and
    the current iterated element of the scan_inputs. It must return the (updated) values
    of the state_variables and zero or more scan_output_element tensors. The values of the
    scan_output_element tensors are concatenated over all the iterations to produce the
    scan_output values of the scan construct (similar to the concatenated intermediate
    hidden-state values of RNN-like constructs). All the output tensors (state_variables as
    well as scan_output_element tensors) are required to have the same shape in each iteration
    of the loop (a restriction imposed to enable efficient memory allocation).
    Note that the iterated element passed to the body subgraph does not have a sequence
    axis. It will have a rank one less than the rank of the corresponding scan_input.
    The scan operation returns the final values of the state_variables as well as the
    scan_outputs.
    The optional attribute scan_input_directions specifies the direction (forward or backward)
    for each scan input. If this attribute is omitted, all sequences are scanned in the forward
    direction. A bidirectional scan may be performed by specifying the same tensor input twice
    in the scan_inputs, once with a forward direction, and once with a backward direction.
    The scan_output of the operation is produced by concatenating the scan_output_element
    values produced by the body in each iteration.  The optional attribute scan_output_directions
    specifies the direction in which scan_output is constructed (by appending or prepending the
    scan_output_element to scan_output in each iteration) for each scan_output. If this attribute
    is omitted, the scan_output_element is appended to the scan_output in each iteration.
    The optional attribute scan_input_axes specifies the axis to be scanned for each scan_input.
    If omitted, every scan_input will be scanned in axis 0. For example, if axis 0 is the
    batch axis and axis 1 is the time axis (to be scanned), specify an axis value of 1.
    Note that scanning a non-zero axis may be less efficient than scanning axis zero.
    The optional attribute scan_output_axes specifies the axis along which the scan_outputs
    are accumulated for each scan_output. For example, if axis 1 is the time axis (to be
    scanned) for both inputs and outputs, specify a scan_input axis and scan_output axis
    value of 1.
    Note that because of the ONNX restriction that only the last parameter of an operator can
    be variadic, the initial-states and scan-inputs are listed together as one input parameter.
    Similarly, the final-states and scan-outputs are listed together as one output parameter.
    The attribute num_scan_inputs indicates the number M of scan-inputs.
    The behavior of
        Scan <
            num_scan_inputs = m,
            body = loop-body,
            scan_input_axes = [axis_1, ..., axis_m]
        > (init_1, ..., init_n, scan_1, ..., scan_m)
    is equivalent to the following pseudo-code:
        // scan_i.shape[axis_i] denotes the (max) sequence-length of scan_i
        // scan_i.shape[axis_i] is required to be equal to scan_j.shape[axis_j] for all i,j.
        sequence_length = scan_1.shape[axis_1];
        // initialize state-variables
        st_1 = init_1; ... st_n = init_n;
        // initialize scan-output variables: [] denotes an empty tensor
        scan_out_1 = []; ...; scan_out_k = [];
        // identify number of iterations:
        // execute loop
        for (int t = 0; t < sequence_length; ++t) {
            // generate the scan-input elements: the notation T<axis=k>[t] indicates the sub-tensor
            // of rank one less than T obtained by indexing T at position t along axis k.
            si_1 = scan_1<axis=axis_1>[t];
            ... ;
            si_m = scan_m<axis=axis_m>[t];
            // execute loop-body
            st_1, ..., st_n, so_1, ..., so_k = loop-body(st_1, ..., st_n, si_1, ..., si_m)
            // accumulate the scan-output elements
            scan_out_1 = Concat<axis=0>(scan_out_1, so_1); ... ; scan_out_k = Concat<axis=0>(scan_out_k, so_k);
        }
        return st_1, ..., st_n, scan_out_1, ..., scan_out_k;
    *Sample usage: Encoding RNN using a Scan*
    The following example shows how a simple RNN over an input tensor %X, with weight tensor %Wi,
    recurrence weight tensor %Ri, bias tensors %Wbi and %Rbi, and initial hidden-state %H_0 can
    be encoded as a ScanLoop. Note that the loop-body is a nested graph, and it directly computes
    %Wi, %Ri, %Wbi, and %Rbi (typically constants or initializers in the body graph). If these
    values are computed in the outer graph, they need to be passed in as extra state_variables.
        graph rnn-encoding {
          %H_0 = ...
          %X = ...
          %Y_h, %Y = Scanbody = <graph rnn-cell-1>, num_scan_inputs=1 (%H_0, %X)
          return %Y, %Y_h
        }
        graph rnn-cell-1 (
          %H_tminus1[FLOAT, tensor]
          %X_t[FLOAT, tensor]
        ) {
          %Wi = ...
          %Ri = ...
          %Wbi = ...
          %Rbi = ...
          %t1 = X_t * (Wi^T)
          %t2 = H_tminus1*(Ri^T)
          %t3 = Add(%t1, %t2)
          %t4 = Add(%t3, %Wbi)
          %t5 = Add(%t4, %Rbi)
          %Ht = Tanh(%t5)
          %Accumulate = Identity(%Ht)
          return %Ht, %Accumulate
        }

    Parameters
    ==========
    initial_state_and_scan_inputs
        Type V.
        Initial values of the loop's N state variables followed by M scan_inputs
    body
        Attribute.
        The graph run each iteration. It has N+M inputs: (loop state variables..., scan_input_elts...). It has N+K outputs: (loop state variables..., scan_output_elts...). Each scan_output is created by concatenating the value of the specified scan_output_elt value at the end of each iteration of the loop. It is an error if the dimensions of these values change across loop iterations.
    num_scan_inputs
        Attribute.
        An attribute specifying the number of scan_inputs M.
    scan_input_axes
        Attribute.
        An optional list of M flags. The i-th element of the list specifies the axis to be scanned (the sequence axis) for the i-th scan_input. If omitted, 0 will be used as the scan axis for every scan_input. Negative value for an axis means counting dimensions from the back. Accepted range is [-r, r-1] where r = rank(input).
    scan_input_directions
        Attribute.
        An optional list of M flags. The i-th element of the list specifies the direction to be scanned for the i-th scan_input tensor: 0 indicates forward direction and 1 indicates reverse direction. If omitted, all scan_input tensors will be scanned in the forward direction.
    scan_output_axes
        Attribute.
        An optional list of K flags. The i-th element of the list specifies the axis for the i-th scan_output. The scan outputs are accumulated along the specified axis. If omitted, 0 will be used as the scan axis for every scan_output. Negative value for an axis means counting dimensions from the back. Accepted range is [-r, r-1].
    scan_output_directions
        Attribute.
        An optional list of K flags, one for each scan_output. The i-th element of the list specifies whether the i-th scan_output should be constructed by appending or prepending a new value in each iteration: 0 indicates appending and 1 indicates prepending. If omitted, all scan_output tensors will be produced by appending a value in each iteration.

    Returns
    =======
    final_state_and_scan_outputs : Arrow
        Type V.
        Final values of the loop's N state variables followed by K scan_outputs

    Notes
    =====
    Signature: ``ai.onnx@16::Scan``.

    Type constraints:
     - V: `tensor(bfloat16)`, `tensor(bool)`, `tensor(complex128)`, `tensor(complex64)`, `tensor(double)`, `tensor(float)`, `tensor(float16)`, `tensor(int16)`, `tensor(int32)`, `tensor(int64)`, `tensor(int8)`, `tensor(string)`, `tensor(uint16)`, `tensor(uint32)`, `tensor(uint64)`, `tensor(uint8)`
    """
    return _Scan(
        _Scan.Attributes(
            body=None if body is None else AttrGraph(body),
            num_scan_inputs=None
            if num_scan_inputs is None
            else AttrInt64(num_scan_inputs),
            scan_input_axes=None
            if scan_input_axes is None
            else AttrInt64s(scan_input_axes),
            scan_input_directions=None
            if scan_input_directions is None
            else AttrInt64s(scan_input_directions),
            scan_output_axes=None
            if scan_output_axes is None
            else AttrInt64s(scan_output_axes),
            scan_output_directions=None
            if scan_output_directions is None
            else AttrInt64s(scan_output_directions),
        ),
        _Scan.Inputs(
            initial_state_and_scan_inputs=initial_state_and_scan_inputs,
        ),
        out_variadic=final_state_and_scan_outputs_count,
    ).outputs.final_state_and_scan_outputs


def scatter(
    data: Arrow,
    indices: Arrow,
    updates: Arrow,
    *,
    axis: int = 0,
) -> Arrow:
    r"""
    This operator is deprecated. Please use ScatterElements, which provides the same functionality.
    Scatter takes three inputs `data`, `updates`, and `indices` of the same
    rank r >= 1 and an optional attribute axis that identifies an axis of `data`
    (by default, the outer-most axis, that is axis 0). The output of the operation
    is produced by creating a copy of the input `data`, and then updating its value
    to values specified by `updates` at specific index positions specified by
    `indices`. Its output shape is the same as the shape of `data`.
    For each entry in `updates`, the target index in `data` is obtained by combining
    the corresponding entry in `indices` with the index of the entry itself: the
    index-value for dimension = axis is obtained from the value of the corresponding
    entry in `indices` and the index-value for dimension != axis is obtained from the
    index of the entry itself.
    For instance, in a 2-D tensor case, the update corresponding to the [i][j] entry
    is performed as below:
    ```
      output[indices[i][j]][j] = updates[i][j] if axis = 0,
      output[i][indices[i][j]] = updates[i][j] if axis = 1,
    ```
    This operator is the inverse of GatherElements. It is similar to Torch's Scatter operation.
    Example 1:
    ```
      data = [
          [0.0, 0.0, 0.0],
          [0.0, 0.0, 0.0],
          [0.0, 0.0, 0.0],
      ]
      indices = [
          [1, 0, 2],
          [0, 2, 1],
      ]
      updates = [
          [1.0, 1.1, 1.2],
          [2.0, 2.1, 2.2],
      ]
      output = [
          [2.0, 1.1, 0.0]
          [1.0, 0.0, 2.2]
          [0.0, 2.1, 1.2]
      ]
    ```
    Example 2:
    ```
      data = [[1.0, 2.0, 3.0, 4.0, 5.0]]
      indices = [[1, 3]]
      updates = [[1.1, 2.1]]
      axis = 1
      output = [[1.0, 1.1, 3.0, 2.1, 5.0]]
    ```

    Parameters
    ==========
    data
        Type T.
        Tensor of rank r >= 1.
    indices
        Type Tind.
        Tensor of int32/int64 indices, of r >= 1 (same rank as input). All index values are expected to be within bounds [-s, s-1] along axis of size s. It is an error if any of the index values are out of bounds.
    updates
        Type T.
        Tensor of rank r >=1 (same rank and shape as indices)
    axis
        Attribute.
        Which axis to scatter on. Negative value means counting dimensions from the back. Accepted range is [-r, r-1] where r = rank(data).

    Returns
    =======
    output : Arrow
        Type T.
        Tensor of rank r >= 1 (same rank as input).

    Notes
    =====
    Signature: ``ai.onnx@11::Scatter``.

    Type constraints:
     - T: `tensor(bool)`, `tensor(complex128)`, `tensor(complex64)`, `tensor(double)`, `tensor(float)`, `tensor(float16)`, `tensor(int16)`, `tensor(int32)`, `tensor(int64)`, `tensor(int8)`, `tensor(string)`, `tensor(uint16)`, `tensor(uint32)`, `tensor(uint64)`, `tensor(uint8)`
     - Tind: `tensor(int32)`, `tensor(int64)`
    """
    return _Scatter(
        _Scatter.Attributes(
            axis=None if axis is None else AttrInt64(axis),
        ),
        _Scatter.Inputs(
            data=data,
            indices=indices,
            updates=updates,
        ),
    ).outputs.output


def scatter_elements(
    data: Arrow,
    indices: Arrow,
    updates: Arrow,
    *,
    axis: int = 0,
    reduction: str = "none",
) -> Arrow:
    r"""
    ScatterElements takes three inputs `data`, `updates`, and `indices` of the same
    rank r >= 1 and an optional attribute axis that identifies an axis of `data`
    (by default, the outer-most axis, that is axis 0). The output of the operation
    is produced by creating a copy of the input `data`, and then updating its value
    to values specified by `updates` at specific index positions specified by
    `indices`. Its output shape is the same as the shape of `data`.
    For each entry in `updates`, the target index in `data` is obtained by combining
    the corresponding entry in `indices` with the index of the entry itself: the
    index-value for dimension = axis is obtained from the value of the corresponding
    entry in `indices` and the index-value for dimension != axis is obtained from the
    index of the entry itself.
    `reduction` allows specification of an optional reduction operation, which is applied to all values in `updates`
    tensor into `output` at the specified `indices`.
    In cases where `reduction` is set to "none", indices should not have duplicate entries: that is, if idx1 != idx2,
    then indices[idx1] != indices[idx2]. For instance, in a 2-D tensor case, the update
    corresponding to the [i][j] entry is performed as below:
    ```
      output[indices[i][j]][j] = updates[i][j] if axis = 0,
      output[i][indices[i][j]] = updates[i][j] if axis = 1,
    ```
    When `reduction` is set to "add", the update corresponding to the [i][j] entry is performed as below:
    ```
      output[indices[i][j]][j] += updates[i][j] if axis = 0,
      output[i][indices[i][j]] += updates[i][j] if axis = 1,
    ```
    When `reduction` is set to "mul", the update corresponding to the [i][j] entry is performed as below:
    ```
      output[indices[i][j]][j] *= updates[i][j] if axis = 0,
      output[i][indices[i][j]] *= updates[i][j] if axis = 1,
    ```
    This operator is the inverse of GatherElements. It is similar to Torch's Scatter operation.
    Example 1:
    ```
      data = [
          [0.0, 0.0, 0.0],
          [0.0, 0.0, 0.0],
          [0.0, 0.0, 0.0],
      ]
      indices = [
          [1, 0, 2],
          [0, 2, 1],
      ]
      updates = [
          [1.0, 1.1, 1.2],
          [2.0, 2.1, 2.2],
      ]
      output = [
          [2.0, 1.1, 0.0]
          [1.0, 0.0, 2.2]
          [0.0, 2.1, 1.2]
      ]
    ```
    Example 2:
    ```
      data = [[1.0, 2.0, 3.0, 4.0, 5.0]]
      indices = [[1, 3]]
      updates = [[1.1, 2.1]]
      axis = 1
      output = [[1.0, 1.1, 3.0, 2.1, 5.0]]
    ```

    Parameters
    ==========
    data
        Type T.
        Tensor of rank r >= 1.
    indices
        Type Tind.
        Tensor of int32/int64 indices, of r >= 1 (same rank as input). All index values are expected to be within bounds [-s, s-1] along axis of size s. It is an error if any of the index values are out of bounds.
    updates
        Type T.
        Tensor of rank r >=1 (same rank and shape as indices)
    axis
        Attribute.
        Which axis to scatter on. Negative value means counting dimensions from the back. Accepted range is [-r, r-1] where r = rank(data).
    reduction
        Attribute.
        Type of reduction to apply: none (default), add, mul. 'none': no reduction applied. 'add':  reduction using the addition operation. 'mul': reduction using the multiplication operation.

    Returns
    =======
    output : Arrow
        Type T.
        Tensor of rank r >= 1 (same rank as input).

    Notes
    =====
    Signature: ``ai.onnx@16::ScatterElements``.

    Type constraints:
     - T: `tensor(bfloat16)`, `tensor(bool)`, `tensor(complex128)`, `tensor(complex64)`, `tensor(double)`, `tensor(float)`, `tensor(float16)`, `tensor(int16)`, `tensor(int32)`, `tensor(int64)`, `tensor(int8)`, `tensor(string)`, `tensor(uint16)`, `tensor(uint32)`, `tensor(uint64)`, `tensor(uint8)`
     - Tind: `tensor(int32)`, `tensor(int64)`
    """
    return _ScatterElements(
        _ScatterElements.Attributes(
            axis=None if axis is None else AttrInt64(axis),
            reduction=None if reduction is None else AttrString(reduction),
        ),
        _ScatterElements.Inputs(
            data=data,
            indices=indices,
            updates=updates,
        ),
    ).outputs.output


def scatter_nd(
    data: Arrow,
    indices: Arrow,
    updates: Arrow,
    *,
    reduction: str = "none",
) -> Arrow:
    r"""
    ScatterND takes three inputs `data` tensor of rank r >= 1, `indices` tensor of rank q >= 1,
    and `updates` tensor of rank q + r - indices.shape[-1] - 1. The output of the operation
    is produced by creating a copy of the input `data`, and then updating its value to values
    specified by `updates` at specific index positions specified by `indices`. Its output shape
    is the same as the shape of `data`. Note that `indices` should not have duplicate entries.
    That is, two or more `updates` for the same index-location is not supported.
    `indices` is an integer tensor. Let k denote indices.shape[-1], the last dimension in the shape of `indices`.
     `indices` is treated as a (q-1)-dimensional tensor of k-tuples, where each k-tuple is a partial-index into `data`.
    Hence, k can be a value at most the rank of `data`. When k equals rank(data), each update entry specifies an
    update to a single element of the tensor. When k is less than rank(data) each update entry specifies an
    update to a slice of the tensor.
    `updates` is treated as a (q-1)-dimensional tensor of replacement-slice-values. Thus, the
    first (q-1) dimensions of updates.shape must match the first (q-1) dimensions of indices.shape.
    The remaining dimensions of `updates` correspond to the dimensions of the
    replacement-slice-values. Each replacement-slice-value is a (r-k) dimensional tensor,
    corresponding to the trailing (r-k) dimensions of `data`.  Thus, the shape of `updates`
    must equal indices.shape[0:q-1] ++ data.shape[k:r-1], where ++ denotes the concatenation
    of shapes.
    The `output` is calculated via the following equation:
        output = np.copy(data)
        update_indices = indices.shape[:-1]
        for idx in np.ndindex(update_indices):
            output[indices[idx]] = updates[idx]
    The order of iteration in the above loop is not specified.
    In particular, indices should not have duplicate entries: that is, if idx1 != idx2, then indices[idx1] != indices[idx2].
    This ensures that the output value does not depend on the iteration order.
    `reduction` allows specification of an optional reduction operation, which is applied to all values in `updates`
    tensor into `output` at the specified `indices`.
    In cases where `reduction` is set to "none", indices should not have duplicate entries: that is, if idx1 != idx2,
    then indices[idx1] != indices[idx2]. This ensures that the output value does not depend on the iteration order.
    When `reduction` is set to "add", `output` is calculated as follows:
        output = np.copy(data)
        update_indices = indices.shape[:-1]
        for idx in np.ndindex(update_indices):
            output[indices[idx]] += updates[idx]
    When `reduction` is set to "mul", `output` is calculated as follows:
        output = np.copy(data)
        update_indices = indices.shape[:-1]
        for idx in np.ndindex(update_indices):
            output[indices[idx]] *= updates[idx]
    This operator is the inverse of GatherND.
    Example 1:
    ```
      data    = [1, 2, 3, 4, 5, 6, 7, 8]
      indices = [[4], [3], [1], [7]]
      updates = [9, 10, 11, 12]
      output  = [1, 11, 3, 10, 9, 6, 7, 12]
    ```
    Example 2:
    ```
      data    = [[[1, 2, 3, 4], [5, 6, 7, 8], [8, 7, 6, 5], [4, 3, 2, 1]],
                 [[1, 2, 3, 4], [5, 6, 7, 8], [8, 7, 6, 5], [4, 3, 2, 1]],
                 [[8, 7, 6, 5], [4, 3, 2, 1], [1, 2, 3, 4], [5, 6, 7, 8]],
                 [[8, 7, 6, 5], [4, 3, 2, 1], [1, 2, 3, 4], [5, 6, 7, 8]]]
      indices = [[0], [2]]
      updates = [[[5, 5, 5, 5], [6, 6, 6, 6], [7, 7, 7, 7], [8, 8, 8, 8]],
                 [[1, 1, 1, 1], [2, 2, 2, 2], [3, 3, 3, 3], [4, 4, 4, 4]]]
      output  = [[[5, 5, 5, 5], [6, 6, 6, 6], [7, 7, 7, 7], [8, 8, 8, 8]],
                 [[1, 2, 3, 4], [5, 6, 7, 8], [8, 7, 6, 5], [4, 3, 2, 1]],
                 [[1, 1, 1, 1], [2, 2, 2, 2], [3, 3, 3, 3], [4, 4, 4, 4]],
                 [[8, 7, 6, 5], [4, 3, 2, 1], [1, 2, 3, 4], [5, 6, 7, 8]]]
    ```

    Parameters
    ==========
    data
        Type T.
        Tensor of rank r >= 1.
    indices
        Type tensor(int64).
        Tensor of rank q >= 1.
    updates
        Type T.
        Tensor of rank q + r - indices_shape[-1] - 1.
    reduction
        Attribute.
        Type of reduction to apply: none (default), add, mul. 'none': no reduction applied. 'add':  reduction using the addition operation. 'mul': reduction using the multiplication operation.

    Returns
    =======
    output : Arrow
        Type T.
        Tensor of rank r >= 1.

    Notes
    =====
    Signature: ``ai.onnx@16::ScatterND``.

    Type constraints:
     - T: `tensor(bfloat16)`, `tensor(bool)`, `tensor(complex128)`, `tensor(complex64)`, `tensor(double)`, `tensor(float)`, `tensor(float16)`, `tensor(int16)`, `tensor(int32)`, `tensor(int64)`, `tensor(int8)`, `tensor(string)`, `tensor(uint16)`, `tensor(uint32)`, `tensor(uint64)`, `tensor(uint8)`
    """
    return _ScatterND(
        _ScatterND.Attributes(
            reduction=None if reduction is None else AttrString(reduction),
        ),
        _ScatterND.Inputs(
            data=data,
            indices=indices,
            updates=updates,
        ),
    ).outputs.output


def selu(
    X: Arrow,
    *,
    alpha: float = 1.6732631921768188,
    gamma: float = 1.0507010221481323,
) -> Arrow:
    r"""
    Selu takes one input data (Tensor<T>) and produces one output data
    (Tensor<T>) where the scaled exponential linear unit function,
    `y = gamma * (alpha * e^x - alpha) for x <= 0`, `y = gamma * x for x > 0`,
    is applied to the tensor elementwise.

    Parameters
    ==========
    X
        Type T.
        Input tensor
    alpha
        Attribute.
        Coefficient of SELU default to 1.67326319217681884765625 (i.e., float32 approximation of 1.6732632423543772848170429916717).
    gamma
        Attribute.
        Coefficient of SELU default to 1.05070102214813232421875 (i.e., float32 approximation of 1.0507009873554804934193349852946).

    Returns
    =======
    Y : Arrow
        Type T.
        Output tensor

    Notes
    =====
    Signature: ``ai.onnx@6::Selu``.

    Type constraints:
     - T: `tensor(double)`, `tensor(float)`, `tensor(float16)`
    """
    return _Selu(
        _Selu.Attributes(
            alpha=None if alpha is None else AttrFloat32(alpha),
            gamma=None if gamma is None else AttrFloat32(gamma),
        ),
        _Selu.Inputs(
            X=X,
        ),
    ).outputs.Y


def sequence_at(
    input_sequence: Arrow,
    position: Arrow,
) -> Arrow:
    r"""
    Outputs a tensor copy from the tensor at 'position' in 'input_sequence'.
    Accepted range for 'position' is in `[-n, n - 1]`, where `n` is the number of tensors in 'input_sequence'.
    Negative value means counting positions from the back.

    Parameters
    ==========
    input_sequence
        Type S.
        Input sequence.
    position
        Type I.
        Position of the tensor in the sequence. Negative value means counting positions from the back. Accepted range in `[-n, n - 1]`, where `n` is the number of tensors in 'input_sequence'. It is an error if any of the index values are out of bounds. It must be a scalar(tensor of empty shape).

    Returns
    =======
    tensor : Arrow
        Type T.
        Output tensor at the specified position in the input sequence.

    Notes
    =====
    Signature: ``ai.onnx@11::SequenceAt``.

    Type constraints:
     - S: `seq(tensor(bool))`, `seq(tensor(complex128))`, `seq(tensor(complex64))`, `seq(tensor(double))`, `seq(tensor(float))`, `seq(tensor(float16))`, `seq(tensor(int16))`, `seq(tensor(int32))`, `seq(tensor(int64))`, `seq(tensor(int8))`, `seq(tensor(string))`, `seq(tensor(uint16))`, `seq(tensor(uint32))`, `seq(tensor(uint64))`, `seq(tensor(uint8))`
     - I: `tensor(int32)`, `tensor(int64)`
     - T: `tensor(bool)`, `tensor(complex128)`, `tensor(complex64)`, `tensor(double)`, `tensor(float)`, `tensor(float16)`, `tensor(int16)`, `tensor(int32)`, `tensor(int64)`, `tensor(int8)`, `tensor(string)`, `tensor(uint16)`, `tensor(uint32)`, `tensor(uint64)`, `tensor(uint8)`
    """
    return _SequenceAt(
        _SequenceAt.Attributes(),
        _SequenceAt.Inputs(
            input_sequence=input_sequence,
            position=position,
        ),
    ).outputs.tensor


def sequence_construct(
    inputs: Sequence[Arrow],
) -> Arrow:
    r"""
    Construct a tensor sequence containing 'inputs' tensors.
    All tensors in 'inputs' must have the same data type.

    Parameters
    ==========
    inputs
        Type T.
        Tensors.

    Returns
    =======
    output_sequence : Arrow
        Type S.
        Sequence enclosing the input tensors.

    Notes
    =====
    Signature: ``ai.onnx@11::SequenceConstruct``.

    Type constraints:
     - T: `tensor(bool)`, `tensor(complex128)`, `tensor(complex64)`, `tensor(double)`, `tensor(float)`, `tensor(float16)`, `tensor(int16)`, `tensor(int32)`, `tensor(int64)`, `tensor(int8)`, `tensor(string)`, `tensor(uint16)`, `tensor(uint32)`, `tensor(uint64)`, `tensor(uint8)`
     - S: `seq(tensor(bool))`, `seq(tensor(complex128))`, `seq(tensor(complex64))`, `seq(tensor(double))`, `seq(tensor(float))`, `seq(tensor(float16))`, `seq(tensor(int16))`, `seq(tensor(int32))`, `seq(tensor(int64))`, `seq(tensor(int8))`, `seq(tensor(string))`, `seq(tensor(uint16))`, `seq(tensor(uint32))`, `seq(tensor(uint64))`, `seq(tensor(uint8))`
    """
    return _SequenceConstruct(
        _SequenceConstruct.Attributes(),
        _SequenceConstruct.Inputs(
            inputs=inputs,
        ),
    ).outputs.output_sequence


def sequence_empty(
    *,
    dtype: Optional[typing.Type[np.generic]] = None,
) -> Arrow:
    r"""
    Construct an empty tensor sequence, with given data type.

    Parameters
    ==========
    dtype
        Attribute.
        (Optional) The data type of the tensors in the output sequence. The default type is 'float'.

    Returns
    =======
    output : Arrow
        Type S.
        Empty sequence.

    Notes
    =====
    Signature: ``ai.onnx@11::SequenceEmpty``.

    Type constraints:
     - S: `seq(tensor(bool))`, `seq(tensor(complex128))`, `seq(tensor(complex64))`, `seq(tensor(double))`, `seq(tensor(float))`, `seq(tensor(float16))`, `seq(tensor(int16))`, `seq(tensor(int32))`, `seq(tensor(int64))`, `seq(tensor(int8))`, `seq(tensor(string))`, `seq(tensor(uint16))`, `seq(tensor(uint32))`, `seq(tensor(uint64))`, `seq(tensor(uint8))`
    """
    return _SequenceEmpty(
        _SequenceEmpty.Attributes(
            dtype=None if dtype is None else AttrDtype(dtype),
        ),
        _SequenceEmpty.Inputs(),
    ).outputs.output


def sequence_erase(
    input_sequence: Arrow,
    position: Optional[Arrow] = None,
) -> Arrow:
    r"""
    Outputs a tensor sequence that removes the tensor at 'position' from 'input_sequence'.
    Accepted range for 'position' is in `[-n, n - 1]`, where `n` is the number of tensors in 'input_sequence'.
    Negative value means counting positions from the back.
    'position' is optional, by default it erases the last tensor from 'input_sequence'.

    Parameters
    ==========
    input_sequence
        Type S.
        Input sequence.
    position
        Type I.
        Position of the tensor in the sequence. Negative value means counting positions from the back. Accepted range in `[-n, n - 1]`, where `n` is the number of tensors in 'input_sequence'. It is an error if any of the index values are out of bounds. It must be a scalar(tensor of empty shape).

    Returns
    =======
    output_sequence : Arrow
        Type S.
        Output sequence that has the tensor at the specified position removed.

    Notes
    =====
    Signature: ``ai.onnx@11::SequenceErase``.

    Type constraints:
     - S: `seq(tensor(bool))`, `seq(tensor(complex128))`, `seq(tensor(complex64))`, `seq(tensor(double))`, `seq(tensor(float))`, `seq(tensor(float16))`, `seq(tensor(int16))`, `seq(tensor(int32))`, `seq(tensor(int64))`, `seq(tensor(int8))`, `seq(tensor(string))`, `seq(tensor(uint16))`, `seq(tensor(uint32))`, `seq(tensor(uint64))`, `seq(tensor(uint8))`
     - I: `tensor(int32)`, `tensor(int64)`
    """
    return _SequenceErase(
        _SequenceErase.Attributes(),
        _SequenceErase.Inputs(
            input_sequence=input_sequence,
            position=position,
        ),
    ).outputs.output_sequence


def sequence_insert(
    input_sequence: Arrow,
    tensor: Arrow,
    position: Optional[Arrow] = None,
) -> Arrow:
    r"""
    Outputs a tensor sequence that inserts 'tensor' into 'input_sequence' at 'position'.
    'tensor' must have the same data type as 'input_sequence'.
    Accepted range for 'position' is in `[-n, n]`, where `n` is the number of tensors in 'input_sequence'.
    Negative value means counting positions from the back.
    'position' is optional, by default it inserts 'tensor' to the back of 'input_sequence'.

    Parameters
    ==========
    input_sequence
        Type S.
        Input sequence.
    tensor
        Type T.
        Input tensor to be inserted into the input sequence.
    position
        Type I.
        Position in the sequence where the new tensor is inserted. It is optional and default is to insert to the back of the sequence. Negative value means counting positions from the back. Accepted range in `[-n, n]`, where `n` is the number of tensors in 'input_sequence'. It is an error if any of the index values are out of bounds. It must be a scalar(tensor of empty shape).

    Returns
    =======
    output_sequence : Arrow
        Type S.
        Output sequence that contains the inserted tensor at given position.

    Notes
    =====
    Signature: ``ai.onnx@11::SequenceInsert``.

    Type constraints:
     - S: `seq(tensor(bool))`, `seq(tensor(complex128))`, `seq(tensor(complex64))`, `seq(tensor(double))`, `seq(tensor(float))`, `seq(tensor(float16))`, `seq(tensor(int16))`, `seq(tensor(int32))`, `seq(tensor(int64))`, `seq(tensor(int8))`, `seq(tensor(string))`, `seq(tensor(uint16))`, `seq(tensor(uint32))`, `seq(tensor(uint64))`, `seq(tensor(uint8))`
     - T: `tensor(bool)`, `tensor(complex128)`, `tensor(complex64)`, `tensor(double)`, `tensor(float)`, `tensor(float16)`, `tensor(int16)`, `tensor(int32)`, `tensor(int64)`, `tensor(int8)`, `tensor(string)`, `tensor(uint16)`, `tensor(uint32)`, `tensor(uint64)`, `tensor(uint8)`
     - I: `tensor(int32)`, `tensor(int64)`
    """
    return _SequenceInsert(
        _SequenceInsert.Attributes(),
        _SequenceInsert.Inputs(
            input_sequence=input_sequence,
            tensor=tensor,
            position=position,
        ),
    ).outputs.output_sequence


def sequence_length(
    input_sequence: Arrow,
) -> Arrow:
    r"""
    Produces a scalar(tensor of empty shape) containing the number of tensors in 'input_sequence'.

    Parameters
    ==========
    input_sequence
        Type S.
        Input sequence.

    Returns
    =======
    length : Arrow
        Type I.
        Length of input sequence. It must be a scalar(tensor of empty shape).

    Notes
    =====
    Signature: ``ai.onnx@11::SequenceLength``.

    Type constraints:
     - S: `seq(tensor(bool))`, `seq(tensor(complex128))`, `seq(tensor(complex64))`, `seq(tensor(double))`, `seq(tensor(float))`, `seq(tensor(float16))`, `seq(tensor(int16))`, `seq(tensor(int32))`, `seq(tensor(int64))`, `seq(tensor(int8))`, `seq(tensor(string))`, `seq(tensor(uint16))`, `seq(tensor(uint32))`, `seq(tensor(uint64))`, `seq(tensor(uint8))`
     - I: `tensor(int64)`
    """
    return _SequenceLength(
        _SequenceLength.Attributes(),
        _SequenceLength.Inputs(
            input_sequence=input_sequence,
        ),
    ).outputs.length


def sequence_map(
    input_sequence: Arrow,
    additional_inputs: Sequence[Arrow] = (),
    *,
    out_sequence_count: int,
    body: Graph,
) -> Sequence[Arrow]:
    r"""
    Applies a sub-graph to each sample in the input sequence(s).
    Inputs can be either tensors or sequences, with the exception of the first input which must
    be a sequence. The length of the first input sequence will determine the number of samples in the
    outputs. Any other sequence inputs should have the same number of samples. The number of inputs
    and outputs, should match the one of the subgraph.
    For each i-th element in the output, a sample will be extracted from the input sequence(s) at
    the i-th position and the sub-graph will be applied to it.
    The outputs will contain the outputs of the sub-graph for each sample, in the same order as in
    the input.
    This operator assumes that processing each sample is independent and could executed in parallel
    or in any order. Users cannot expect any specific ordering in which each subgraph is computed.

    Parameters
    ==========
    input_sequence
        Type S.
        Input sequence.
    additional_inputs
        Type V.
        Additional inputs to the graph
    body
        Attribute.
        The graph to be run for each sample in the sequence(s). It should have as many inputs and outputs as inputs and outputs to the SequenceMap function.

    Returns
    =======
    out_sequence : Arrow
        Type S.
        Output sequence(s)

    Notes
    =====
    Signature: ``ai.onnx@17::SequenceMap``.

    Type constraints:
     - S: `seq(tensor(bool))`, `seq(tensor(complex128))`, `seq(tensor(complex64))`, `seq(tensor(double))`, `seq(tensor(float))`, `seq(tensor(float16))`, `seq(tensor(int16))`, `seq(tensor(int32))`, `seq(tensor(int64))`, `seq(tensor(int8))`, `seq(tensor(string))`, `seq(tensor(uint16))`, `seq(tensor(uint32))`, `seq(tensor(uint64))`, `seq(tensor(uint8))`
     - V: `seq(tensor(bool))`, `seq(tensor(complex128))`, `seq(tensor(complex64))`, `seq(tensor(double))`, `seq(tensor(float))`, `seq(tensor(float16))`, `seq(tensor(int16))`, `seq(tensor(int32))`, `seq(tensor(int64))`, `seq(tensor(int8))`, `seq(tensor(string))`, `seq(tensor(uint16))`, `seq(tensor(uint32))`, `seq(tensor(uint64))`, `seq(tensor(uint8))`, `tensor(bool)`, `tensor(complex128)`, `tensor(complex64)`, `tensor(double)`, `tensor(float)`, `tensor(float16)`, `tensor(int16)`, `tensor(int32)`, `tensor(int64)`, `tensor(int8)`, `tensor(string)`, `tensor(uint16)`, `tensor(uint32)`, `tensor(uint64)`, `tensor(uint8)`
    """
    return _SequenceMap(
        _SequenceMap.Attributes(
            body=None if body is None else AttrGraph(body),
        ),
        _SequenceMap.Inputs(
            input_sequence=input_sequence,
            additional_inputs=additional_inputs,
        ),
        out_variadic=out_sequence_count,
    ).outputs.out_sequence


def shape(
    data: Arrow,
    *,
    end: Optional[int] = None,
    start: int = 0,
) -> Arrow:
    r"""
    Takes a tensor as input and outputs an 1D int64 tensor containing the shape of the input tensor.
    Optional attributes start and end can be used to compute a slice of the input tensor's shape.
    If start axis is omitted, the slice starts from axis 0.
    The end axis, if specified, is exclusive (and the returned value will not include the size of that axis).
    If the end axis is omitted, the axes upto the last one will be included.
    Negative axes indicate counting back from the last axis.
    Note that axes will be clamped to the range [0, r-1], where r is the
    rank of the input tensor if they are out-of-range (after adding r in the case of
    negative axis). Thus, specifying any end value > r is equivalent to specifying an end
    value of r, and specifying any start value < -r is equivalent to specifying a start
    value of 0.
    For example:
    Input tensor with shape: [2, 3, 4]
    No attributes specified.
    Output: [2, 3, 4]
    Input tensor with shape: [2, 3, 4]
    start: -1
    Output: [4]
    Input tensor with shape: [2, 3, 4]
    end: -1
    Output: [2, 3]
    Input tensor with shape: [2, 3, 4]
    start: 1
    end: 2
    Output: [3]

    Parameters
    ==========
    data
        Type T.
        An input tensor.
    end
        Attribute.
        (Optional) Ending axis for slicing the shape. Negative value means counting dimensions from the back. If omitted, sizes of all axes upto (including) the last one will be included.
    start
        Attribute.
        (Optional) Starting axis for slicing the shape. Default value is 0.Negative value means counting dimensions from the back.

    Returns
    =======
    shape : Arrow
        Type T1.
        Shape of the input tensor

    Notes
    =====
    Signature: ``ai.onnx@15::Shape``.

    Type constraints:
     - T: `tensor(bfloat16)`, `tensor(bool)`, `tensor(complex128)`, `tensor(complex64)`, `tensor(double)`, `tensor(float)`, `tensor(float16)`, `tensor(int16)`, `tensor(int32)`, `tensor(int64)`, `tensor(int8)`, `tensor(string)`, `tensor(uint16)`, `tensor(uint32)`, `tensor(uint64)`, `tensor(uint8)`
     - T1: `tensor(int64)`
    """
    return _Shape(
        _Shape.Attributes(
            end=None if end is None else AttrInt64(end),
            start=None if start is None else AttrInt64(start),
        ),
        _Shape.Inputs(
            data=data,
        ),
    ).outputs.shape


def shrink(
    input: Arrow,
    *,
    bias: float = 0.0,
    lambd: float = 0.5,
) -> Arrow:
    r"""
    Shrink takes one input data (Tensor<numeric>) and produces one Tensor output,
    having same datatype and shape with input. It has two attributes, lambd and
    bias. The formula of this operator is: If x < -lambd, y = x + bias;
    If x > lambd, y = x - bias; Otherwise, y = 0.

    Parameters
    ==========
    input
        Type T.
        The input data as Tensor.
    bias
        Attribute.
        The bias value added to output. Default is 0.
    lambd
        Attribute.
        The lambd value for the Shrink formulation. Default is 0.5.

    Returns
    =======
    output : Arrow
        Type T.
        The output.

    Notes
    =====
    Signature: ``ai.onnx@9::Shrink``.

    Type constraints:
     - T: `tensor(double)`, `tensor(float)`, `tensor(float16)`, `tensor(int16)`, `tensor(int32)`, `tensor(int64)`, `tensor(int8)`, `tensor(uint16)`, `tensor(uint32)`, `tensor(uint64)`, `tensor(uint8)`
    """
    return _Shrink(
        _Shrink.Attributes(
            bias=None if bias is None else AttrFloat32(bias),
            lambd=None if lambd is None else AttrFloat32(lambd),
        ),
        _Shrink.Inputs(
            input=input,
        ),
    ).outputs.output


def sigmoid(
    X: Arrow,
) -> Arrow:
    r"""
    Sigmoid takes one input data (Tensor<T>) and produces one output data
    (Tensor<T>) where the sigmoid function, y = 1 / (1 + exp(-x)), is applied to the
    tensor elementwise.

    Parameters
    ==========
    X
        Type T.
        Input tensor

    Returns
    =======
    Y : Arrow
        Type T.
        Output tensor

    Notes
    =====
    Signature: ``ai.onnx@13::Sigmoid``.

    Type constraints:
     - T: `tensor(bfloat16)`, `tensor(double)`, `tensor(float)`, `tensor(float16)`
    """
    return _Sigmoid(
        _Sigmoid.Attributes(),
        _Sigmoid.Inputs(
            X=X,
        ),
    ).outputs.Y


def sign(
    input: Arrow,
) -> Arrow:
    r"""
    Calculate the sign of the given input tensor element-wise.
    If input > 0, output 1. if input < 0, output -1. if input == 0, output 0.

    Parameters
    ==========
    input
        Type T.
        Input tensor

    Returns
    =======
    output : Arrow
        Type T.
        The sign of the input tensor computed element-wise. It has the same shape and type of the input.

    Notes
    =====
    Signature: ``ai.onnx@13::Sign``.

    Type constraints:
     - T: `tensor(bfloat16)`, `tensor(double)`, `tensor(float)`, `tensor(float16)`, `tensor(int16)`, `tensor(int32)`, `tensor(int64)`, `tensor(int8)`, `tensor(uint16)`, `tensor(uint32)`, `tensor(uint64)`, `tensor(uint8)`
    """
    return _Sign(
        _Sign.Attributes(),
        _Sign.Inputs(
            input=input,
        ),
    ).outputs.output


def sin(
    input: Arrow,
) -> Arrow:
    r"""
    Calculates the sine of the given input tensor, element-wise.

    Parameters
    ==========
    input
        Type T.
        Input tensor

    Returns
    =======
    output : Arrow
        Type T.
        The sine of the input tensor computed element-wise

    Notes
    =====
    Signature: ``ai.onnx@7::Sin``.

    Type constraints:
     - T: `tensor(double)`, `tensor(float)`, `tensor(float16)`
    """
    return _Sin(
        _Sin.Attributes(),
        _Sin.Inputs(
            input=input,
        ),
    ).outputs.output


def sinh(
    input: Arrow,
) -> Arrow:
    r"""
    Calculates the hyperbolic sine of the given input tensor element-wise.

    Parameters
    ==========
    input
        Type T.
        Input tensor

    Returns
    =======
    output : Arrow
        Type T.
        The hyperbolic sine values of the input tensor computed element-wise

    Notes
    =====
    Signature: ``ai.onnx@9::Sinh``.

    Type constraints:
     - T: `tensor(double)`, `tensor(float)`, `tensor(float16)`
    """
    return _Sinh(
        _Sinh.Attributes(),
        _Sinh.Inputs(
            input=input,
        ),
    ).outputs.output


def size(
    data: Arrow,
) -> Arrow:
    r"""
    Takes a tensor as input and outputs a int64 scalar that equals to the total number of elements of the input tensor.

    Parameters
    ==========
    data
        Type T.
        An input tensor.

    Returns
    =======
    size : Arrow
        Type T1.
        Total number of elements of the input tensor

    Notes
    =====
    Signature: ``ai.onnx@13::Size``.

    Type constraints:
     - T: `tensor(bfloat16)`, `tensor(bool)`, `tensor(complex128)`, `tensor(complex64)`, `tensor(double)`, `tensor(float)`, `tensor(float16)`, `tensor(int16)`, `tensor(int32)`, `tensor(int64)`, `tensor(int8)`, `tensor(string)`, `tensor(uint16)`, `tensor(uint32)`, `tensor(uint64)`, `tensor(uint8)`
     - T1: `tensor(int64)`
    """
    return _Size(
        _Size.Attributes(),
        _Size.Inputs(
            data=data,
        ),
    ).outputs.size


def slice(
    data: Arrow,
    starts: Arrow,
    ends: Arrow,
    axes: Optional[Arrow] = None,
    steps: Optional[Arrow] = None,
) -> Arrow:
    r"""
    Produces a slice of the input tensor along multiple axes. Similar to numpy:
    https://numpy.org/doc/stable/user/basics.indexing.html?highlight=slice#slicing-and-striding
    Slice uses the `starts`, `ends`, `axes` and `steps` inputs to select a sub-tensor
    of its input `data` tensor.
    An effective `start[i]`, `end[i]`, and `step[i]` must be computed for each `i`
    in `[0, ... r-1]` where `r = rank(input)` as follows:
    If `axes` are omitted, they are set to `[0, ..., r-1]`.
    If `steps` are omitted, they are set to `[1, ..., 1]` of length `len(starts)`
    The effective values are initialized as `start[i] = 0`, `end[i] = dims[i]` where
    `dims` are the dimensions of `input` and `step[i] = `1.
    All negative elements of `axes` are made non-negatve by adding `r` to them, where
    `r =rank(input)`.
    All negative values in `starts[i]` and `ends[i]` have `dims[axes[i]]` added to them,
    where `dims` are the dimensions of `input`. Then `start[axes[i]]` is the adjusted
    `starts[i]` is clamped into the range `[0, dims[axes[i]]]` for positive stepping
    and `[0, dims[axes[i]]-1]` for negative stepping.
    The clamping for the adjusted `ends[i]` depends on the sign of `steps[i]` and must
    accommodate copying 0 through `dims[axes[i]]` elements, so for positive stepping
    `end[axes[i]]` is clamped to `[0, dims[axes[i]]]`, while for negative stepping it
    is clamped to `[-1, dims[axes[i]]-1]`.
    Finally, `step[axes[i]] = steps[i]`.
    For slicing to the end of a dimension with unknown size, it is recommended to pass
    in `INT_MAX` when slicing forward and 'INT_MIN' when slicing backward.
    Example 1:
      data = [
          [1, 2, 3, 4],
          [5, 6, 7, 8],
      ]
      axes = [0, 1]
      starts = [1, 0]
      ends = [2, 3]
      steps = [1, 2]
      result = [
          [5, 7],
      ]
    Example 2:
      data = [
          [1, 2, 3, 4],
          [5, 6, 7, 8],
      ]
      starts = [0, 1]
      ends = [-1, 1000]
      result = [
          [2, 3, 4],
      ]

    Parameters
    ==========
    data
        Type T.
        Tensor of data to extract slices from.
    starts
        Type Tind.
        1-D tensor of starting indices of corresponding axis in `axes`
    ends
        Type Tind.
        1-D tensor of ending indices (exclusive) of corresponding axis in `axes`
    axes
        Type Tind.
        1-D tensor of axes that `starts` and `ends` apply to. Negative value means counting dimensions from the back. Accepted range is [-r, r-1] where r = rank(data). Behavior is undefined if an axis is repeated.
    steps
        Type Tind.
        1-D tensor of slice step of corresponding axis in `axes`. Negative value means slicing backward. 'steps' cannot be 0. Defaults to 1s.

    Returns
    =======
    output : Arrow
        Type T.
        Sliced data tensor.

    Notes
    =====
    Signature: ``ai.onnx@13::Slice``.

    Type constraints:
     - T: `tensor(bfloat16)`, `tensor(bool)`, `tensor(complex128)`, `tensor(complex64)`, `tensor(double)`, `tensor(float)`, `tensor(float16)`, `tensor(int16)`, `tensor(int32)`, `tensor(int64)`, `tensor(int8)`, `tensor(string)`, `tensor(uint16)`, `tensor(uint32)`, `tensor(uint64)`, `tensor(uint8)`
     - Tind: `tensor(int32)`, `tensor(int64)`
    """
    return _Slice(
        _Slice.Attributes(),
        _Slice.Inputs(
            data=data,
            starts=starts,
            ends=ends,
            axes=axes,
            steps=steps,
        ),
    ).outputs.output


def softmax(
    input: Arrow,
    *,
    axis: int = -1,
) -> Arrow:
    r"""
    The operator computes the normalized exponential values for the given input:
     Softmax(input, axis) = Exp(input) / ReduceSum(Exp(input), axis=axis, keepdims=1)
    The "axis" attribute indicates the dimension along which Softmax
    will be performed. The output tensor has the same shape
    and contains the Softmax values of the corresponding input.

    Parameters
    ==========
    input
        Type T.
        The input tensor of rank >= axis.
    axis
        Attribute.
        Describes the dimension Softmax will be performed on.
        Negative value means counting dimensions
        from the back. Accepted range is [-r, r-1] where r = rank(input).

    Returns
    =======
    output : Arrow
        Type T.
        The output values with the same shape as the input tensor.

    Notes
    =====
    Signature: ``ai.onnx@13::Softmax``.

    Type constraints:
     - T: `tensor(bfloat16)`, `tensor(double)`, `tensor(float)`, `tensor(float16)`
    """
    return _Softmax(
        _Softmax.Attributes(
            axis=None if axis is None else AttrInt64(axis),
        ),
        _Softmax.Inputs(
            input=input,
        ),
    ).outputs.output


def softmax_cross_entropy_loss(
    scores: Arrow,
    labels: Arrow,
    weights: Optional[Arrow] = None,
    *,
    ignore_index: Optional[int] = None,
    reduction: str = "mean",
) -> _SoftmaxCrossEntropyLoss.Outputs:
    r"""
    Loss function that measures the softmax cross entropy
    between 'scores' and 'labels'.
    This operator first computes a loss tensor whose shape is identical to the labels input.
    If the input is 2-D with shape (N, C), the loss tensor may be a N-element vector L = (l_1, l_2, ..., l_N).
    If the input is N-D tensor with shape (N, C, D1, D2, ..., Dk),
    the loss tensor L may have (N, D1, D2, ..., Dk) as its shape and L[i,][j_1][j_2]...[j_k] denotes a scalar element in L.
    After L is available, this operator can optionally do a reduction operator.
    shape(scores): (N, C) where C is the number of classes, or (N, C, D1, D2,..., Dk),
            with K >= 1 in case of K-dimensional loss.
    shape(labels): (N) where each value is 0 <= labels[i] <= C-1, or (N, D1, D2,..., Dk),
            with K >= 1 in case of K-dimensional loss.
    The loss for one sample, l_i, can caculated as follows:
        l[i][d1][d2]...[dk] = -y[i][c][d1][d2]..[dk], where i is the index of classes.
    or
        l[i][d1][d2]...[dk] = -y[i][c][d1][d2]..[dk] * weights[c], if 'weights' is provided.
    loss is zero for the case when label-value equals ignore_index.
        l[i][d1][d2]...[dk]  = 0, when labels[n][d1][d2]...[dk] = ignore_index
    where:
        p = Softmax(scores)
        y = Log(p)
        c = labels[i][d1][d2]...[dk]
    Finally, L is optionally reduced:
    If reduction = 'none', the output is L with shape (N, D1, D2, ..., Dk).
    If reduction = 'sum', the output is scalar: Sum(L).
    If reduction = 'mean', the output is scalar: ReduceMean(L), or if weight is provided: ReduceSum(L) / ReduceSum(W),
    where tensor W is of shape (N, D1, D2, ..., Dk) and W[n][d1][d2]...[dk] = weights[labels[i][d1][d2]...[dk]].

    Parameters
    ==========
    scores
        Type T.
        The predicted outputs with shape [batch_size, class_size], or [batch_size, class_size, D1, D2 , ..., Dk], where K is the number of dimensions.
    labels
        Type Tind.
        The ground truth output tensor, with shape [batch_size], or [batch_size, D1, D2, ..., Dk], where K is the number of dimensions. Labels element value shall be in range of [0, C). If ignore_index is specified, it may have a value outside [0, C) and the label values should either be in the range [0, C) or have the value ignore_index.
    weights
        Type T.
        A manual rescaling weight given to each class. If given, it has to be a 1D Tensor assigning weight to each of the classes. Otherwise, it is treated as if having all ones.
    ignore_index
        Attribute.
        Specifies a target value that is ignored and does not contribute to the input gradient. It's an optional value.
    reduction
        Attribute.
        Type of reduction to apply to loss: none, sum, mean(default). 'none': no reduction will be applied, 'sum': the output will be summed. 'mean': the sum of the output will be divided by the number of elements in the output.

    Returns
    =======
    output : Arrow
        Type T.
        Weighted loss float Tensor. If reduction is 'none', this has the shape of [batch_size], or [batch_size, D1, D2, ..., Dk] in case of K-dimensional loss. Otherwise, it is a scalar.
    log_prob : Arrow
        Type T.
        Log probability tensor. If the output of softmax is prob, its value is log(prob).

    Notes
    =====
    Signature: ``ai.onnx@13::SoftmaxCrossEntropyLoss``.

    Type constraints:
     - T: `tensor(bfloat16)`, `tensor(double)`, `tensor(float)`, `tensor(float16)`
     - Tind: `tensor(int32)`, `tensor(int64)`
    """
    return _SoftmaxCrossEntropyLoss(
        _SoftmaxCrossEntropyLoss.Attributes(
            ignore_index=None if ignore_index is None else AttrInt64(ignore_index),
            reduction=None if reduction is None else AttrString(reduction),
        ),
        _SoftmaxCrossEntropyLoss.Inputs(
            scores=scores,
            labels=labels,
            weights=weights,
        ),
    ).outputs


def softplus(
    X: Arrow,
) -> Arrow:
    r"""
    Softplus takes one input data (Tensor<T>) and produces one output data
    (Tensor<T>) where the softplus function, y = ln(exp(x) + 1), is applied to
    the tensor elementwise.

    Parameters
    ==========
    X
        Type T.
        1D input tensor

    Returns
    =======
    Y : Arrow
        Type T.
        1D input tensor

    Notes
    =====
    Signature: ``ai.onnx@1::Softplus``.

    Type constraints:
     - T: `tensor(double)`, `tensor(float)`, `tensor(float16)`
    """
    return _Softplus(
        _Softplus.Attributes(),
        _Softplus.Inputs(
            X=X,
        ),
    ).outputs.Y


def softsign(
    input: Arrow,
) -> Arrow:
    r"""
    Calculates the softsign (x/(1+|x|)) of the given input tensor element-wise.

    Parameters
    ==========
    input
        Type T.
        Input tensor

    Returns
    =======
    output : Arrow
        Type T.
        The softsign (x/(1+|x|)) values of the input tensor computed element-wise

    Notes
    =====
    Signature: ``ai.onnx@1::Softsign``.

    Type constraints:
     - T: `tensor(double)`, `tensor(float)`, `tensor(float16)`
    """
    return _Softsign(
        _Softsign.Attributes(),
        _Softsign.Inputs(
            input=input,
        ),
    ).outputs.output


def space_to_depth(
    input: Arrow,
    *,
    blocksize: int,
) -> Arrow:
    r"""
    SpaceToDepth rearranges blocks of spatial data into depth. More specifically,
    this op outputs a copy of the input tensor where values from the height and width dimensions
    are moved to the depth dimension.

    Parameters
    ==========
    input
        Type T.
        Input tensor of [N,C,H,W], where N is the batch axis, C is the channel or depth, H is the height and W is the width.
    blocksize
        Attribute.
        Blocks of [blocksize, blocksize] are moved.

    Returns
    =======
    output : Arrow
        Type T.
        Output tensor of [N, C * blocksize * blocksize, H/blocksize, W/blocksize].

    Notes
    =====
    Signature: ``ai.onnx@13::SpaceToDepth``.

    Type constraints:
     - T: `tensor(bfloat16)`, `tensor(bool)`, `tensor(complex128)`, `tensor(complex64)`, `tensor(double)`, `tensor(float)`, `tensor(float16)`, `tensor(int16)`, `tensor(int32)`, `tensor(int64)`, `tensor(int8)`, `tensor(string)`, `tensor(uint16)`, `tensor(uint32)`, `tensor(uint64)`, `tensor(uint8)`
    """
    return _SpaceToDepth(
        _SpaceToDepth.Attributes(
            blocksize=None if blocksize is None else AttrInt64(blocksize),
        ),
        _SpaceToDepth.Inputs(
            input=input,
        ),
    ).outputs.output


def split(
    input: Arrow,
    split: Optional[Arrow] = None,
    *,
    outputs_count: int,
    axis: int = 0,
) -> Sequence[Arrow]:
    r"""
    Split a tensor into a list of tensors, along the specified
    'axis'. Lengths of the parts can be specified using input 'split'.
    Otherwise, the tensor is split to equal sized parts.

    Parameters
    ==========
    input
        Type T.
        The tensor to split
    split
        Type tensor(int64).
        Optional length of each output. Values should be >= 0.Sum of the values must be equal to the dim value at 'axis' specified.
    axis
        Attribute.
        Which axis to split on. A negative value means counting dimensions from the back. Accepted range is [-rank, rank-1] where r = rank(input).

    Returns
    =======
    outputs : Arrow
        Type T.
        One or more outputs forming list of tensors after splitting

    Notes
    =====
    Signature: ``ai.onnx@13::Split``.

    Type constraints:
     - T: `tensor(bfloat16)`, `tensor(bool)`, `tensor(complex128)`, `tensor(complex64)`, `tensor(double)`, `tensor(float)`, `tensor(float16)`, `tensor(int16)`, `tensor(int32)`, `tensor(int64)`, `tensor(int8)`, `tensor(string)`, `tensor(uint16)`, `tensor(uint32)`, `tensor(uint64)`, `tensor(uint8)`
    """
    return _Split(
        _Split.Attributes(
            axis=None if axis is None else AttrInt64(axis),
        ),
        _Split.Inputs(
            input=input,
            split=split,
        ),
        out_variadic=outputs_count,
    ).outputs.outputs


def split_to_sequence(
    input: Arrow,
    split: Optional[Arrow] = None,
    *,
    axis: int = 0,
    keepdims: int = 1,
) -> Arrow:
    r"""
    Split a tensor into a sequence of tensors, along the specified
    'axis'. Lengths of the parts can be specified using argument 'split'.
    'split' must contain only positive numbers.
    'split' is either a scalar (tensor of empty shape), or a 1-D tensor.
    If 'split' is a scalar, then 'input' will be split into equally sized chunks(if possible).
    Last chunk will be smaller if the 'input' size along the given axis 'axis' is not divisible
    by 'split'.
    Otherwise, the tensor is split into 'size(split)' chunks, with lengths of the parts on 'axis'
    specified in 'split'. In this scenario, the sum of entries in 'split' must be equal to the
    dimension size of input tensor on 'axis'.

    Parameters
    ==========
    input
        Type T.
        The tensor to split
    split
        Type I.
        Length of each output. It can be either a scalar(tensor of empty shape), or a 1-D tensor. All values must be >= 0.
    axis
        Attribute.
        Which axis to split on. A negative value means counting dimensions from the back. Accepted range is [-rank, rank-1].
    keepdims
        Attribute.
        Keep the split dimension or not. Default 1, which means we keep split dimension. If input 'split' is specified, this attribute is ignored.

    Returns
    =======
    output_sequence : Arrow
        Type S.
        One or more outputs forming a sequence of tensors after splitting

    Notes
    =====
    Signature: ``ai.onnx@11::SplitToSequence``.

    Type constraints:
     - T: `tensor(bool)`, `tensor(complex128)`, `tensor(complex64)`, `tensor(double)`, `tensor(float)`, `tensor(float16)`, `tensor(int16)`, `tensor(int32)`, `tensor(int64)`, `tensor(int8)`, `tensor(string)`, `tensor(uint16)`, `tensor(uint32)`, `tensor(uint64)`, `tensor(uint8)`
     - I: `tensor(int32)`, `tensor(int64)`
     - S: `seq(tensor(bool))`, `seq(tensor(complex128))`, `seq(tensor(complex64))`, `seq(tensor(double))`, `seq(tensor(float))`, `seq(tensor(float16))`, `seq(tensor(int16))`, `seq(tensor(int32))`, `seq(tensor(int64))`, `seq(tensor(int8))`, `seq(tensor(string))`, `seq(tensor(uint16))`, `seq(tensor(uint32))`, `seq(tensor(uint64))`, `seq(tensor(uint8))`
    """
    return _SplitToSequence(
        _SplitToSequence.Attributes(
            axis=None if axis is None else AttrInt64(axis),
            keepdims=None if keepdims is None else AttrInt64(keepdims),
        ),
        _SplitToSequence.Inputs(
            input=input,
            split=split,
        ),
    ).outputs.output_sequence


def sqrt(
    X: Arrow,
) -> Arrow:
    r"""
    Square root takes one input data (Tensor<T>) and produces one output data
    (Tensor<T>) where the square root is, y = x^0.5, is applied to
    the tensor elementwise. If x is negative, then it will return NaN.

    Parameters
    ==========
    X
        Type T.
        Input tensor

    Returns
    =======
    Y : Arrow
        Type T.
        Output tensor

    Notes
    =====
    Signature: ``ai.onnx@13::Sqrt``.

    Type constraints:
     - T: `tensor(bfloat16)`, `tensor(double)`, `tensor(float)`, `tensor(float16)`
    """
    return _Sqrt(
        _Sqrt.Attributes(),
        _Sqrt.Inputs(
            X=X,
        ),
    ).outputs.Y


def squeeze(
    data: Arrow,
    axes: Optional[Arrow] = None,
) -> Arrow:
    r"""
    Remove single-dimensional entries from the shape of a tensor.
    Takes an input `axes` with a list of axes to squeeze.
    If `axes` is not provided, all the single dimensions will be removed from
    the shape. If an axis is selected with shape entry not equal to one, an error is raised.

    Parameters
    ==========
    data
        Type T.
        Tensors with at least max(dims) dimensions.
    axes
        Type tensor(int64).
        List of integers indicating the dimensions to squeeze. Negative value means counting dimensions from the back. Accepted range is [-r, r-1] where r = rank(data).

    Returns
    =======
    squeezed : Arrow
        Type T.
        Reshaped tensor with same data as input.

    Notes
    =====
    Signature: ``ai.onnx@13::Squeeze``.

    Type constraints:
     - T: `tensor(bfloat16)`, `tensor(bool)`, `tensor(complex128)`, `tensor(complex64)`, `tensor(double)`, `tensor(float)`, `tensor(float16)`, `tensor(int16)`, `tensor(int32)`, `tensor(int64)`, `tensor(int8)`, `tensor(string)`, `tensor(uint16)`, `tensor(uint32)`, `tensor(uint64)`, `tensor(uint8)`
    """
    return _Squeeze(
        _Squeeze.Attributes(),
        _Squeeze.Inputs(
            data=data,
            axes=axes,
        ),
    ).outputs.squeezed


def string_normalizer(
    X: Arrow,
    *,
    case_change_action: str = "NONE",
    is_case_sensitive: int = 0,
    locale: Optional[str] = None,
    stopwords: Optional[Iterable[str]] = None,
) -> Arrow:
    r"""
    StringNormalization performs string operations for basic cleaning.
    This operator has only one input (denoted by X) and only one output
    (denoted by Y). This operator first examines the elements in the X,
    and removes elements specified in "stopwords" attribute.
    After removing stop words, the intermediate result can be further lowercased,
    uppercased, or just returned depending the "case_change_action" attribute.
    This operator only accepts [C]- and [1, C]-tensor.
    If all elements in X are dropped, the output will be the empty value of string tensor with shape [1]
    if input shape is [C] and shape [1, 1] if input shape is [1, C].

    Parameters
    ==========
    X
        Type tensor(string).
        UTF-8 strings to normalize
    case_change_action
        Attribute.
        string enum that cases output to be lowercased/uppercases/unchanged. Valid values are "LOWER", "UPPER", "NONE". Default is "NONE"
    is_case_sensitive
        Attribute.
        Boolean. Whether the identification of stop words in X is case-sensitive. Default is false
    locale
        Attribute.
        Environment dependent string that denotes the locale according to which output strings needs to be upper/lowercased.Default en_US or platform specific equivalent as decided by the implementation.
    stopwords
        Attribute.
        List of stop words. If not set, no word would be removed from X.

    Returns
    =======
    Y : Arrow
        Type tensor(string).
        UTF-8 Normalized strings

    Notes
    =====
    Signature: ``ai.onnx@10::StringNormalizer``.

    """
    return _StringNormalizer(
        _StringNormalizer.Attributes(
            case_change_action=None
            if case_change_action is None
            else AttrString(case_change_action),
            is_case_sensitive=None
            if is_case_sensitive is None
            else AttrInt64(is_case_sensitive),
            locale=None if locale is None else AttrString(locale),
            stopwords=None if stopwords is None else AttrStrings(stopwords),
        ),
        _StringNormalizer.Inputs(
            X=X,
        ),
    ).outputs.Y


def sub(
    A: Arrow,
    B: Arrow,
) -> Arrow:
    r"""
    Performs element-wise binary subtraction (with Numpy-style broadcasting support).
    This operator supports **multidirectional (i.e., Numpy-style) broadcasting**; for more details please check the doc (Broadcasting.md).
    (Opset 14 change): Extend supported types to include uint8, int8, uint16, and int16.

    Parameters
    ==========
    A
        Type T.
        First operand.
    B
        Type T.
        Second operand.

    Returns
    =======
    C : Arrow
        Type T.
        Result, has same element type as two inputs

    Notes
    =====
    Signature: ``ai.onnx@14::Sub``.

    Type constraints:
     - T: `tensor(bfloat16)`, `tensor(double)`, `tensor(float)`, `tensor(float16)`, `tensor(int16)`, `tensor(int32)`, `tensor(int64)`, `tensor(int8)`, `tensor(uint16)`, `tensor(uint32)`, `tensor(uint64)`, `tensor(uint8)`
    """
    return _Sub(
        _Sub.Attributes(),
        _Sub.Inputs(
            A=A,
            B=B,
        ),
    ).outputs.C


def sum(
    data_0: Sequence[Arrow],
) -> Arrow:
    r"""
    Element-wise sum of each of the input tensors (with Numpy-style broadcasting support).
    All inputs and outputs must have the same data type.
    This operator supports **multidirectional (i.e., Numpy-style) broadcasting**; for more details please check the doc (Broadcasting.md).

    Parameters
    ==========
    data_0
        Type T.
        List of tensors for sum.

    Returns
    =======
    sum : Arrow
        Type T.
        Output tensor.

    Notes
    =====
    Signature: ``ai.onnx@13::Sum``.

    Type constraints:
     - T: `tensor(bfloat16)`, `tensor(double)`, `tensor(float)`, `tensor(float16)`
    """
    return _Sum(
        _Sum.Attributes(),
        _Sum.Inputs(
            data_0=data_0,
        ),
    ).outputs.sum


def tan(
    input: Arrow,
) -> Arrow:
    r"""
    Calculates the tangent of the given input tensor, element-wise.

    Parameters
    ==========
    input
        Type T.
        Input tensor

    Returns
    =======
    output : Arrow
        Type T.
        The tangent of the input tensor computed element-wise

    Notes
    =====
    Signature: ``ai.onnx@7::Tan``.

    Type constraints:
     - T: `tensor(double)`, `tensor(float)`, `tensor(float16)`
    """
    return _Tan(
        _Tan.Attributes(),
        _Tan.Inputs(
            input=input,
        ),
    ).outputs.output


def tanh(
    input: Arrow,
) -> Arrow:
    r"""
    Calculates the hyperbolic tangent of the given input tensor element-wise.

    Parameters
    ==========
    input
        Type T.
        Input tensor

    Returns
    =======
    output : Arrow
        Type T.
        The hyperbolic tangent values of the input tensor computed element-wise

    Notes
    =====
    Signature: ``ai.onnx@13::Tanh``.

    Type constraints:
     - T: `tensor(bfloat16)`, `tensor(double)`, `tensor(float)`, `tensor(float16)`
    """
    return _Tanh(
        _Tanh.Attributes(),
        _Tanh.Inputs(
            input=input,
        ),
    ).outputs.output


def tf_idf_vectorizer(
    X: Arrow,
    *,
    max_gram_length: int,
    max_skip_count: int,
    min_gram_length: int,
    mode: str,
    ngram_counts: Iterable[int],
    ngram_indexes: Iterable[int],
    pool_int64s: Optional[Iterable[int]] = None,
    pool_strings: Optional[Iterable[str]] = None,
    weights: Optional[Iterable[float]] = None,
) -> Arrow:
    r"""
    This transform extracts n-grams from the input sequence and save them as a vector. Input can
    be either a 1-D or 2-D tensor. For 1-D input, output is the n-gram representation of that input.
    For 2-D input, the output is also a  2-D tensor whose i-th row is the n-gram representation of the i-th input row.
    More specifically, if input shape is [C], the corresponding output shape would be [max(ngram_indexes) + 1].
    If input shape is [N, C], this operator produces a [N, max(ngram_indexes) + 1]-tensor.
    In contrast to standard n-gram extraction, here, the indexes of extracting an n-gram from the original
    sequence are not necessarily consecutive numbers. The discontinuity between indexes are controlled by the number of skips.
    If the number of skips is 2, we should skip two tokens when scanning through the original sequence.
    Let's consider an example. Assume that input sequence is [94, 17, 36, 12, 28] and the number of skips is 2.
    The associated 2-grams are [94, 12] and [17, 28] respectively indexed by [0, 3] and [1, 4].
    If the number of skips becomes 0, the 2-grams generated are [94, 17], [17, 36], [36, 12], [12, 28]
    indexed by [0, 1], [1, 2], [2, 3], [3, 4], respectively.
    The output vector (denoted by Y) stores the count of each n-gram;
    Y[ngram_indexes[i]] indicates the times that the i-th n-gram is found. The attribute ngram_indexes is used to determine the mapping
    between index i and the corresponding n-gram's output coordinate. If pool_int64s is [94, 17, 17, 36], ngram_indexes is [1, 0],
    ngram_counts=[0, 0], then the Y[0] (first element in Y) and Y[1] (second element in Y) are the counts of [17, 36] and [94, 17],
    respectively. An n-gram which cannot be found in pool_strings/pool_int64s should be ignored and has no effect on the output.
    Note that we may consider all skips up to S when generating the n-grams.
    The examples used above are true if mode is "TF". If mode is "IDF", all the counts larger than 1 would be truncated to 1 and
    the i-th element in weights would be used to scale (by multiplication) the count of the i-th n-gram in pool. If mode is "TFIDF",
    this operator first computes the counts of all n-grams and then scale them by the associated values in the weights attribute.
    Only one of pool_strings and pool_int64s can be set. If pool_int64s is set, the input should be an integer tensor.
    If pool_strings is set, the input must be a string tensor.

    Parameters
    ==========
    X
        Type T.
        Input for n-gram extraction
    max_gram_length
        Attribute.
        Maximum n-gram length. If this value is 3, 3-grams will be used to generate the output.
    max_skip_count
        Attribute.
        Maximum number of items (integers/strings) to be skipped when constructing an n-gram from X. If max_skip_count=1, min_gram_length=2, max_gram_length=3, this operator may generate 2-grams with skip_count=0 and skip_count=1, and 3-grams with skip_count=0 and skip_count=1
    min_gram_length
        Attribute.
        Minimum n-gram length. If this value is 2 and max_gram_length is 3, output may contain counts of 2-grams and 3-grams.
    mode
        Attribute.
        The weighting criteria. It can be one of "TF" (term frequency), "IDF" (inverse document frequency), and "TFIDF" (the combination of TF and IDF)
    ngram_counts
        Attribute.
        The starting indexes of 1-grams, 2-grams, and so on in pool. It is useful when determining the boundary between two consecutive collections of n-grams. For example, if ngram_counts is [0, 17, 36], the first index (zero-based) of 1-gram/2-gram/3-gram in pool are 0/17/36. This format is essentially identical to CSR (or CSC) sparse matrix format, and we choose to use this due to its popularity.
    ngram_indexes
        Attribute.
        list of int64s (type: AttributeProto::INTS). This list is parallel to the specified 'pool_*' attribute. The i-th element in ngram_indexes indicate the coordinate of the i-th n-gram in the output tensor.
    pool_int64s
        Attribute.
        List of int64 n-grams learned from the training set. Either this or pool_strings attributes must be present but not both. It's an 1-D tensor starting with the collections of all 1-grams and ending with the collections of n-grams. The i-th element in pool stores the n-gram that should be mapped to coordinate ngram_indexes[i] in the output vector.
    pool_strings
        Attribute.
        List of strings n-grams learned from the training set. Either this or pool_int64s attributes must be present but not both. It's an 1-D tensor starting with the collections of all 1-grams and ending with the collections of n-grams. The i-th element in pool stores the n-gram that should be mapped to coordinate ngram_indexes[i] in the output vector.
    weights
        Attribute.
        list of floats. This attribute stores the weight of each n-gram in pool. The i-th element in weights is the weight of the i-th n-gram in pool. Its length equals to the size of ngram_indexes. By default, weights is an all-one tensor.This attribute is used when mode is "IDF" or "TFIDF" to scale the associated word counts.

    Returns
    =======
    Y : Arrow
        Type T1.
        Ngram results

    Notes
    =====
    Signature: ``ai.onnx@9::TfIdfVectorizer``.

    Type constraints:
     - T: `tensor(int32)`, `tensor(int64)`, `tensor(string)`
     - T1: `tensor(float)`
    """
    return _TfIdfVectorizer(
        _TfIdfVectorizer.Attributes(
            max_gram_length=None
            if max_gram_length is None
            else AttrInt64(max_gram_length),
            max_skip_count=None
            if max_skip_count is None
            else AttrInt64(max_skip_count),
            min_gram_length=None
            if min_gram_length is None
            else AttrInt64(min_gram_length),
            mode=None if mode is None else AttrString(mode),
            ngram_counts=None if ngram_counts is None else AttrInt64s(ngram_counts),
            ngram_indexes=None if ngram_indexes is None else AttrInt64s(ngram_indexes),
            pool_int64s=None if pool_int64s is None else AttrInt64s(pool_int64s),
            pool_strings=None if pool_strings is None else AttrStrings(pool_strings),
            weights=None if weights is None else AttrFloat32s(weights),
        ),
        _TfIdfVectorizer.Inputs(
            X=X,
        ),
    ).outputs.Y


def thresholded_relu(
    X: Arrow,
    *,
    alpha: float = 1.0,
) -> Arrow:
    r"""
    ThresholdedRelu takes one input data (Tensor<T>) and produces one output data
    (Tensor<T>) where the rectified linear function, y = x for x > alpha, y = 0 otherwise,
    is applied to the tensor elementwise.

    Parameters
    ==========
    X
        Type T.
        Input tensor
    alpha
        Attribute.
        Threshold value

    Returns
    =======
    Y : Arrow
        Type T.
        Output tensor

    Notes
    =====
    Signature: ``ai.onnx@10::ThresholdedRelu``.

    Type constraints:
     - T: `tensor(double)`, `tensor(float)`, `tensor(float16)`
    """
    return _ThresholdedRelu(
        _ThresholdedRelu.Attributes(
            alpha=None if alpha is None else AttrFloat32(alpha),
        ),
        _ThresholdedRelu.Inputs(
            X=X,
        ),
    ).outputs.Y


def tile(
    input: Arrow,
    repeats: Arrow,
) -> Arrow:
    r"""
    Constructs a tensor by tiling a given tensor.
    This is the same as function `tile` in Numpy, but no broadcast.
    For example A = [[1, 2], [3, 4]], B = [1, 2], tile(A, B) = [[1, 2, 1, 2], [3, 4, 3, 4]]

    Parameters
    ==========
    input
        Type T.
        Input tensor of any shape.
    repeats
        Type T1.
        1D int64 tensor of the same length as input's dimension number, includes numbers of repeated copies along input's dimensions.

    Returns
    =======
    output : Arrow
        Type T.
        Output tensor of the same dimensions and type as tensor input. output_dim[i] = input_dim[i] * repeats[i]

    Notes
    =====
    Signature: ``ai.onnx@13::Tile``.

    Type constraints:
     - T: `tensor(bfloat16)`, `tensor(bool)`, `tensor(complex128)`, `tensor(complex64)`, `tensor(double)`, `tensor(float)`, `tensor(float16)`, `tensor(int16)`, `tensor(int32)`, `tensor(int64)`, `tensor(int8)`, `tensor(string)`, `tensor(uint16)`, `tensor(uint32)`, `tensor(uint64)`, `tensor(uint8)`
     - T1: `tensor(int64)`
    """
    return _Tile(
        _Tile.Attributes(),
        _Tile.Inputs(
            input=input,
            repeats=repeats,
        ),
    ).outputs.output


def top_k(
    X: Arrow,
    K: Arrow,
    *,
    axis: int = -1,
    largest: int = 1,
    sorted: int = 1,
) -> _TopK.Outputs:
    r"""
    Retrieve the top-K largest or smallest elements along a specified axis. Given an input tensor of
    shape [a_1, a_2, ..., a_n, r] and integer argument k, return two outputs:
      -Value tensor of shape [a_1, a_2, ..., a_{axis-1}, k, a_{axis+1}, ... a_n]
        which contains the values of the top k elements along the specified axis
      -Index tensor of shape [a_1, a_2, ..., a_{axis-1}, k, a_{axis+1}, ... a_n] which
       contains the indices of the top k elements (original indices from the input
       tensor).
    If "largest" is 1 (the default value) then the k largest elements are returned.
    If "sorted" is 1 (the default value) then the resulting k elements will be sorted.
    If "sorted" is 0, order of returned 'Values' and 'Indices' are undefined.
    Given two equivalent values, this operator uses the indices along the axis as
     a tiebreaker. That is, the element with the lower index will appear first.

    Parameters
    ==========
    X
        Type T.
        Tensor of shape [a_1, a_2, ..., a_n, r]
    K
        Type tensor(int64).
        A 1-D tensor containing a single positive value corresponding to the number of top elements to retrieve
    axis
        Attribute.
        Dimension on which to do the sort. Negative value means counting dimensions from the back. Accepted range is [-r, r-1] where r = rank(input).
    largest
        Attribute.
        Whether to return the top-K largest or smallest elements.
    sorted
        Attribute.
        Whether to return the elements in sorted order.

    Returns
    =======
    Values : Arrow
        Type T.
        Tensor of shape [a_1, a_2, ..., a_{axis-1}, k, a_{axis+1}, ... a_n] containing top K values from the input tensor
    Indices : Arrow
        Type I.
        Tensor of shape [a_1, a_2, ..., a_{axis-1}, k, a_{axis+1}, ... a_n] containing the corresponding input tensor indices for the top K values.

    Notes
    =====
    Signature: ``ai.onnx@11::TopK``.

    Type constraints:
     - T: `tensor(double)`, `tensor(float)`, `tensor(float16)`, `tensor(int16)`, `tensor(int32)`, `tensor(int64)`, `tensor(int8)`, `tensor(uint16)`, `tensor(uint32)`, `tensor(uint64)`, `tensor(uint8)`
     - I: `tensor(int64)`
    """
    return _TopK(
        _TopK.Attributes(
            axis=None if axis is None else AttrInt64(axis),
            largest=None if largest is None else AttrInt64(largest),
            sorted=None if sorted is None else AttrInt64(sorted),
        ),
        _TopK.Inputs(
            X=X,
            K=K,
        ),
    ).outputs


def transpose(
    data: Arrow,
    *,
    perm: Optional[Iterable[int]] = None,
) -> Arrow:
    r"""
    Transpose the input tensor similar to numpy.transpose. For example, when
    perm=(1, 0, 2), given an input tensor of shape (1, 2, 3), the output shape
    will be (2, 1, 3).

    Parameters
    ==========
    data
        Type T.
        An input tensor.
    perm
        Attribute.
        A list of integers. By default, reverse the dimensions, otherwise permute the axes according to the values given.

    Returns
    =======
    transposed : Arrow
        Type T.
        Transposed output.

    Notes
    =====
    Signature: ``ai.onnx@13::Transpose``.

    Type constraints:
     - T: `tensor(bfloat16)`, `tensor(bool)`, `tensor(complex128)`, `tensor(complex64)`, `tensor(double)`, `tensor(float)`, `tensor(float16)`, `tensor(int16)`, `tensor(int32)`, `tensor(int64)`, `tensor(int8)`, `tensor(string)`, `tensor(uint16)`, `tensor(uint32)`, `tensor(uint64)`, `tensor(uint8)`
    """
    return _Transpose(
        _Transpose.Attributes(
            perm=None if perm is None else AttrInt64s(perm),
        ),
        _Transpose.Inputs(
            data=data,
        ),
    ).outputs.transposed


def trilu(
    input: Arrow,
    k: Optional[Arrow] = None,
    *,
    upper: int = 1,
) -> Arrow:
    r"""
    Given a 2-D matrix or batches of 2-D matrices, returns the upper or lower triangular part of the tensor(s).
    The attribute "upper" determines whether the upper or lower part is retained. If set to true,
    the upper triangular matrix is retained. Lower triangular matrix is retained otherwise.
    Default value for the "upper" attribute is true.
    Trilu takes one input tensor of shape [*, N, M], where * is zero or more batch dimensions. The upper triangular part consists
    of the elements on and above the given diagonal (k). The lower triangular part consists of elements on and below the diagonal.
    All other elements in the matrix are set to zero.
    If k = 0, the triangular part on and above/below the main diagonal is retained.
    If upper is set to true, a positive k retains the upper triangular matrix excluding the main diagonal and (k-1) diagonals above it.
    A negative k value retains the main diagonal and |k| diagonals below it.
    If upper is set to false, a positive k retains the lower triangular matrix including the main diagonal and k diagonals above it.
    A negative k value excludes the main diagonal and (|k|-1) diagonals below it.

    Parameters
    ==========
    input
        Type T.
        Input tensor of rank 2 or higher.
    k
        Type tensor(int64).
        A 0-D tensor containing a single value corresponding to the number diagonals above or below the main diagonal to exclude or include. Default value is 0 if it's not specified.
    upper
        Attribute.
        Boolean. Indicates whether upper or lower part of matrix is retained. Default is true.

    Returns
    =======
    output : Arrow
        Type T.
        Output tensor of the same type and shape as the input tensor.

    Notes
    =====
    Signature: ``ai.onnx@14::Trilu``.

    Type constraints:
     - T: `tensor(bfloat16)`, `tensor(bool)`, `tensor(complex128)`, `tensor(complex64)`, `tensor(double)`, `tensor(float)`, `tensor(float16)`, `tensor(int16)`, `tensor(int32)`, `tensor(int64)`, `tensor(int8)`, `tensor(string)`, `tensor(uint16)`, `tensor(uint32)`, `tensor(uint64)`, `tensor(uint8)`
    """
    return _Trilu(
        _Trilu.Attributes(
            upper=None if upper is None else AttrInt64(upper),
        ),
        _Trilu.Inputs(
            input=input,
            k=k,
        ),
    ).outputs.output


def unique(
    X: Arrow,
    *,
    axis: Optional[int] = None,
    sorted: int = 1,
) -> _Unique.Outputs:
    r"""
    Find the unique elements of a tensor. When an optional attribute 'axis' is provided, unique subtensors sliced along the 'axis' are returned.
    Otherwise the input tensor is flattened and unique values of the flattened tensor are returned.
    This operator returns the unique values or sliced unique subtensors of the input tensor and three optional outputs.
    The first output tensor 'Y' contains all unique values or subtensors of the input.
    The second optional output tensor 'indices' contains indices of 'Y' elements' first occurance in 'X'..
    The third optional output tensor 'inverse_indices' contains, for elements of 'X', its corresponding indices in 'Y'. ".
    The fourth optional output tensor 'counts' contains the count of each element of 'Y' in the input.
    Outputs are either sorted in ascending order or optionally in the order of the first occurrence of the values in the input.
    https://docs.scipy.org/doc/numpy/reference/generated/numpy.unique.html
    Example 1:
      input_X = [2, 1, 1, 3, 4, 3]
      attribute_sorted = 0
      attribute_axis = None
      output_Y = [2, 1, 3, 4]
      output_indices = [0, 1, 3, 4]
      output_inverse_indices = [0, 1, 1, 2, 3, 2]
      output_counts = [1, 2, 2, 1]
    Example 2:
      input_X = [[1, 3], [2, 3]]
      attribute_sorted = 1
      attribute_axis = None
      output_Y = [1, 2, 3]
      output_indices = [0, 2, 1]
      output_inverse_indices = [0, 2, 1, 2]
      output_counts = [1, 1, 2]
    Example 3:
      input_X = [[1, 0, 0], [1, 0, 0], [2, 3, 4]]
      attribute_sorted = 1
      attribute_axis = 0
      output_Y = [[1, 0, 0], [2, 3, 4]]
      output_indices = [0, 2]
      output_inverse_indices = [0, 0, 1]
      output_counts = [2, 1]
    Example 4:
      input_x = [[[1., 1.], [0., 1.], [2., 1.], [0., 1.]],
                 [[1., 1.], [0., 1.], [2., 1.], [0., 1.]]]
      attribute_sorted = 1
      attribute_axis = 1
      intermediate data are presented below for better understanding:
      there are 4 subtensors sliced along axis 1 of input_x (shape = (2, 4, 2)):
      A: [[1, 1], [1, 1]],
         [[0, 1], [0, 1]],
         [[2, 1], [2, 1]],
         [[0, 1], [0, 1]].
      there are 3 unique subtensors:
      [[1, 1], [1, 1]],
      [[0, 1], [0, 1]],
      [[2, 1], [2, 1]].
      sorted unique subtensors:
      B: [[0, 1], [0, 1]],
         [[1, 1], [1, 1]],
         [[2, 1], [2, 1]].
      output_Y is constructed from B:
      [[[0. 1.], [1. 1.], [2. 1.]],
       [[0. 1.], [1. 1.], [2. 1.]]]
      output_indices is to map from B to A:
      [1, 0, 2]
      output_inverse_indices is to map from A to B:
      [1, 0, 2, 0]
      output_counts = [2 1 1]

    Parameters
    ==========
    X
        Type T.
        A N-D input tensor that is to be processed.
    axis
        Attribute.
        (Optional) The dimension to apply unique. If not specified, the unique elements of the flattened input are returned. Negative value means counting dimensions from the back. Accepted range is [-r, r-1] where r = rank(input).
    sorted
        Attribute.
        (Optional) Whether to sort the unique elements in ascending order before returning as output. Must be one of 0, or 1 (default).

    Returns
    =======
    Y : Arrow
        Type T.
        A tensor of the same type as 'X' containing all the unique values or subtensors sliced along a provided 'axis' in 'X', either sorted or maintained in the same order they occur in input 'X'
    indices : Arrow
        Type tensor(int64).
        A 1-D INT64 tensor containing indices of 'Y' elements' first occurance in 'X'. When 'axis' is provided, it contains indices to subtensors in input 'X' on the 'axis'. When 'axis' is not provided, it contains indices to values in the flattened input tensor.
    inverse_indices : Arrow
        Type tensor(int64).
        A 1-D INT64 tensor containing, for elements of 'X', its corresponding indices in 'Y'. When 'axis' is provided, it contains indices to subtensors in output 'Y' on the 'axis'. When 'axis' is not provided, it contains indices to values in output 'Y'.
    counts : Arrow
        Type tensor(int64).
        A 1-D INT64 tensor containing the count of each element of 'Y' in input 'X'

    Notes
    =====
    Signature: ``ai.onnx@11::Unique``.

    Type constraints:
     - T: `tensor(bool)`, `tensor(complex128)`, `tensor(complex64)`, `tensor(double)`, `tensor(float)`, `tensor(float16)`, `tensor(int16)`, `tensor(int32)`, `tensor(int64)`, `tensor(int8)`, `tensor(string)`, `tensor(uint16)`, `tensor(uint32)`, `tensor(uint64)`, `tensor(uint8)`
    """
    return _Unique(
        _Unique.Attributes(
            axis=None if axis is None else AttrInt64(axis),
            sorted=None if sorted is None else AttrInt64(sorted),
        ),
        _Unique.Inputs(
            X=X,
        ),
    ).outputs


def unsqueeze(
    data: Arrow,
    axes: Arrow,
) -> Arrow:
    r"""
    Insert single-dimensional entries to the shape of an input tensor (`data`).
    Takes one required input `axes` - which contains a list of dimension indices and this operator will insert a dimension of value `1` into the corresponding index of the output tensor (`expanded`).
    For example:
      Given an input tensor (`data`) of shape [3, 4, 5], then
      Unsqueeze(data, axes=[0, 4]) outputs a tensor (`expanded`) containing same data as `data` but with shape [1, 3, 4, 5, 1].
    The input `axes` should not contain any duplicate entries. It is an error if it contains duplicates.
    The rank of the output tensor (`output_rank`) is the rank of the input tensor (`data`) plus the number of values in `axes`.
    Each value in `axes` should be within the (inclusive) range [-output_rank , output_rank - 1].
    The order of values in `axes` does not matter and can come in any order.

    Parameters
    ==========
    data
        Type T.
        Original tensor
    axes
        Type tensor(int64).
        List of integers indicating the dimensions to be inserted. Negative value means counting dimensions from the back. Accepted range is [-r, r-1] where r = rank(expanded).

    Returns
    =======
    expanded : Arrow
        Type T.
        Reshaped tensor with same data as input.

    Notes
    =====
    Signature: ``ai.onnx@13::Unsqueeze``.

    Type constraints:
     - T: `tensor(bfloat16)`, `tensor(bool)`, `tensor(complex128)`, `tensor(complex64)`, `tensor(double)`, `tensor(float)`, `tensor(float16)`, `tensor(int16)`, `tensor(int32)`, `tensor(int64)`, `tensor(int8)`, `tensor(string)`, `tensor(uint16)`, `tensor(uint32)`, `tensor(uint64)`, `tensor(uint8)`
    """
    return _Unsqueeze(
        _Unsqueeze.Attributes(),
        _Unsqueeze.Inputs(
            data=data,
            axes=axes,
        ),
    ).outputs.expanded


def upsample(
    X: Arrow,
    scales: Arrow,
    *,
    mode: str = "nearest",
) -> Arrow:
    r"""
    Upsample the input tensor.
    Each dimension value of the output tensor is:
      output_dimension = floor(input_dimension * scale).

    Parameters
    ==========
    X
        Type T.
        N-D tensor
    scales
        Type tensor(float).
        The scale array along each dimension. It takes value greater than or equal to 1. The number of elements of 'scales' should be the same as the rank of input 'X'.
    mode
        Attribute.
        Two interpolation modes: nearest (default), and linear (including bilinear, trilinear, etc)

    Returns
    =======
    Y : Arrow
        Type T.
        N-D tensor after resizing

    Notes
    =====
    Signature: ``ai.onnx@10::Upsample``.

    Type constraints:
     - T: `tensor(bool)`, `tensor(complex128)`, `tensor(complex64)`, `tensor(double)`, `tensor(float)`, `tensor(float16)`, `tensor(int16)`, `tensor(int32)`, `tensor(int64)`, `tensor(int8)`, `tensor(string)`, `tensor(uint16)`, `tensor(uint32)`, `tensor(uint64)`, `tensor(uint8)`
    """
    return _Upsample(
        _Upsample.Attributes(
            mode=None if mode is None else AttrString(mode),
        ),
        _Upsample.Inputs(
            X=X,
            scales=scales,
        ),
    ).outputs.Y


def where(
    condition: Arrow,
    X: Arrow,
    Y: Arrow,
) -> Arrow:
    r"""
    Return elements, either from X or Y, depending on condition.
    Where behaves like
    numpy.where (https://docs.scipy.org/doc/numpy/reference/generated/numpy.where.html)
    with three parameters.
    This operator supports **multidirectional (i.e., Numpy-style) broadcasting**; for more details please check the doc (Broadcasting.md).
    **History**
    - Version 16 adds bfloat16 to the types allowed (for the second and third parameter).

    Parameters
    ==========
    condition
        Type B.
        When True (nonzero), yield X, otherwise yield Y
    X
        Type T.
        values selected at indices where condition is True
    Y
        Type T.
        values selected at indices where condition is False

    Returns
    =======
    output : Arrow
        Type T.
        Tensor of shape equal to the broadcasted shape of condition, X, and Y.

    Notes
    =====
    Signature: ``ai.onnx@16::Where``.

    Type constraints:
     - B: `tensor(bool)`
     - T: `tensor(bfloat16)`, `tensor(bool)`, `tensor(complex128)`, `tensor(complex64)`, `tensor(double)`, `tensor(float)`, `tensor(float16)`, `tensor(int16)`, `tensor(int32)`, `tensor(int64)`, `tensor(int8)`, `tensor(string)`, `tensor(uint16)`, `tensor(uint32)`, `tensor(uint64)`, `tensor(uint8)`
    """
    return _Where(
        _Where.Attributes(),
        _Where.Inputs(
            condition=condition,
            X=X,
            Y=Y,
        ),
    ).outputs.output


def xor(
    A: Arrow,
    B: Arrow,
) -> Arrow:
    r"""
    Returns the tensor resulted from performing the `xor` logical operation
    elementwise on the input tensors `A` and `B` (with Numpy-style broadcasting support).
    This operator supports **multidirectional (i.e., Numpy-style) broadcasting**; for more details please check the doc (Broadcasting.md).

    Parameters
    ==========
    A
        Type T.
        First input operand for the logical operator.
    B
        Type T.
        Second input operand for the logical operator.

    Returns
    =======
    C : Arrow
        Type T1.
        Result tensor.

    Notes
    =====
    Signature: ``ai.onnx@7::Xor``.

    Type constraints:
     - T: `tensor(bool)`
     - T1: `tensor(bool)`
    """
    return _Xor(
        _Xor.Attributes(),
        _Xor.Inputs(
            A=A,
            B=B,
        ),
    ).outputs.C


def const(
    value: Union[
        np.ndarray,
        np.generic,
        bool,
        float,
        int,
        str,
        Iterable[float],
        Iterable[int],
        Iterable[str],
    ]
) -> Arrow:
    """
    Convenience Steelix function for creating Arrows for constants.
    Calls the right overload of Constant (setting the right attribute) depending on the type.
    """

    if isinstance(value, np.ndarray):
        return constant(value=value)
    elif isinstance(value, np.generic):
        return constant(value=np.array(value))
    elif isinstance(value, bool):
        return constant(value=np.array(value, dtype=np.bool_))
    elif isinstance(value, int):
        return constant(value_int=value)
    elif isinstance(value, float):
        return constant(value_float=value)
    elif isinstance(value, str):
        return constant(value_string=value)
    elif isinstance(value, Iterable):
        elems = list(value)
        if all(isinstance(elem, int) for elem in elems):
            return constant(value_ints=elems)
        elif all(isinstance(elem, float) for elem in elems):
            return constant(value_floats=elems)
        elif all(isinstance(elem, str) for elem in elems):
            return constant(value_strings=elems)
        else:
            raise TypeError(f"Bad container values for requested Constant: {elems}")
    raise TypeError(f"Bad value for requested Constant: {value}")


def xloop(
    max_iter: Optional[Arrow] = None,
    start_loop: Optional[Arrow] = None,
    initial: Sequence[Arrow] = (),
    *,
    fun: Callable[..., Iterable[Arrow]],
) -> Sequence[Arrow]:
    """
    Simplified constructor for the Loop operator.

    Instead of a Graph this constructor takes ``fun``, which should
    take 2+N Arrow arguments and 1+N+K Arrow results.

    - The first two arguments are 1-vectors for (int64) iteration and (boolean) stop condition.
    - The first result is a 1-vector (boolean) for the next stop condition.
    - N: *carried* values. Carried from previous iteration (or initial). The last carried outputs are stored in the first element of the returned tuple.
    - K: *scanned* values. All such outputs must be Tensors, and they are concatenated. They are stored in the second element of the returned tuple.

    Note that ``fun`` may use values from the outer scope,
    but to make sure they defined in the outer scope (instead of inlined in the inner scope) they
    should be marked with ``intro(*outer, loop(...))``.

    For the details of Loop behaviour, see the docstring for loop.
    """
    if max_iter is not None:
        max_iter = reshape(max_iter, const([1]))
    if start_loop is not None:
        start_loop = reshape(start_loop, const([1]))
    return loop(
        max_iter,
        start_loop,
        initial,
        body=subgraph(
            typing_cast(List[Type], [Tensor(np.int64, (1,)), Tensor(np.bool_, (1,))])
            + [arrow.unwrap_type() for arrow in initial],
            fun,
        ),
    )


def xif(
    cond: Arrow,
    /,
    *,
    else_branch: Iterable[Arrow],
    then_branch: Iterable[Arrow],
    to_outer_scope: bool = False,
) -> Sequence[Arrow]:
    """
    Simplified constructor for the If operator.

    The return values are equal to those of ``else_branch`` or ``then_branch``, depending on the value of the boolean ``cond`` at runtime.

    Results for both branches should have the same number of elements and their types should be respectively compatible.

    Note that elements of ``else_branch`` and ``then_branch`` may use values from the outer scope,
    but to make sure they defined in the outer scope (instead of inlined in the inner scope) they
    should be marked with ``intro(*outer, loop(...))``.

    For the details of If behaviour, see the docstring for if_.
    """
    if to_outer_scope:
        cond = intro(*else_branch, *then_branch, cond)
    return if_(
        cond,
        else_branch=subgraph((), lambda: else_branch),
        then_branch=subgraph((), lambda: then_branch),
    )


def promote(
    *types: Union[Arrow, np.generic, int, float, None]
) -> Tuple[Optional[Arrow], ...]:
    """
    Apply constant promotion and type promotion to given parameters, creating constants and/or casting.

    None-valued parameters are only kept in for ordering.
    """
    from steelix._arrow import result_type

    promotable = [typ for typ in types if typ is not None]
    if not promotable:
        return typing_cast(Tuple[None, ...], types)

    target_type = result_type(*promotable)

    def _promote_target(
        obj: Union[Arrow, np.generic, int, float, None]
    ) -> Optional[Arrow]:
        if isinstance(obj, (np.generic, int, float)):
            return const(np.array(obj, dtype=target_type))
        elif isinstance(obj, Arrow):
            return cast(obj, to=target_type)
        assert obj is None
        return obj

    return tuple(typ for typ in map(_promote_target, types))


_OPERATORS = {
    "Abs": _Abs,
    "Acos": _Acos,
    "Acosh": _Acosh,
    "Add": _Add,
    "And": _And,
    "ArgMax": _ArgMax,
    "ArgMin": _ArgMin,
    "Asin": _Asin,
    "Asinh": _Asinh,
    "Atan": _Atan,
    "Atanh": _Atanh,
    "AveragePool": _AveragePool,
    "BatchNormalization": _BatchNormalization,
    "Bernoulli": _Bernoulli,
    "BitShift": _BitShift,
    "BlackmanWindow": _BlackmanWindow,
    "Cast": _Cast,
    "CastLike": _CastLike,
    "Ceil": _Ceil,
    "Celu": _Celu,
    "Clip": _Clip,
    "Compress": _Compress,
    "Concat": _Concat,
    "ConcatFromSequence": _ConcatFromSequence,
    "Constant": _Constant,
    "ConstantOfShape": _ConstantOfShape,
    "Conv": _Conv,
    "ConvInteger": _ConvInteger,
    "ConvTranspose": _ConvTranspose,
    "Cos": _Cos,
    "Cosh": _Cosh,
    "CumSum": _CumSum,
    "DFT": _DFT,
    "DepthToSpace": _DepthToSpace,
    "DequantizeLinear": _DequantizeLinear,
    "Det": _Det,
    "Div": _Div,
    "Dropout": _Dropout,
    "DynamicQuantizeLinear": _DynamicQuantizeLinear,
    "Einsum": _Einsum,
    "Elu": _Elu,
    "Equal": _Equal,
    "Erf": _Erf,
    "Exp": _Exp,
    "Expand": _Expand,
    "EyeLike": _EyeLike,
    "Flatten": _Flatten,
    "Floor": _Floor,
    "GRU": _GRU,
    "Gather": _Gather,
    "GatherElements": _GatherElements,
    "GatherND": _GatherND,
    "Gemm": _Gemm,
    "GlobalAveragePool": _GlobalAveragePool,
    "GlobalLpPool": _GlobalLpPool,
    "GlobalMaxPool": _GlobalMaxPool,
    "Greater": _Greater,
    "GreaterOrEqual": _GreaterOrEqual,
    "GridSample": _GridSample,
    "HammingWindow": _HammingWindow,
    "HannWindow": _HannWindow,
    "HardSigmoid": _HardSigmoid,
    "HardSwish": _HardSwish,
    "Hardmax": _Hardmax,
    "Identity": _Identity,
    "If": _If,
    "InstanceNormalization": _InstanceNormalization,
    "IsInf": _IsInf,
    "IsNaN": _IsNaN,
    "LRN": _LRN,
    "LSTM": _LSTM,
    "LayerNormalization": _LayerNormalization,
    "LeakyRelu": _LeakyRelu,
    "Less": _Less,
    "LessOrEqual": _LessOrEqual,
    "Log": _Log,
    "LogSoftmax": _LogSoftmax,
    "Loop": _Loop,
    "LpNormalization": _LpNormalization,
    "LpPool": _LpPool,
    "MatMul": _MatMul,
    "MatMulInteger": _MatMulInteger,
    "Max": _Max,
    "MaxPool": _MaxPool,
    "MaxRoiPool": _MaxRoiPool,
    "MaxUnpool": _MaxUnpool,
    "Mean": _Mean,
    "MeanVarianceNormalization": _MeanVarianceNormalization,
    "MelWeightMatrix": _MelWeightMatrix,
    "Min": _Min,
    "Mod": _Mod,
    "Mul": _Mul,
    "Multinomial": _Multinomial,
    "Neg": _Neg,
    "NegativeLogLikelihoodLoss": _NegativeLogLikelihoodLoss,
    "NonMaxSuppression": _NonMaxSuppression,
    "NonZero": _NonZero,
    "Not": _Not,
    "OneHot": _OneHot,
    "Optional": _Optional,
    "OptionalGetElement": _OptionalGetElement,
    "OptionalHasElement": _OptionalHasElement,
    "Or": _Or,
    "PRelu": _PRelu,
    "Pad": _Pad,
    "Pow": _Pow,
    "QLinearConv": _QLinearConv,
    "QLinearMatMul": _QLinearMatMul,
    "QuantizeLinear": _QuantizeLinear,
    "RNN": _RNN,
    "RandomNormal": _RandomNormal,
    "RandomNormalLike": _RandomNormalLike,
    "RandomUniform": _RandomUniform,
    "RandomUniformLike": _RandomUniformLike,
    "Range": _Range,
    "Reciprocal": _Reciprocal,
    "ReduceL1": _ReduceL1,
    "ReduceL2": _ReduceL2,
    "ReduceLogSum": _ReduceLogSum,
    "ReduceLogSumExp": _ReduceLogSumExp,
    "ReduceMax": _ReduceMax,
    "ReduceMean": _ReduceMean,
    "ReduceMin": _ReduceMin,
    "ReduceProd": _ReduceProd,
    "ReduceSum": _ReduceSum,
    "ReduceSumSquare": _ReduceSumSquare,
    "Relu": _Relu,
    "Reshape": _Reshape,
    "Resize": _Resize,
    "ReverseSequence": _ReverseSequence,
    "RoiAlign": _RoiAlign,
    "Round": _Round,
    "STFT": _STFT,
    "Scan": _Scan,
    "Scatter": _Scatter,
    "ScatterElements": _ScatterElements,
    "ScatterND": _ScatterND,
    "Selu": _Selu,
    "SequenceAt": _SequenceAt,
    "SequenceConstruct": _SequenceConstruct,
    "SequenceEmpty": _SequenceEmpty,
    "SequenceErase": _SequenceErase,
    "SequenceInsert": _SequenceInsert,
    "SequenceLength": _SequenceLength,
    "SequenceMap": _SequenceMap,
    "Shape": _Shape,
    "Shrink": _Shrink,
    "Sigmoid": _Sigmoid,
    "Sign": _Sign,
    "Sin": _Sin,
    "Sinh": _Sinh,
    "Size": _Size,
    "Slice": _Slice,
    "Softmax": _Softmax,
    "SoftmaxCrossEntropyLoss": _SoftmaxCrossEntropyLoss,
    "Softplus": _Softplus,
    "Softsign": _Softsign,
    "SpaceToDepth": _SpaceToDepth,
    "Split": _Split,
    "SplitToSequence": _SplitToSequence,
    "Sqrt": _Sqrt,
    "Squeeze": _Squeeze,
    "StringNormalizer": _StringNormalizer,
    "Sub": _Sub,
    "Sum": _Sum,
    "Tan": _Tan,
    "Tanh": _Tanh,
    "TfIdfVectorizer": _TfIdfVectorizer,
    "ThresholdedRelu": _ThresholdedRelu,
    "Tile": _Tile,
    "TopK": _TopK,
    "Transpose": _Transpose,
    "Trilu": _Trilu,
    "Unique": _Unique,
    "Unsqueeze": _Unsqueeze,
    "Upsample": _Upsample,
    "Where": _Where,
    "Xor": _Xor,
}

_CONSTRUCTORS = {
    "Abs": abs,
    "Acos": acos,
    "Acosh": acosh,
    "Add": add,
    "And": and_,
    "ArgMax": arg_max,
    "ArgMin": arg_min,
    "Asin": asin,
    "Asinh": asinh,
    "Atan": atan,
    "Atanh": atanh,
    "AveragePool": average_pool,
    "BatchNormalization": batch_normalization,
    "Bernoulli": bernoulli,
    "BitShift": bit_shift,
    "BlackmanWindow": blackman_window,
    "Cast": cast,
    "CastLike": cast_like,
    "Ceil": ceil,
    "Celu": celu,
    "Clip": clip,
    "Compress": compress,
    "Concat": concat,
    "ConcatFromSequence": concat_from_sequence,
    "Constant": constant,
    "ConstantOfShape": constant_of_shape,
    "Conv": conv,
    "ConvInteger": conv_integer,
    "ConvTranspose": conv_transpose,
    "Cos": cos,
    "Cosh": cosh,
    "CumSum": cum_sum,
    "DFT": dft,
    "DepthToSpace": depth_to_space,
    "DequantizeLinear": dequantize_linear,
    "Det": det,
    "Div": div,
    "Dropout": dropout,
    "DynamicQuantizeLinear": dynamic_quantize_linear,
    "Einsum": einsum,
    "Elu": elu,
    "Equal": equal,
    "Erf": erf,
    "Exp": exp,
    "Expand": expand,
    "EyeLike": eye_like,
    "Flatten": flatten,
    "Floor": floor,
    "GRU": gru,
    "Gather": gather,
    "GatherElements": gather_elements,
    "GatherND": gather_nd,
    "Gemm": gemm,
    "GlobalAveragePool": global_average_pool,
    "GlobalLpPool": global_lp_pool,
    "GlobalMaxPool": global_max_pool,
    "Greater": greater,
    "GreaterOrEqual": greater_or_equal,
    "GridSample": grid_sample,
    "HammingWindow": hamming_window,
    "HannWindow": hann_window,
    "HardSigmoid": hard_sigmoid,
    "HardSwish": hard_swish,
    "Hardmax": hardmax,
    "Identity": identity,
    "If": if_,
    "InstanceNormalization": instance_normalization,
    "IsInf": is_inf,
    "IsNaN": isnan,
    "LRN": lrn,
    "LSTM": lstm,
    "LayerNormalization": layer_normalization,
    "LeakyRelu": leaky_relu,
    "Less": less,
    "LessOrEqual": less_or_equal,
    "Log": log,
    "LogSoftmax": log_softmax,
    "Loop": loop,
    "LpNormalization": lp_normalization,
    "LpPool": lp_pool,
    "MatMul": mat_mul,
    "MatMulInteger": mat_mul_integer,
    "Max": maximum,
    "MaxPool": max_pool,
    "MaxRoiPool": max_roi_pool,
    "MaxUnpool": max_unpool,
    "Mean": mean,
    "MeanVarianceNormalization": mean_variance_normalization,
    "MelWeightMatrix": mel_weight_matrix,
    "Min": minimum,
    "Mod": mod,
    "Mul": mul,
    "Multinomial": multinomial,
    "Neg": neg,
    "NegativeLogLikelihoodLoss": negative_log_likelihood_loss,
    "NonMaxSuppression": non_max_suppression,
    "NonZero": non_zero,
    "Not": not_,
    "OneHot": one_hot,
    "Optional": optional,
    "OptionalGetElement": optional_get_element,
    "OptionalHasElement": optional_has_element,
    "Or": or_,
    "PRelu": prelu,
    "Pad": pad,
    "Pow": pow,
    "QLinearConv": qlinear_conv,
    "QLinearMatMul": qlinear_mat_mul,
    "QuantizeLinear": quantize_linear,
    "RNN": rnn,
    "RandomNormal": random_normal,
    "RandomNormalLike": random_normal_like,
    "RandomUniform": random_uniform,
    "RandomUniformLike": random_uniform_like,
    "Range": range,
    "Reciprocal": reciprocal,
    "ReduceL1": reduce_l1,
    "ReduceL2": reduce_l2,
    "ReduceLogSum": reduce_log_sum,
    "ReduceLogSumExp": reduce_log_sum_exp,
    "ReduceMax": reduce_max,
    "ReduceMean": reduce_mean,
    "ReduceMin": reduce_min,
    "ReduceProd": reduce_prod,
    "ReduceSum": reduce_sum,
    "ReduceSumSquare": reduce_sum_square,
    "Relu": relu,
    "Reshape": reshape,
    "Resize": resize,
    "ReverseSequence": reverse_sequence,
    "RoiAlign": roi_align,
    "Round": round,
    "STFT": stft,
    "Scan": scan,
    "Scatter": scatter,
    "ScatterElements": scatter_elements,
    "ScatterND": scatter_nd,
    "Selu": selu,
    "SequenceAt": sequence_at,
    "SequenceConstruct": sequence_construct,
    "SequenceEmpty": sequence_empty,
    "SequenceErase": sequence_erase,
    "SequenceInsert": sequence_insert,
    "SequenceLength": sequence_length,
    "SequenceMap": sequence_map,
    "Shape": shape,
    "Shrink": shrink,
    "Sigmoid": sigmoid,
    "Sign": sign,
    "Sin": sin,
    "Sinh": sinh,
    "Size": size,
    "Slice": slice,
    "Softmax": softmax,
    "SoftmaxCrossEntropyLoss": softmax_cross_entropy_loss,
    "Softplus": softplus,
    "Softsign": softsign,
    "SpaceToDepth": space_to_depth,
    "Split": split,
    "SplitToSequence": split_to_sequence,
    "Sqrt": sqrt,
    "Squeeze": squeeze,
    "StringNormalizer": string_normalizer,
    "Sub": sub,
    "Sum": sum,
    "Tan": tan,
    "Tanh": tanh,
    "TfIdfVectorizer": tf_idf_vectorizer,
    "ThresholdedRelu": thresholded_relu,
    "Tile": tile,
    "TopK": top_k,
    "Transpose": transpose,
    "Trilu": trilu,
    "Unique": unique,
    "Unsqueeze": unsqueeze,
    "Upsample": upsample,
    "Where": where,
    "Xor": xor,
}

__all__ = [fun.__name__ for fun in _CONSTRUCTORS.values()]<|MERGE_RESOLUTION|>--- conflicted
+++ resolved
@@ -30,21 +30,11 @@
     AttrTensor,
     AttrType,
 )
-<<<<<<< HEAD
 from steelix._graph import Graph, subgraph  # noqa: F401
 from steelix._internal_op import intro  # noqa: F401
 from steelix._node import OpType  # noqa: F401
-from steelix._standard import StandardNode  # noqa: F401
+from steelix._standard import InferenceError, StandardNode  # noqa: F401
 from steelix._type_system import Tensor, Type, type_match  # noqa: F401
-=======
-from steelix.arrow import Arrow, _nil, result_type  # noqa: F401
-from steelix.arrowfields import ArrowFields, NoArrows  # noqa: F401
-from steelix.graph import Graph, subgraph  # noqa: F401
-from steelix.internal_op import intro  # noqa: F401
-from steelix.node import OpType  # noqa: F401
-from steelix.standard import InferenceError, StandardNode  # noqa: F401
-from steelix.type_system import Tensor, Type, type_match  # noqa: F401
->>>>>>> 0a4e9ade
 
 
 class _Abs(StandardNode):
