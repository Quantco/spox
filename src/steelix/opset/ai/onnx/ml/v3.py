# flake8: noqa
import typing  # noqa: F401
from dataclasses import dataclass
from typing import (  # noqa: F401
    Any,
    Callable,
    Dict,
    Iterable,
    List,
    Optional,
    Sequence,
    Tuple,
    Union,
)
from typing import cast as typing_cast  # noqa: F401

import numpy as np  # noqa: F401

from steelix._arrow import Arrow, _nil, result_type  # noqa: F401
from steelix._arrowfields import ArrowFields, NoArrows  # noqa: F401
from steelix._attributes import (
    AttrDtype,
    AttrFloat32,
    AttrFloat32s,
    AttrGraph,
    AttrInt64,
    AttrInt64s,
    AttrString,
    AttrStrings,
    AttrTensor,
    AttrType,
)
<<<<<<< HEAD
from steelix._graph import Graph, subgraph  # noqa: F401
from steelix._internal_op import intro  # noqa: F401
from steelix._node import OpType  # noqa: F401
from steelix._standard import StandardNode  # noqa: F401
from steelix._type_system import Tensor, Type, type_match  # noqa: F401
=======
from steelix.arrow import Arrow, _nil, result_type  # noqa: F401
from steelix.arrowfields import ArrowFields, NoArrows  # noqa: F401
from steelix.graph import Graph, subgraph  # noqa: F401
from steelix.internal_op import intro  # noqa: F401
from steelix.node import OpType  # noqa: F401
from steelix.standard import InferenceError, StandardNode  # noqa: F401
from steelix.type_system import Tensor, Type, type_match  # noqa: F401
>>>>>>> 0a4e9ade


class _ArrayFeatureExtractor(StandardNode):
    @dataclass
    class Attributes:
        pass

    class Inputs(ArrowFields):
        X: Arrow
        Y: Arrow

    class Outputs(ArrowFields):
        Z: Arrow

    def infer_output_types(self) -> Dict[str, Type]:
        if not self.inputs.fully_typed:
            return {}
        xt, yt = self.inputs.X.unwrap_tensor(), self.inputs.Y.unwrap_tensor()
        if xt.shape.rank < 1:
            raise InferenceError("Expected rank >= 1")
        if xt.shape[:-1] != yt.shape:
            raise InferenceError("Mismatched shapes for entries & indices.")
        return {"Z": Tensor(xt.elem_type, yt.shape)}

    op_type = OpType("ArrayFeatureExtractor", "ai.onnx.ml", 1)

    attrs: Attributes
    inputs: Inputs
    outputs: Outputs


class _Binarizer(StandardNode):
    @dataclass
    class Attributes:
        threshold: AttrFloat32

    class Inputs(ArrowFields):
        X: Arrow

    class Outputs(ArrowFields):
        Y: Arrow

    def infer_output_types(self) -> Dict[str, Type]:
        return {"Y": self.inputs.X.type} if self.inputs.X.type is not None else {}

    op_type = OpType("Binarizer", "ai.onnx.ml", 1)

    attrs: Attributes
    inputs: Inputs
    outputs: Outputs


class _CastMap(StandardNode):
    @dataclass
    class Attributes:
        cast_to: AttrString
        map_form: AttrString
        max_map: AttrInt64

    class Inputs(ArrowFields):
        X: Arrow

    class Outputs(ArrowFields):
        Y: Arrow

    op_type = OpType("CastMap", "ai.onnx.ml", 1)

    attrs: Attributes
    inputs: Inputs
    outputs: Outputs


class _CategoryMapper(StandardNode):
    @dataclass
    class Attributes:
        cats_int64s: Optional[AttrInt64s]
        cats_strings: Optional[AttrStrings]
        default_int64: AttrInt64
        default_string: AttrString

    class Inputs(ArrowFields):
        X: Arrow

    class Outputs(ArrowFields):
        Y: Arrow

    def infer_output_types(self) -> Dict[str, Type]:
        if not self.inputs.fully_typed:
            return {}
        cats1, cats2 = self.attrs.cats_int64s, self.attrs.cats_strings
        if cats1 is None or cats2 is None:
            raise InferenceError("Missing required attributes.")
        if len(cats1.value) != len(cats2.value):
            raise InferenceError("Categories lists have mismatched lengths.")
        t = self.inputs.X.unwrap_tensor()
        (elem_type,) = {numpy.int64, numpy.str_} - {t.elem_type}  # type: ignore
        return {"Y": Tensor(elem_type, t.shape)}

    op_type = OpType("CategoryMapper", "ai.onnx.ml", 1)

    attrs: Attributes
    inputs: Inputs
    outputs: Outputs


class _DictVectorizer(StandardNode):
    @dataclass
    class Attributes:
        int64_vocabulary: Optional[AttrInt64s]
        string_vocabulary: Optional[AttrStrings]

    class Inputs(ArrowFields):
        X: Arrow

    class Outputs(ArrowFields):
        Y: Arrow

    op_type = OpType("DictVectorizer", "ai.onnx.ml", 1)

    attrs: Attributes
    inputs: Inputs
    outputs: Outputs


class _FeatureVectorizer(StandardNode):
    @dataclass
    class Attributes:
        inputdimensions: Optional[AttrInt64s]

    class Inputs(ArrowFields):
        X: Sequence[Arrow]

    class Outputs(ArrowFields):
        Y: Arrow

    op_type = OpType("FeatureVectorizer", "ai.onnx.ml", 1)

    attrs: Attributes
    inputs: Inputs
    outputs: Outputs


class _Imputer(StandardNode):
    @dataclass
    class Attributes:
        imputed_value_floats: Optional[AttrFloat32s]
        imputed_value_int64s: Optional[AttrInt64s]
        replaced_value_float: AttrFloat32
        replaced_value_int64: AttrInt64

    class Inputs(ArrowFields):
        X: Arrow

    class Outputs(ArrowFields):
        Y: Arrow

    def infer_output_types(self) -> Dict[str, Type]:
        if not self.inputs.fully_typed:
            return {}
        t = self.inputs.X.unwrap_tensor()
        # We verify if the attributes are set correctly and matching the input elem type
        cases = {
            numpy.int64: (
                self.attrs.imputed_value_int64s,
                self.attrs.replaced_value_int64,
            ),
            numpy.float32: (
                self.attrs.imputed_value_floats,
                self.attrs.replaced_value_float,
            ),
        }
        for key, (imp, rep) in cases.items():
            if t.elem_type is key:
                if not all(
                    imp1 is None for key1, (imp1, rep1) in cases.items() if key != key1
                ):
                    raise InferenceError("Only one input imputed type may be set.")
                break
        else:
            raise InferenceError("No matching element type")
        if imp is None:
            raise InferenceError("Value list for imputation is required.")
        # If the number of features is known (last row, we can check this here)
        sim = t.shape.to_simple()
        last = sim[-1] if sim else 1
        if isinstance(last, int) and len(imp.value) not in {1, last}:
            raise InferenceError(
                f"Mismatched expected ({len(imp.value)}) and actual ({last}) feature count."
            )
        return {"Y": t}

    op_type = OpType("Imputer", "ai.onnx.ml", 1)

    attrs: Attributes
    inputs: Inputs
    outputs: Outputs


class _LabelEncoder(StandardNode):
    @dataclass
    class Attributes:
        default_float: AttrFloat32
        default_int64: AttrInt64
        default_string: AttrString
        keys_floats: Optional[AttrFloat32s]
        keys_int64s: Optional[AttrInt64s]
        keys_strings: Optional[AttrStrings]
        values_floats: Optional[AttrFloat32s]
        values_int64s: Optional[AttrInt64s]
        values_strings: Optional[AttrStrings]

    class Inputs(ArrowFields):
        X: Arrow

    class Outputs(ArrowFields):
        Y: Arrow

    op_type = OpType("LabelEncoder", "ai.onnx.ml", 2)

    attrs: Attributes
    inputs: Inputs
    outputs: Outputs


class _LinearClassifier(StandardNode):
    @dataclass
    class Attributes:
        classlabels_ints: Optional[AttrInt64s]
        classlabels_strings: Optional[AttrStrings]
        coefficients: AttrFloat32s
        intercepts: Optional[AttrFloat32s]
        multi_class: AttrInt64
        post_transform: AttrString

    class Inputs(ArrowFields):
        X: Arrow

    class Outputs(ArrowFields):
        Y: Arrow
        Z: Arrow

    op_type = OpType("LinearClassifier", "ai.onnx.ml", 1)

    attrs: Attributes
    inputs: Inputs
    outputs: Outputs


class _LinearRegressor(StandardNode):
    @dataclass
    class Attributes:
        coefficients: Optional[AttrFloat32s]
        intercepts: Optional[AttrFloat32s]
        post_transform: AttrString
        targets: AttrInt64

    class Inputs(ArrowFields):
        X: Arrow

    class Outputs(ArrowFields):
        Y: Arrow

    def infer_output_types(self) -> Dict[str, Type]:
        if not self.inputs.fully_typed:
            return {}
        sim = self.inputs.X.unwrap_tensor().shape.to_simple()
        assert sim is not None
        if len(sim) == 2:
            return {"Y": Tensor(numpy.float32, sim)}
        elif len(sim) == 1:
            return {"Y": Tensor(numpy.float32, (1, sim[0]))}
        elif len(sim) == 0:
            return {"Y": Tensor(numpy.float32, (1, 1))}
        else:
            raise InferenceError("Input shape must be at most a matrix.")

    op_type = OpType("LinearRegressor", "ai.onnx.ml", 1)

    attrs: Attributes
    inputs: Inputs
    outputs: Outputs


class _Normalizer(StandardNode):
    @dataclass
    class Attributes:
        norm: AttrString

    class Inputs(ArrowFields):
        X: Arrow

    class Outputs(ArrowFields):
        Y: Arrow

    def infer_output_types(self) -> Dict[str, Type]:
        if self.attrs.norm.value not in ("MAX", "L1", "L2"):
            raise InferenceError(
                f"Unknown normalisation method `{self.attrs.norm.value}`"
            )
        return {"Y": self.inputs.X.type} if self.inputs.X.type is not None else {}

    op_type = OpType("Normalizer", "ai.onnx.ml", 1)

    attrs: Attributes
    inputs: Inputs
    outputs: Outputs


class _OneHotEncoder(StandardNode):
    @dataclass
    class Attributes:
        cats_int64s: Optional[AttrInt64s]
        cats_strings: Optional[AttrStrings]
        zeros: AttrInt64

    class Inputs(ArrowFields):
        X: Arrow

    class Outputs(ArrowFields):
        Y: Arrow

    def infer_output_types(self) -> Dict[str, Type]:
        if self.attrs.cats_int64s:
            n_encodings = len(self.attrs.cats_int64s.value)
        elif self.attrs.cats_strings:
            n_encodings = len(self.attrs.cats_strings.value)
        else:
            raise InferenceError(
                "Either `cats_int64s` or `cats_strings` attributes must be set."
            )
<<<<<<< HEAD
        shape = (*self.inputs.X.unwrap_tensor().shape.to_simple(), n_encodings)  # type: ignore
        return {"Y": Tensor(elem_type=np.float32, shape=shape)}
=======
        if self.inputs.fully_typed:
            shape = (*self.inputs.X.unwrap_tensor().shape.to_simple(), n_encodings)  # type: ignore
        else:
            shape = (None, n_encodings)
        return {"Y": Tensor(elem_type=numpy.float32, shape=shape)}
>>>>>>> 0a4e9ade

    op_type = OpType("OneHotEncoder", "ai.onnx.ml", 1)

    attrs: Attributes
    inputs: Inputs
    outputs: Outputs


class _SVMClassifier(StandardNode):
    @dataclass
    class Attributes:
        classlabels_ints: Optional[AttrInt64s]
        classlabels_strings: Optional[AttrStrings]
        coefficients: Optional[AttrFloat32s]
        kernel_params: Optional[AttrFloat32s]
        kernel_type: AttrString
        post_transform: AttrString
        prob_a: Optional[AttrFloat32s]
        prob_b: Optional[AttrFloat32s]
        rho: Optional[AttrFloat32s]
        support_vectors: Optional[AttrFloat32s]
        vectors_per_class: Optional[AttrInt64s]

    class Inputs(ArrowFields):
        X: Arrow

    class Outputs(ArrowFields):
        Y: Arrow
        Z: Arrow

    op_type = OpType("SVMClassifier", "ai.onnx.ml", 1)

    attrs: Attributes
    inputs: Inputs
    outputs: Outputs


class _SVMRegressor(StandardNode):
    @dataclass
    class Attributes:
        coefficients: Optional[AttrFloat32s]
        kernel_params: Optional[AttrFloat32s]
        kernel_type: AttrString
        n_supports: AttrInt64
        one_class: AttrInt64
        post_transform: AttrString
        rho: Optional[AttrFloat32s]
        support_vectors: Optional[AttrFloat32s]

    class Inputs(ArrowFields):
        X: Arrow

    class Outputs(ArrowFields):
        Y: Arrow

    op_type = OpType("SVMRegressor", "ai.onnx.ml", 1)

    attrs: Attributes
    inputs: Inputs
    outputs: Outputs


class _Scaler(StandardNode):
    @dataclass
    class Attributes:
        offset: Optional[AttrFloat32s]
        scale: Optional[AttrFloat32s]

    class Inputs(ArrowFields):
        X: Arrow

    class Outputs(ArrowFields):
        Y: Arrow

    def infer_output_types(self) -> Dict[str, Type]:
        if self.inputs.X.type is None:
            return {}
        sc, off = self.attrs.scale, self.attrs.offset
        if sc is None or off is None:
            raise InferenceError("Scale and offset are required attributes.")
        t = self.inputs.X.unwrap_tensor()
        # If the number of features is known (last row, we can check this here)
        sim = t.shape.to_simple()
        last = sim[-1] if sim else 1
        if isinstance(last, int) and len(sc.value) not in {1, last}:
            raise InferenceError(
                f"Mismatched expected ({len(sc.value)}) and actual ({last}) feature count for scale."
            )
        if isinstance(last, int) and len(off.value) not in {1, last}:
            raise InferenceError(
                f"Mismatched expected ({len(off.value)}) and actual ({last}) feature count for offset."
            )
        return {"Y": Tensor(numpy.float32, t.shape)}

    op_type = OpType("Scaler", "ai.onnx.ml", 1)

    attrs: Attributes
    inputs: Inputs
    outputs: Outputs


class _TreeEnsembleClassifier(StandardNode):
    @dataclass
    class Attributes:
        base_values: Optional[AttrFloat32s]
        base_values_as_tensor: Optional[AttrTensor]
        class_ids: Optional[AttrInt64s]
        class_nodeids: Optional[AttrInt64s]
        class_treeids: Optional[AttrInt64s]
        class_weights: Optional[AttrFloat32s]
        class_weights_as_tensor: Optional[AttrTensor]
        classlabels_int64s: Optional[AttrInt64s]
        classlabels_strings: Optional[AttrStrings]
        nodes_falsenodeids: Optional[AttrInt64s]
        nodes_featureids: Optional[AttrInt64s]
        nodes_hitrates: Optional[AttrFloat32s]
        nodes_hitrates_as_tensor: Optional[AttrTensor]
        nodes_missing_value_tracks_true: Optional[AttrInt64s]
        nodes_modes: Optional[AttrStrings]
        nodes_nodeids: Optional[AttrInt64s]
        nodes_treeids: Optional[AttrInt64s]
        nodes_truenodeids: Optional[AttrInt64s]
        nodes_values: Optional[AttrFloat32s]
        nodes_values_as_tensor: Optional[AttrTensor]
        post_transform: AttrString

    class Inputs(ArrowFields):
        X: Arrow

    class Outputs(ArrowFields):
        Y: Arrow
        Z: Arrow

    def infer_output_types(self) -> Dict[str, Type]:
        e = (
            len(self.attrs.class_ids.value)
            if self.attrs.class_ids is not None
            else None
        )
        if self.attrs.classlabels_strings is not None:
            y_type = numpy.str_
        elif self.attrs.classlabels_int64s is not None:
            y_type = numpy.int64  # type: ignore
        else:
            raise InferenceError(
                "Either string or int64 class labels should be defined"
            )
        if self.inputs.fully_typed:
            shape = self.inputs.X.unwrap_tensor().shape
            if shape.rank != 2:
                raise InferenceError("Expected input to be a matrix.")
            sim = shape.to_simple()
            assert sim is not None
            n = sim[0]
        else:
            n = None
        return {"Y": Tensor(y_type, (n,)), "Z": Tensor(numpy.float32, (n, e))}

    op_type = OpType("TreeEnsembleClassifier", "ai.onnx.ml", 3)

    attrs: Attributes
    inputs: Inputs
    outputs: Outputs


class _TreeEnsembleRegressor(StandardNode):
    @dataclass
    class Attributes:
        aggregate_function: AttrString
        base_values: Optional[AttrFloat32s]
        base_values_as_tensor: Optional[AttrTensor]
        n_targets: Optional[AttrInt64]
        nodes_falsenodeids: Optional[AttrInt64s]
        nodes_featureids: Optional[AttrInt64s]
        nodes_hitrates: Optional[AttrFloat32s]
        nodes_hitrates_as_tensor: Optional[AttrTensor]
        nodes_missing_value_tracks_true: Optional[AttrInt64s]
        nodes_modes: Optional[AttrStrings]
        nodes_nodeids: Optional[AttrInt64s]
        nodes_treeids: Optional[AttrInt64s]
        nodes_truenodeids: Optional[AttrInt64s]
        nodes_values: Optional[AttrFloat32s]
        nodes_values_as_tensor: Optional[AttrTensor]
        post_transform: AttrString
        target_ids: Optional[AttrInt64s]
        target_nodeids: Optional[AttrInt64s]
        target_treeids: Optional[AttrInt64s]
        target_weights: Optional[AttrFloat32s]
        target_weights_as_tensor: Optional[AttrTensor]

    class Inputs(ArrowFields):
        X: Arrow

    class Outputs(ArrowFields):
        Y: Arrow

    def infer_output_types(self) -> Dict[str, Type]:
        if self.inputs.fully_typed:
            shape = self.inputs.X.unwrap_tensor().shape
            if shape.rank != 2:
                raise InferenceError("Expected input to be a matrix.")
            sim = shape.to_simple()
            assert sim is not None
            n = sim[0]
        else:
            n = None
        e = self.attrs.n_targets.value if self.attrs.n_targets is not None else None
        return {"Y": Tensor(numpy.float32, (n, e))}

    op_type = OpType("TreeEnsembleRegressor", "ai.onnx.ml", 3)

    attrs: Attributes
    inputs: Inputs
    outputs: Outputs


class _ZipMap(StandardNode):
    @dataclass
    class Attributes:
        classlabels_int64s: Optional[AttrInt64s]
        classlabels_strings: Optional[AttrStrings]

    class Inputs(ArrowFields):
        X: Arrow

    class Outputs(ArrowFields):
        Z: Arrow

    op_type = OpType("ZipMap", "ai.onnx.ml", 1)

    attrs: Attributes
    inputs: Inputs
    outputs: Outputs


def array_feature_extractor(
    X: Arrow,
    Y: Arrow,
) -> Arrow:
    r"""
    Select elements of the input tensor based on the indices passed.


        The indices are applied to the last axes of the tensor.

    Parameters
    ==========
    X
        Type T.
        Data to be selected
    Y
        Type tensor(int64).
        The indices, based on 0 as the first index of any dimension.

    Returns
    =======
    Z : Arrow
        Type T.
        Selected output data as an array

    Notes
    =====
    Signature: ``ai.onnx.ml@1::ArrayFeatureExtractor``.

    Type constraints:
     - T: `tensor(double)`, `tensor(float)`, `tensor(int32)`, `tensor(int64)`, `tensor(string)`
    """
    return _ArrayFeatureExtractor(
        _ArrayFeatureExtractor.Attributes(),
        _ArrayFeatureExtractor.Inputs(
            X=X,
            Y=Y,
        ),
    ).outputs.Z


def binarizer(
    X: Arrow,
    *,
    threshold: float = 0.0,
) -> Arrow:
    r"""
    Maps the values of the input tensor to either 0 or 1, element-wise, based on the outcome of a comparison against a threshold value.

    Parameters
    ==========
    X
        Type T.
        Data to be binarized
    threshold
        Attribute.
        Values greater than this are mapped to 1, others to 0.

    Returns
    =======
    Y : Arrow
        Type T.
        Binarized output data

    Notes
    =====
    Signature: ``ai.onnx.ml@1::Binarizer``.

    Type constraints:
     - T: `tensor(double)`, `tensor(float)`, `tensor(int32)`, `tensor(int64)`
    """
    return _Binarizer(
        _Binarizer.Attributes(
            threshold=None if threshold is None else AttrFloat32(threshold),
        ),
        _Binarizer.Inputs(
            X=X,
        ),
    ).outputs.Y


def cast_map(
    X: Arrow,
    *,
    cast_to: str = "TO_FLOAT",
    map_form: str = "DENSE",
    max_map: int = 1,
) -> Arrow:
    r"""
    Converts a map to a tensor.

    The map key must be an int64 and the values will be ordered
        in ascending order based on this key.

    The operator supports dense packing or sparse packing.
        If using sparse packing, the key cannot exceed the max_map-1 value.

    Parameters
    ==========
    X
        Type T1.
        The input map that is to be cast to a tensor
    cast_to
        Attribute.
        A string indicating the desired element type of the output tensor, one of 'TO_FLOAT', 'TO_STRING', 'TO_INT64'.
    map_form
        Attribute.
        Indicates whether to only output as many values as are in the input (dense), or position the input based on using the key of the map as the index of the output (sparse).

        One of 'DENSE', 'SPARSE'.
    max_map
        Attribute.
        If the value of map_form is 'SPARSE,' this attribute indicates the total length of the output tensor.

    Returns
    =======
    Y : Arrow
        Type T2.
        A tensor representing the same data as the input map, ordered by their keys

    Notes
    =====
    Signature: ``ai.onnx.ml@1::CastMap``.

    Type constraints:
     - T1: `map(int64,tensor(float))`, `map(int64,tensor(string))`
     - T2: `tensor(float)`, `tensor(int64)`, `tensor(string)`
    """
    return _CastMap(
        _CastMap.Attributes(
            cast_to=None if cast_to is None else AttrString(cast_to),
            map_form=None if map_form is None else AttrString(map_form),
            max_map=None if max_map is None else AttrInt64(max_map),
        ),
        _CastMap.Inputs(
            X=X,
        ),
    ).outputs.Y


def category_mapper(
    X: Arrow,
    *,
    cats_int64s: Optional[Iterable[int]] = None,
    cats_strings: Optional[Iterable[str]] = None,
    default_int64: int = -1,
    default_string: str = "_Unused",
) -> Arrow:
    r"""
    Converts strings to integers and vice versa.


        Two sequences of equal length are used to map between integers and strings,
        with strings and integers at the same index detailing the mapping.


        Each operator converts either integers to strings or strings to integers, depending
        on which default value attribute is provided. Only one default value attribute
        should be defined.


        If the string default value is set, it will convert integers to strings.
        If the int default value is set, it will convert strings to integers.

    Parameters
    ==========
    X
        Type T1.
        Input data
    cats_int64s
        Attribute.
        The integers of the map. This sequence must be the same length as the 'cats_strings' sequence.
    cats_strings
        Attribute.
        The strings of the map. This sequence must be the same length as the 'cats_int64s' sequence
    default_int64
        Attribute.
        An integer to use when an input string value is not found in the map.

        One and only one of the 'default_*' attributes must be defined.
    default_string
        Attribute.
        A string to use when an input integer value is not found in the map.

        One and only one of the 'default_*' attributes must be defined.

    Returns
    =======
    Y : Arrow
        Type T2.
        Output data. If strings are input, the output values are integers, and vice versa.

    Notes
    =====
    Signature: ``ai.onnx.ml@1::CategoryMapper``.

    Type constraints:
     - T1: `tensor(int64)`, `tensor(string)`
     - T2: `tensor(int64)`, `tensor(string)`
    """
    return _CategoryMapper(
        _CategoryMapper.Attributes(
            cats_int64s=None if cats_int64s is None else AttrInt64s(cats_int64s),
            cats_strings=None if cats_strings is None else AttrStrings(cats_strings),
            default_int64=None if default_int64 is None else AttrInt64(default_int64),
            default_string=None
            if default_string is None
            else AttrString(default_string),
        ),
        _CategoryMapper.Inputs(
            X=X,
        ),
    ).outputs.Y


def dict_vectorizer(
    X: Arrow,
    *,
    int64_vocabulary: Optional[Iterable[int]] = None,
    string_vocabulary: Optional[Iterable[str]] = None,
) -> Arrow:
    r"""
    Uses an index mapping to convert a dictionary to an array.


        Given a dictionary, each key is looked up in the vocabulary attribute corresponding to
        the key type. The index into the vocabulary array at which the key is found is then
        used to index the output 1-D tensor 'Y' and insert into it the value found in the dictionary 'X'.


        The key type of the input map must correspond to the element type of the defined vocabulary attribute.
        Therefore, the output array will be equal in length to the index mapping vector parameter.
        All keys in the input dictionary must be present in the index mapping vector.
        For each item in the input dictionary, insert its value in the output array.
        Any keys not present in the input dictionary, will be zero in the output array.


        For example: if the ``string_vocabulary`` parameter is set to ``["a", "c", "b", "z"]``,
        then an input of ``{"a": 4, "c": 8}`` will produce an output of ``[4, 8, 0, 0]``.

    Parameters
    ==========
    X
        Type T1.
        A dictionary.
    int64_vocabulary
        Attribute.
        An integer vocabulary array.

        One and only one of the vocabularies must be defined.
    string_vocabulary
        Attribute.
        A string vocabulary array.

        One and only one of the vocabularies must be defined.

    Returns
    =======
    Y : Arrow
        Type T2.
        A 1-D tensor holding values from the input dictionary.

    Notes
    =====
    Signature: ``ai.onnx.ml@1::DictVectorizer``.

    Type constraints:
     - T1: `map(int64,tensor(double))`, `map(int64,tensor(float))`, `map(int64,tensor(string))`, `map(string,tensor(double))`, `map(string,tensor(float))`, `map(string,tensor(int64))`
     - T2: `tensor(double)`, `tensor(float)`, `tensor(int64)`, `tensor(string)`
    """
    return _DictVectorizer(
        _DictVectorizer.Attributes(
            int64_vocabulary=None
            if int64_vocabulary is None
            else AttrInt64s(int64_vocabulary),
            string_vocabulary=None
            if string_vocabulary is None
            else AttrStrings(string_vocabulary),
        ),
        _DictVectorizer.Inputs(
            X=X,
        ),
    ).outputs.Y


def feature_vectorizer(
    X: Sequence[Arrow],
    *,
    inputdimensions: Optional[Iterable[int]] = None,
) -> Arrow:
    r"""
    Concatenates input tensors into one continuous output.


        All input shapes are 2-D and are concatenated along the second dimention. 1-D tensors are treated as [1,C].
        Inputs are copied to the output maintaining the order of the input arguments.


        All inputs must be integers or floats, while the output will be all floating point values.

    Parameters
    ==========
    X
        Type T1.
        An ordered collection of tensors, all with the same element type.
    inputdimensions
        Attribute.
        The size of each input in the input list

    Returns
    =======
    Y : Arrow
        Type tensor(float).
        The output array, elements ordered as the inputs.

    Notes
    =====
    Signature: ``ai.onnx.ml@1::FeatureVectorizer``.

    Type constraints:
     - T1: `tensor(double)`, `tensor(float)`, `tensor(int32)`, `tensor(int64)`
    """
    return _FeatureVectorizer(
        _FeatureVectorizer.Attributes(
            inputdimensions=None
            if inputdimensions is None
            else AttrInt64s(inputdimensions),
        ),
        _FeatureVectorizer.Inputs(
            X=X,
        ),
    ).outputs.Y


def imputer(
    X: Arrow,
    *,
    imputed_value_floats: Optional[Iterable[float]] = None,
    imputed_value_int64s: Optional[Iterable[int]] = None,
    replaced_value_float: float = 0.0,
    replaced_value_int64: int = 0,
) -> Arrow:
    r"""
    Replaces inputs that equal one value with another, leaving all other elements alone.


        This operator is typically used to replace missing values in situations where they have a canonical
        representation, such as -1, 0, NaN, or some extreme value.


        One and only one of imputed_value_floats or imputed_value_int64s should be defined -- floats if the input tensor
        holds floats, integers if the input tensor holds integers. The imputed values must all fit within the
        width of the tensor element type. One and only one of the replaced_value_float or replaced_value_int64 should be defined,
        which one depends on whether floats or integers are being processed.


        The imputed_value attribute length can be 1 element, or it can have one element per input feature.

    In other words, if the input tensor has the shape [*,F], then the length of the attribute array may be 1 or F. If it is 1, then it is broadcast along the last dimension and applied to each feature.

    Parameters
    ==========
    X
        Type T.
        Data to be processed.
    imputed_value_floats
        Attribute.
        Value(s) to change to
    imputed_value_int64s
        Attribute.
        Value(s) to change to.
    replaced_value_float
        Attribute.
        A value that needs replacing.
    replaced_value_int64
        Attribute.
        A value that needs replacing.

    Returns
    =======
    Y : Arrow
        Type T.
        Imputed output data

    Notes
    =====
    Signature: ``ai.onnx.ml@1::Imputer``.

    Type constraints:
     - T: `tensor(double)`, `tensor(float)`, `tensor(int32)`, `tensor(int64)`
    """
    return _Imputer(
        _Imputer.Attributes(
            imputed_value_floats=None
            if imputed_value_floats is None
            else AttrFloat32s(imputed_value_floats),
            imputed_value_int64s=None
            if imputed_value_int64s is None
            else AttrInt64s(imputed_value_int64s),
            replaced_value_float=None
            if replaced_value_float is None
            else AttrFloat32(replaced_value_float),
            replaced_value_int64=None
            if replaced_value_int64 is None
            else AttrInt64(replaced_value_int64),
        ),
        _Imputer.Inputs(
            X=X,
        ),
    ).outputs.Y


def label_encoder(
    X: Arrow,
    *,
    default_float: float = -0.0,
    default_int64: int = -1,
    default_string: str = "_Unused",
    keys_floats: Optional[Iterable[float]] = None,
    keys_int64s: Optional[Iterable[int]] = None,
    keys_strings: Optional[Iterable[str]] = None,
    values_floats: Optional[Iterable[float]] = None,
    values_int64s: Optional[Iterable[int]] = None,
    values_strings: Optional[Iterable[str]] = None,
) -> Arrow:
    r"""
    Maps each element in the input tensor to another value.


        The mapping is determined by the two parallel attributes, 'keys_*' and
        'values_*' attribute. The i-th value in the specified 'keys_*' attribute
        would be mapped to the i-th value in the specified 'values_*' attribute. It
        implies that input's element type and the element type of the specified
        'keys_*' should be identical while the output type is identical to the
        specified 'values_*' attribute. If an input element can not be found in the
        specified 'keys_*' attribute, the 'default_*' that matches the specified
        'values_*' attribute may be used as its output value.


        Let's consider an example which maps a string tensor to an integer tensor.
        Assume and 'keys_strings' is ["Amy", "Sally"], 'values_int64s' is [5, 6],
        and 'default_int64' is '-1'.  The input ["Dori", "Amy", "Amy", "Sally",
        "Sally"] would be mapped to [-1, 5, 5, 6, 6].


        Since this operator is an one-to-one mapping, its input and output shapes
        are the same. Notice that only one of 'keys_*'/'values_*' can be set.


        For key look-up, bit-wise comparison is used so even a float NaN can be
        mapped to a value in 'values_*' attribute.



    Parameters
    ==========
    X
        Type T1.
        Input data. It can be either tensor or scalar.
    default_float
        Attribute.
        A float.
    default_int64
        Attribute.
        An integer.
    default_string
        Attribute.
        A string.
    keys_floats
        Attribute.
        A list of floats.
    keys_int64s
        Attribute.
        A list of ints.
    keys_strings
        Attribute.
        A list of strings. One and only one of 'keys_*'s should be set.
    values_floats
        Attribute.
        A list of floats.
    values_int64s
        Attribute.
        A list of ints.
    values_strings
        Attribute.
        A list of strings. One and only one of 'value_*'s should be set.

    Returns
    =======
    Y : Arrow
        Type T2.
        Output data.

    Notes
    =====
    Signature: ``ai.onnx.ml@2::LabelEncoder``.

    Type constraints:
     - T1: `tensor(float)`, `tensor(int64)`, `tensor(string)`
     - T2: `tensor(float)`, `tensor(int64)`, `tensor(string)`
    """
    return _LabelEncoder(
        _LabelEncoder.Attributes(
            default_float=None if default_float is None else AttrFloat32(default_float),
            default_int64=None if default_int64 is None else AttrInt64(default_int64),
            default_string=None
            if default_string is None
            else AttrString(default_string),
            keys_floats=None if keys_floats is None else AttrFloat32s(keys_floats),
            keys_int64s=None if keys_int64s is None else AttrInt64s(keys_int64s),
            keys_strings=None if keys_strings is None else AttrStrings(keys_strings),
            values_floats=None
            if values_floats is None
            else AttrFloat32s(values_floats),
            values_int64s=None if values_int64s is None else AttrInt64s(values_int64s),
            values_strings=None
            if values_strings is None
            else AttrStrings(values_strings),
        ),
        _LabelEncoder.Inputs(
            X=X,
        ),
    ).outputs.Y


def linear_classifier(
    X: Arrow,
    *,
    classlabels_ints: Optional[Iterable[int]] = None,
    classlabels_strings: Optional[Iterable[str]] = None,
    coefficients: Iterable[float],
    intercepts: Optional[Iterable[float]] = None,
    multi_class: int = 0,
    post_transform: str = "NONE",
) -> _LinearClassifier.Outputs:
    r"""
    Linear classifier

    Parameters
    ==========
    X
        Type T1.
        Data to be classified.
    classlabels_ints
        Attribute.
        Class labels when using integer labels. One and only one 'classlabels' attribute must be defined.
    classlabels_strings
        Attribute.
        Class labels when using string labels. One and only one 'classlabels' attribute must be defined.
    coefficients
        Attribute.
        A collection of weights of the model(s).
    intercepts
        Attribute.
        A collection of intercepts.
    multi_class
        Attribute.
        Indicates whether to do OvR or multinomial (0=OvR is the default).
    post_transform
        Attribute.
        Indicates the transform to apply to the scores vector.

        One of 'NONE,' 'SOFTMAX,' 'LOGISTIC,' 'SOFTMAX_ZERO,' or 'PROBIT'

    Returns
    =======
    Y : Arrow
        Type T2.
        Classification outputs (one class per example).
    Z : Arrow
        Type tensor(float).
        Classification scores ([N,E] - one score for each class and example

    Notes
    =====
    Signature: ``ai.onnx.ml@1::LinearClassifier``.

    Type constraints:
     - T1: `tensor(double)`, `tensor(float)`, `tensor(int32)`, `tensor(int64)`
     - T2: `tensor(int64)`, `tensor(string)`
    """
    return _LinearClassifier(
        _LinearClassifier.Attributes(
            classlabels_ints=None
            if classlabels_ints is None
            else AttrInt64s(classlabels_ints),
            classlabels_strings=None
            if classlabels_strings is None
            else AttrStrings(classlabels_strings),
            coefficients=None if coefficients is None else AttrFloat32s(coefficients),
            intercepts=None if intercepts is None else AttrFloat32s(intercepts),
            multi_class=None if multi_class is None else AttrInt64(multi_class),
            post_transform=None
            if post_transform is None
            else AttrString(post_transform),
        ),
        _LinearClassifier.Inputs(
            X=X,
        ),
    ).outputs


def linear_regressor(
    X: Arrow,
    *,
    coefficients: Optional[Iterable[float]] = None,
    intercepts: Optional[Iterable[float]] = None,
    post_transform: str = "NONE",
    targets: int = 1,
) -> Arrow:
    r"""
    Generalized linear regression evaluation.


        If targets is set to 1 (default) then univariate regression is performed.


        If targets is set to M then M sets of coefficients must be passed in as a sequence
        and M results will be output for each input n in N.


        The coefficients array is of length n, and the coefficients for each target are contiguous.
        Intercepts are optional but if provided must match the number of targets.

    Parameters
    ==========
    X
        Type T.
        Data to be regressed.
    coefficients
        Attribute.
        Weights of the model(s).
    intercepts
        Attribute.
        Weights of the intercepts, if used.
    post_transform
        Attribute.
        Indicates the transform to apply to the regression output vector.

        One of 'NONE,' 'SOFTMAX,' 'LOGISTIC,' 'SOFTMAX_ZERO,' or 'PROBIT'
    targets
        Attribute.
        The total number of regression targets, 1 if not defined.

    Returns
    =======
    Y : Arrow
        Type tensor(float).
        Regression outputs (one per target, per example).

    Notes
    =====
    Signature: ``ai.onnx.ml@1::LinearRegressor``.

    Type constraints:
     - T: `tensor(double)`, `tensor(float)`, `tensor(int32)`, `tensor(int64)`
    """
    return _LinearRegressor(
        _LinearRegressor.Attributes(
            coefficients=None if coefficients is None else AttrFloat32s(coefficients),
            intercepts=None if intercepts is None else AttrFloat32s(intercepts),
            post_transform=None
            if post_transform is None
            else AttrString(post_transform),
            targets=None if targets is None else AttrInt64(targets),
        ),
        _LinearRegressor.Inputs(
            X=X,
        ),
    ).outputs.Y


def normalizer(
    X: Arrow,
    *,
    norm: str = "MAX",
) -> Arrow:
    r"""
    Normalize the input.  There are three normalization modes, which have the corresponding formulas,
        defined using element-wise infix operators '/' and '^' and tensor-wide functions 'max' and 'sum':





        Max: Y = X / max(X)


        L1:  Y = X / sum(X)


        L2:  Y = sqrt(X^2 / sum(X^2)}


        In all modes, if the divisor is zero, Y == X.



        For batches, that is, [N,C] tensors, normalization is done along the C axis. In other words, each row
        of the batch is normalized independently.

    Parameters
    ==========
    X
        Type T.
        Data to be encoded, a tensor of shape [N,C] or [C]
    norm
        Attribute.
        One of 'MAX,' 'L1,' 'L2'

    Returns
    =======
    Y : Arrow
        Type tensor(float).
        Encoded output data

    Notes
    =====
    Signature: ``ai.onnx.ml@1::Normalizer``.

    Type constraints:
     - T: `tensor(double)`, `tensor(float)`, `tensor(int32)`, `tensor(int64)`
    """
    return _Normalizer(
        _Normalizer.Attributes(
            norm=None if norm is None else AttrString(norm),
        ),
        _Normalizer.Inputs(
            X=X,
        ),
    ).outputs.Y


def one_hot_encoder(
    X: Arrow,
    *,
    cats_int64s: Optional[Iterable[int]] = None,
    cats_strings: Optional[Iterable[str]] = None,
    zeros: int = 1,
) -> Arrow:
    r"""
    Replace each input element with an array of ones and zeros, where a single
        one is placed at the index of the category that was passed in. The total category count
        will determine the size of the extra dimension of the output array Y.


        For example, if we pass a tensor with a single value of 4, and a category count of 8,
        the output will be a tensor with ``[0,0,0,0,1,0,0,0]``.


        This operator assumes every input feature is from the same set of categories.


        If the input is a tensor of float, int32, or double, the data will be cast
        to integers and the cats_int64s category list will be used for the lookups.

    Parameters
    ==========
    X
        Type T.
        Data to be encoded.
    cats_int64s
        Attribute.
        List of categories, ints.

        One and only one of the 'cats_*' attributes must be defined.
    cats_strings
        Attribute.
        List of categories, strings.

        One and only one of the 'cats_*' attributes must be defined.
    zeros
        Attribute.
        If true and category is not present, will return all zeros; if false and a category if not found, the operator will fail.

    Returns
    =======
    Y : Arrow
        Type tensor(float).
        Encoded output data, having one more dimension than X.

    Notes
    =====
    Signature: ``ai.onnx.ml@1::OneHotEncoder``.

    Type constraints:
     - T: `tensor(double)`, `tensor(float)`, `tensor(int32)`, `tensor(int64)`, `tensor(string)`
    """
    return _OneHotEncoder(
        _OneHotEncoder.Attributes(
            cats_int64s=None if cats_int64s is None else AttrInt64s(cats_int64s),
            cats_strings=None if cats_strings is None else AttrStrings(cats_strings),
            zeros=None if zeros is None else AttrInt64(zeros),
        ),
        _OneHotEncoder.Inputs(
            X=X,
        ),
    ).outputs.Y


def svmclassifier(
    X: Arrow,
    *,
    classlabels_ints: Optional[Iterable[int]] = None,
    classlabels_strings: Optional[Iterable[str]] = None,
    coefficients: Optional[Iterable[float]] = None,
    kernel_params: Optional[Iterable[float]] = None,
    kernel_type: str = "LINEAR",
    post_transform: str = "NONE",
    prob_a: Optional[Iterable[float]] = None,
    prob_b: Optional[Iterable[float]] = None,
    rho: Optional[Iterable[float]] = None,
    support_vectors: Optional[Iterable[float]] = None,
    vectors_per_class: Optional[Iterable[int]] = None,
) -> _SVMClassifier.Outputs:
    r"""
    Support Vector Machine classifier

    Parameters
    ==========
    X
        Type T1.
        Data to be classified.
    classlabels_ints
        Attribute.
        Class labels if using integer labels.

        One and only one of the 'classlabels_*' attributes must be defined.
    classlabels_strings
        Attribute.
        Class labels if using string labels.

        One and only one of the 'classlabels_*' attributes must be defined.
    coefficients
        Attribute.

    kernel_params
        Attribute.
        List of 3 elements containing gamma, coef0, and degree, in that order. Zero if unused for the kernel.
    kernel_type
        Attribute.
        The kernel type, one of 'LINEAR,' 'POLY,' 'RBF,' 'SIGMOID'.
    post_transform
        Attribute.
        Indicates the transform to apply to the score.

        One of 'NONE,' 'SOFTMAX,' 'LOGISTIC,' 'SOFTMAX_ZERO,' or 'PROBIT'
    prob_a
        Attribute.
        First set of probability coefficients.
    prob_b
        Attribute.
        Second set of probability coefficients. This array must be same size as prob_a.

        If these are provided then output Z are probability estimates, otherwise they are raw scores.
    rho
        Attribute.

    support_vectors
        Attribute.

    vectors_per_class
        Attribute.


    Returns
    =======
    Y : Arrow
        Type T2.
        Classification outputs (one class per example).
    Z : Arrow
        Type tensor(float).
        Class scores (one per class per example), if prob_a and prob_b are provided they are probabilities for each class, otherwise they are raw scores.

    Notes
    =====
    Signature: ``ai.onnx.ml@1::SVMClassifier``.

    Type constraints:
     - T1: `tensor(double)`, `tensor(float)`, `tensor(int32)`, `tensor(int64)`
     - T2: `tensor(int64)`, `tensor(string)`
    """
    return _SVMClassifier(
        _SVMClassifier.Attributes(
            classlabels_ints=None
            if classlabels_ints is None
            else AttrInt64s(classlabels_ints),
            classlabels_strings=None
            if classlabels_strings is None
            else AttrStrings(classlabels_strings),
            coefficients=None if coefficients is None else AttrFloat32s(coefficients),
            kernel_params=None
            if kernel_params is None
            else AttrFloat32s(kernel_params),
            kernel_type=None if kernel_type is None else AttrString(kernel_type),
            post_transform=None
            if post_transform is None
            else AttrString(post_transform),
            prob_a=None if prob_a is None else AttrFloat32s(prob_a),
            prob_b=None if prob_b is None else AttrFloat32s(prob_b),
            rho=None if rho is None else AttrFloat32s(rho),
            support_vectors=None
            if support_vectors is None
            else AttrFloat32s(support_vectors),
            vectors_per_class=None
            if vectors_per_class is None
            else AttrInt64s(vectors_per_class),
        ),
        _SVMClassifier.Inputs(
            X=X,
        ),
    ).outputs


def svmregressor(
    X: Arrow,
    *,
    coefficients: Optional[Iterable[float]] = None,
    kernel_params: Optional[Iterable[float]] = None,
    kernel_type: str = "LINEAR",
    n_supports: int = 0,
    one_class: int = 0,
    post_transform: str = "NONE",
    rho: Optional[Iterable[float]] = None,
    support_vectors: Optional[Iterable[float]] = None,
) -> Arrow:
    r"""
    Support Vector Machine regression prediction and one-class SVM anomaly detection.

    Parameters
    ==========
    X
        Type T.
        Data to be regressed.
    coefficients
        Attribute.
        Support vector coefficients.
    kernel_params
        Attribute.
        List of 3 elements containing gamma, coef0, and degree, in that order. Zero if unused for the kernel.
    kernel_type
        Attribute.
        The kernel type, one of 'LINEAR,' 'POLY,' 'RBF,' 'SIGMOID'.
    n_supports
        Attribute.
        The number of support vectors.
    one_class
        Attribute.
        Flag indicating whether the regression is a one-class SVM or not.
    post_transform
        Attribute.
        Indicates the transform to apply to the score.

        One of 'NONE,' 'SOFTMAX,' 'LOGISTIC,' 'SOFTMAX_ZERO,' or 'PROBIT.'
    rho
        Attribute.

    support_vectors
        Attribute.
        Chosen support vectors

    Returns
    =======
    Y : Arrow
        Type tensor(float).
        Regression outputs (one score per target per example).

    Notes
    =====
    Signature: ``ai.onnx.ml@1::SVMRegressor``.

    Type constraints:
     - T: `tensor(double)`, `tensor(float)`, `tensor(int32)`, `tensor(int64)`
    """
    return _SVMRegressor(
        _SVMRegressor.Attributes(
            coefficients=None if coefficients is None else AttrFloat32s(coefficients),
            kernel_params=None
            if kernel_params is None
            else AttrFloat32s(kernel_params),
            kernel_type=None if kernel_type is None else AttrString(kernel_type),
            n_supports=None if n_supports is None else AttrInt64(n_supports),
            one_class=None if one_class is None else AttrInt64(one_class),
            post_transform=None
            if post_transform is None
            else AttrString(post_transform),
            rho=None if rho is None else AttrFloat32s(rho),
            support_vectors=None
            if support_vectors is None
            else AttrFloat32s(support_vectors),
        ),
        _SVMRegressor.Inputs(
            X=X,
        ),
    ).outputs.Y


def scaler(
    X: Arrow,
    *,
    offset: Optional[Iterable[float]] = None,
    scale: Optional[Iterable[float]] = None,
) -> Arrow:
    r"""
    Rescale input data, for example to standardize features by removing the mean and scaling to unit variance.

    Parameters
    ==========
    X
        Type T.
        Data to be scaled.
    offset
        Attribute.
        First, offset by this.

        Can be length of features in an [N,F] tensor or length 1, in which case it applies to all features, regardless of dimension count.
    scale
        Attribute.
        Second, multiply by this.

        Can be length of features in an [N,F] tensor or length 1, in which case it applies to all features, regardless of dimension count.

        Must be same length as 'offset'

    Returns
    =======
    Y : Arrow
        Type tensor(float).
        Scaled output data.

    Notes
    =====
    Signature: ``ai.onnx.ml@1::Scaler``.

    Type constraints:
     - T: `tensor(double)`, `tensor(float)`, `tensor(int32)`, `tensor(int64)`
    """
    return _Scaler(
        _Scaler.Attributes(
            offset=None if offset is None else AttrFloat32s(offset),
            scale=None if scale is None else AttrFloat32s(scale),
        ),
        _Scaler.Inputs(
            X=X,
        ),
    ).outputs.Y


def tree_ensemble_classifier(
    X: Arrow,
    *,
    base_values: Optional[Iterable[float]] = None,
    base_values_as_tensor: Optional[np.ndarray] = None,
    class_ids: Optional[Iterable[int]] = None,
    class_nodeids: Optional[Iterable[int]] = None,
    class_treeids: Optional[Iterable[int]] = None,
    class_weights: Optional[Iterable[float]] = None,
    class_weights_as_tensor: Optional[np.ndarray] = None,
    classlabels_int64s: Optional[Iterable[int]] = None,
    classlabels_strings: Optional[Iterable[str]] = None,
    nodes_falsenodeids: Optional[Iterable[int]] = None,
    nodes_featureids: Optional[Iterable[int]] = None,
    nodes_hitrates: Optional[Iterable[float]] = None,
    nodes_hitrates_as_tensor: Optional[np.ndarray] = None,
    nodes_missing_value_tracks_true: Optional[Iterable[int]] = None,
    nodes_modes: Optional[Iterable[str]] = None,
    nodes_nodeids: Optional[Iterable[int]] = None,
    nodes_treeids: Optional[Iterable[int]] = None,
    nodes_truenodeids: Optional[Iterable[int]] = None,
    nodes_values: Optional[Iterable[float]] = None,
    nodes_values_as_tensor: Optional[np.ndarray] = None,
    post_transform: str = "NONE",
) -> _TreeEnsembleClassifier.Outputs:
    r"""
    Tree Ensemble classifier. Returns the top class for each of N inputs.


        The attributes named 'nodes_X' form a sequence of tuples, associated by
        index into the sequences, which must all be of equal length. These tuples
        define the nodes.


        Similarly, all fields prefixed with 'class_' are tuples of votes at the leaves.
        A leaf may have multiple votes, where each vote is weighted by
        the associated class_weights index.


        One and only one of classlabels_strings or classlabels_int64s
        will be defined. The class_ids are indices into this list.
        All fields ending with `_as_tensor` can be used instead of the
        same parameter without the suffix if the element type is double and not float.

    Parameters
    ==========
    X
        Type T1.
        Input of shape [N,F]
    base_values
        Attribute.
        Base values for classification, added to final class score; the size must be the same as the classes or can be left unassigned (assumed 0)
    base_values_as_tensor
        Attribute.
        Base values for classification, added to final class score; the size must be the same as the classes or can be left unassigned (assumed 0)
    class_ids
        Attribute.
        The index of the class list that each weight is for.
    class_nodeids
        Attribute.
        node id that this weight is for.
    class_treeids
        Attribute.
        The id of the tree that this node is in.
    class_weights
        Attribute.
        The weight for the class in class_id.
    class_weights_as_tensor
        Attribute.
        The weight for the class in class_id.
    classlabels_int64s
        Attribute.
        Class labels if using integer labels.

        One and only one of the 'classlabels_*' attributes must be defined.
    classlabels_strings
        Attribute.
        Class labels if using string labels.

        One and only one of the 'classlabels_*' attributes must be defined.
    nodes_falsenodeids
        Attribute.
        Child node if expression is false.
    nodes_featureids
        Attribute.
        Feature id for each node.
    nodes_hitrates
        Attribute.
        Popularity of each node, used for performance and may be omitted.
    nodes_hitrates_as_tensor
        Attribute.
        Popularity of each node, used for performance and may be omitted.
    nodes_missing_value_tracks_true
        Attribute.
        For each node, define what to do in the presence of a missing value: if a value is missing (NaN), use the 'true' or 'false' branch based on the value in this array.

        This attribute may be left undefined, and the defalt value is false (0) for all nodes.
    nodes_modes
        Attribute.
        The node kind, that is, the comparison to make at the node. There is no comparison to make at a leaf node.

        One of 'BRANCH_LEQ', 'BRANCH_LT', 'BRANCH_GTE', 'BRANCH_GT', 'BRANCH_EQ', 'BRANCH_NEQ', 'LEAF'
    nodes_nodeids
        Attribute.
        Node id for each node. Ids may restart at zero for each tree, but it not required to.
    nodes_treeids
        Attribute.
        Tree id for each node.
    nodes_truenodeids
        Attribute.
        Child node if expression is true.
    nodes_values
        Attribute.
        Thresholds to do the splitting on for each node.
    nodes_values_as_tensor
        Attribute.
        Thresholds to do the splitting on for each node.
    post_transform
        Attribute.
        Indicates the transform to apply to the score.

         One of 'NONE,' 'SOFTMAX,' 'LOGISTIC,' 'SOFTMAX_ZERO,' or 'PROBIT.'

    Returns
    =======
    Y : Arrow
        Type T2.
        N, Top class for each point
    Z : Arrow
        Type tensor(float).
        The class score for each class, for each point, a tensor of shape [N,E].

    Notes
    =====
    Signature: ``ai.onnx.ml@3::TreeEnsembleClassifier``.

    Type constraints:
     - T1: `tensor(double)`, `tensor(float)`, `tensor(int32)`, `tensor(int64)`
     - T2: `tensor(int64)`, `tensor(string)`
    """
    return _TreeEnsembleClassifier(
        _TreeEnsembleClassifier.Attributes(
            base_values=None if base_values is None else AttrFloat32s(base_values),
            base_values_as_tensor=None
            if base_values_as_tensor is None
            else AttrTensor(base_values_as_tensor),
            class_ids=None if class_ids is None else AttrInt64s(class_ids),
            class_nodeids=None if class_nodeids is None else AttrInt64s(class_nodeids),
            class_treeids=None if class_treeids is None else AttrInt64s(class_treeids),
            class_weights=None
            if class_weights is None
            else AttrFloat32s(class_weights),
            class_weights_as_tensor=None
            if class_weights_as_tensor is None
            else AttrTensor(class_weights_as_tensor),
            classlabels_int64s=None
            if classlabels_int64s is None
            else AttrInt64s(classlabels_int64s),
            classlabels_strings=None
            if classlabels_strings is None
            else AttrStrings(classlabels_strings),
            nodes_falsenodeids=None
            if nodes_falsenodeids is None
            else AttrInt64s(nodes_falsenodeids),
            nodes_featureids=None
            if nodes_featureids is None
            else AttrInt64s(nodes_featureids),
            nodes_hitrates=None
            if nodes_hitrates is None
            else AttrFloat32s(nodes_hitrates),
            nodes_hitrates_as_tensor=None
            if nodes_hitrates_as_tensor is None
            else AttrTensor(nodes_hitrates_as_tensor),
            nodes_missing_value_tracks_true=None
            if nodes_missing_value_tracks_true is None
            else AttrInt64s(nodes_missing_value_tracks_true),
            nodes_modes=None if nodes_modes is None else AttrStrings(nodes_modes),
            nodes_nodeids=None if nodes_nodeids is None else AttrInt64s(nodes_nodeids),
            nodes_treeids=None if nodes_treeids is None else AttrInt64s(nodes_treeids),
            nodes_truenodeids=None
            if nodes_truenodeids is None
            else AttrInt64s(nodes_truenodeids),
            nodes_values=None if nodes_values is None else AttrFloat32s(nodes_values),
            nodes_values_as_tensor=None
            if nodes_values_as_tensor is None
            else AttrTensor(nodes_values_as_tensor),
            post_transform=None
            if post_transform is None
            else AttrString(post_transform),
        ),
        _TreeEnsembleClassifier.Inputs(
            X=X,
        ),
    ).outputs


def tree_ensemble_regressor(
    X: Arrow,
    *,
    aggregate_function: str = "SUM",
    base_values: Optional[Iterable[float]] = None,
    base_values_as_tensor: Optional[np.ndarray] = None,
    n_targets: Optional[int] = None,
    nodes_falsenodeids: Optional[Iterable[int]] = None,
    nodes_featureids: Optional[Iterable[int]] = None,
    nodes_hitrates: Optional[Iterable[float]] = None,
    nodes_hitrates_as_tensor: Optional[np.ndarray] = None,
    nodes_missing_value_tracks_true: Optional[Iterable[int]] = None,
    nodes_modes: Optional[Iterable[str]] = None,
    nodes_nodeids: Optional[Iterable[int]] = None,
    nodes_treeids: Optional[Iterable[int]] = None,
    nodes_truenodeids: Optional[Iterable[int]] = None,
    nodes_values: Optional[Iterable[float]] = None,
    nodes_values_as_tensor: Optional[np.ndarray] = None,
    post_transform: str = "NONE",
    target_ids: Optional[Iterable[int]] = None,
    target_nodeids: Optional[Iterable[int]] = None,
    target_treeids: Optional[Iterable[int]] = None,
    target_weights: Optional[Iterable[float]] = None,
    target_weights_as_tensor: Optional[np.ndarray] = None,
) -> Arrow:
    r"""
    Tree Ensemble regressor.  Returns the regressed values for each input in N.


        All args with nodes_ are fields of a tuple of tree nodes, and
        it is assumed they are the same length, and an index i will decode the
        tuple across these inputs.  Each node id can appear only once
        for each tree id.


        All fields prefixed with target_ are tuples of votes at the leaves.


        A leaf may have multiple votes, where each vote is weighted by
        the associated target_weights index.


        All fields ending with `_as_tensor` can be used instead of the
        same parameter without the suffix if the element type is double and not float.
        All trees must have their node ids start at 0 and increment by 1.


        Mode enum is BRANCH_LEQ, BRANCH_LT, BRANCH_GTE, BRANCH_GT, BRANCH_EQ, BRANCH_NEQ, LEAF

    Parameters
    ==========
    X
        Type T.
        Input of shape [N,F]
    aggregate_function
        Attribute.
        Defines how to aggregate leaf values within a target.

        One of 'AVERAGE,' 'SUM,' 'MIN,' 'MAX.'
    base_values
        Attribute.
        Base values for classification, added to final class score; the size must be the same as the classes or can be left unassigned (assumed 0)
    base_values_as_tensor
        Attribute.
        Base values for classification, added to final class score; the size must be the same as the classes or can be left unassigned (assumed 0)
    n_targets
        Attribute.
        The total number of targets.
    nodes_falsenodeids
        Attribute.
        Child node if expression is false
    nodes_featureids
        Attribute.
        Feature id for each node.
    nodes_hitrates
        Attribute.
        Popularity of each node, used for performance and may be omitted.
    nodes_hitrates_as_tensor
        Attribute.
        Popularity of each node, used for performance and may be omitted.
    nodes_missing_value_tracks_true
        Attribute.
        For each node, define what to do in the presence of a NaN: use the 'true' (if the attribute value is 1) or 'false' (if the attribute value is 0) branch based on the value in this array.

        This attribute may be left undefined and the defalt value is false (0) for all nodes.
    nodes_modes
        Attribute.
        The node kind, that is, the comparison to make at the node. There is no comparison to make at a leaf node.

        One of 'BRANCH_LEQ', 'BRANCH_LT', 'BRANCH_GTE', 'BRANCH_GT', 'BRANCH_EQ', 'BRANCH_NEQ', 'LEAF'
    nodes_nodeids
        Attribute.
        Node id for each node. Node ids must restart at zero for each tree and increase sequentially.
    nodes_treeids
        Attribute.
        Tree id for each node.
    nodes_truenodeids
        Attribute.
        Child node if expression is true
    nodes_values
        Attribute.
        Thresholds to do the splitting on for each node.
    nodes_values_as_tensor
        Attribute.
        Thresholds to do the splitting on for each node.
    post_transform
        Attribute.
        Indicates the transform to apply to the score.

        One of 'NONE,' 'SOFTMAX,' 'LOGISTIC,' 'SOFTMAX_ZERO,' or 'PROBIT'
    target_ids
        Attribute.
        The index of the target that each weight is for
    target_nodeids
        Attribute.
        The node id of each weight
    target_treeids
        Attribute.
        The id of the tree that each node is in.
    target_weights
        Attribute.
        The weight for each target
    target_weights_as_tensor
        Attribute.
        The weight for each target

    Returns
    =======
    Y : Arrow
        Type tensor(float).
        N classes

    Notes
    =====
    Signature: ``ai.onnx.ml@3::TreeEnsembleRegressor``.

    Type constraints:
     - T: `tensor(double)`, `tensor(float)`, `tensor(int32)`, `tensor(int64)`
    """
    return _TreeEnsembleRegressor(
        _TreeEnsembleRegressor.Attributes(
            aggregate_function=None
            if aggregate_function is None
            else AttrString(aggregate_function),
            base_values=None if base_values is None else AttrFloat32s(base_values),
            base_values_as_tensor=None
            if base_values_as_tensor is None
            else AttrTensor(base_values_as_tensor),
            n_targets=None if n_targets is None else AttrInt64(n_targets),
            nodes_falsenodeids=None
            if nodes_falsenodeids is None
            else AttrInt64s(nodes_falsenodeids),
            nodes_featureids=None
            if nodes_featureids is None
            else AttrInt64s(nodes_featureids),
            nodes_hitrates=None
            if nodes_hitrates is None
            else AttrFloat32s(nodes_hitrates),
            nodes_hitrates_as_tensor=None
            if nodes_hitrates_as_tensor is None
            else AttrTensor(nodes_hitrates_as_tensor),
            nodes_missing_value_tracks_true=None
            if nodes_missing_value_tracks_true is None
            else AttrInt64s(nodes_missing_value_tracks_true),
            nodes_modes=None if nodes_modes is None else AttrStrings(nodes_modes),
            nodes_nodeids=None if nodes_nodeids is None else AttrInt64s(nodes_nodeids),
            nodes_treeids=None if nodes_treeids is None else AttrInt64s(nodes_treeids),
            nodes_truenodeids=None
            if nodes_truenodeids is None
            else AttrInt64s(nodes_truenodeids),
            nodes_values=None if nodes_values is None else AttrFloat32s(nodes_values),
            nodes_values_as_tensor=None
            if nodes_values_as_tensor is None
            else AttrTensor(nodes_values_as_tensor),
            post_transform=None
            if post_transform is None
            else AttrString(post_transform),
            target_ids=None if target_ids is None else AttrInt64s(target_ids),
            target_nodeids=None
            if target_nodeids is None
            else AttrInt64s(target_nodeids),
            target_treeids=None
            if target_treeids is None
            else AttrInt64s(target_treeids),
            target_weights=None
            if target_weights is None
            else AttrFloat32s(target_weights),
            target_weights_as_tensor=None
            if target_weights_as_tensor is None
            else AttrTensor(target_weights_as_tensor),
        ),
        _TreeEnsembleRegressor.Inputs(
            X=X,
        ),
    ).outputs.Y


def zip_map(
    X: Arrow,
    *,
    classlabels_int64s: Optional[Iterable[int]] = None,
    classlabels_strings: Optional[Iterable[str]] = None,
) -> Arrow:
    r"""
    Creates a map from the input and the attributes.


        The values are provided by the input tensor, while the keys are specified by the attributes.
        Must provide keys in either classlabels_strings or classlabels_int64s (but not both).


        The columns of the tensor correspond one-by-one to the keys specified by the attributes. There must be as many columns as keys.



    Parameters
    ==========
    X
        Type tensor(float).
        The input values
    classlabels_int64s
        Attribute.
        The keys when using int keys.

        One and only one of the 'classlabels_*' attributes must be defined.
    classlabels_strings
        Attribute.
        The keys when using string keys.

        One and only one of the 'classlabels_*' attributes must be defined.

    Returns
    =======
    Z : Arrow
        Type T.
        The output map

    Notes
    =====
    Signature: ``ai.onnx.ml@1::ZipMap``.

    Type constraints:
     - T: `seq(map(int64,tensor(float)))`, `seq(map(string,tensor(float)))`
    """
    return _ZipMap(
        _ZipMap.Attributes(
            classlabels_int64s=None
            if classlabels_int64s is None
            else AttrInt64s(classlabels_int64s),
            classlabels_strings=None
            if classlabels_strings is None
            else AttrStrings(classlabels_strings),
        ),
        _ZipMap.Inputs(
            X=X,
        ),
    ).outputs.Z


_OPERATORS = {
    "ArrayFeatureExtractor": _ArrayFeatureExtractor,
    "Binarizer": _Binarizer,
    "CastMap": _CastMap,
    "CategoryMapper": _CategoryMapper,
    "DictVectorizer": _DictVectorizer,
    "FeatureVectorizer": _FeatureVectorizer,
    "Imputer": _Imputer,
    "LabelEncoder": _LabelEncoder,
    "LinearClassifier": _LinearClassifier,
    "LinearRegressor": _LinearRegressor,
    "Normalizer": _Normalizer,
    "OneHotEncoder": _OneHotEncoder,
    "SVMClassifier": _SVMClassifier,
    "SVMRegressor": _SVMRegressor,
    "Scaler": _Scaler,
    "TreeEnsembleClassifier": _TreeEnsembleClassifier,
    "TreeEnsembleRegressor": _TreeEnsembleRegressor,
    "ZipMap": _ZipMap,
}

_CONSTRUCTORS = {
    "ArrayFeatureExtractor": array_feature_extractor,
    "Binarizer": binarizer,
    "CastMap": cast_map,
    "CategoryMapper": category_mapper,
    "DictVectorizer": dict_vectorizer,
    "FeatureVectorizer": feature_vectorizer,
    "Imputer": imputer,
    "LabelEncoder": label_encoder,
    "LinearClassifier": linear_classifier,
    "LinearRegressor": linear_regressor,
    "Normalizer": normalizer,
    "OneHotEncoder": one_hot_encoder,
    "SVMClassifier": svmclassifier,
    "SVMRegressor": svmregressor,
    "Scaler": scaler,
    "TreeEnsembleClassifier": tree_ensemble_classifier,
    "TreeEnsembleRegressor": tree_ensemble_regressor,
    "ZipMap": zip_map,
}

__all__ = [fun.__name__ for fun in _CONSTRUCTORS.values()]<|MERGE_RESOLUTION|>--- conflicted
+++ resolved
@@ -30,21 +30,11 @@
     AttrTensor,
     AttrType,
 )
-<<<<<<< HEAD
 from steelix._graph import Graph, subgraph  # noqa: F401
 from steelix._internal_op import intro  # noqa: F401
 from steelix._node import OpType  # noqa: F401
-from steelix._standard import StandardNode  # noqa: F401
+from steelix._standard import InferenceError, StandardNode  # noqa: F401
 from steelix._type_system import Tensor, Type, type_match  # noqa: F401
-=======
-from steelix.arrow import Arrow, _nil, result_type  # noqa: F401
-from steelix.arrowfields import ArrowFields, NoArrows  # noqa: F401
-from steelix.graph import Graph, subgraph  # noqa: F401
-from steelix.internal_op import intro  # noqa: F401
-from steelix.node import OpType  # noqa: F401
-from steelix.standard import InferenceError, StandardNode  # noqa: F401
-from steelix.type_system import Tensor, Type, type_match  # noqa: F401
->>>>>>> 0a4e9ade
 
 
 class _ArrayFeatureExtractor(StandardNode):
@@ -140,7 +130,7 @@
         if len(cats1.value) != len(cats2.value):
             raise InferenceError("Categories lists have mismatched lengths.")
         t = self.inputs.X.unwrap_tensor()
-        (elem_type,) = {numpy.int64, numpy.str_} - {t.elem_type}  # type: ignore
+        (elem_type,) = {np.int64, np.str_} - {t.elem_type}  # type: ignore
         return {"Y": Tensor(elem_type, t.shape)}
 
     op_type = OpType("CategoryMapper", "ai.onnx.ml", 1)
@@ -207,11 +197,11 @@
         t = self.inputs.X.unwrap_tensor()
         # We verify if the attributes are set correctly and matching the input elem type
         cases = {
-            numpy.int64: (
+            np.int64: (
                 self.attrs.imputed_value_int64s,
                 self.attrs.replaced_value_int64,
             ),
-            numpy.float32: (
+            np.float32: (
                 self.attrs.imputed_value_floats,
                 self.attrs.replaced_value_float,
             ),
@@ -313,11 +303,11 @@
         sim = self.inputs.X.unwrap_tensor().shape.to_simple()
         assert sim is not None
         if len(sim) == 2:
-            return {"Y": Tensor(numpy.float32, sim)}
+            return {"Y": Tensor(np.float32, sim)}
         elif len(sim) == 1:
-            return {"Y": Tensor(numpy.float32, (1, sim[0]))}
+            return {"Y": Tensor(np.float32, (1, sim[0]))}
         elif len(sim) == 0:
-            return {"Y": Tensor(numpy.float32, (1, 1))}
+            return {"Y": Tensor(np.float32, (1, 1))}
         else:
             raise InferenceError("Input shape must be at most a matrix.")
 
@@ -367,6 +357,8 @@
         Y: Arrow
 
     def infer_output_types(self) -> Dict[str, Type]:
+        if not self.inputs.fully_typed:
+            return {}
         if self.attrs.cats_int64s:
             n_encodings = len(self.attrs.cats_int64s.value)
         elif self.attrs.cats_strings:
@@ -375,16 +367,8 @@
             raise InferenceError(
                 "Either `cats_int64s` or `cats_strings` attributes must be set."
             )
-<<<<<<< HEAD
         shape = (*self.inputs.X.unwrap_tensor().shape.to_simple(), n_encodings)  # type: ignore
         return {"Y": Tensor(elem_type=np.float32, shape=shape)}
-=======
-        if self.inputs.fully_typed:
-            shape = (*self.inputs.X.unwrap_tensor().shape.to_simple(), n_encodings)  # type: ignore
-        else:
-            shape = (None, n_encodings)
-        return {"Y": Tensor(elem_type=numpy.float32, shape=shape)}
->>>>>>> 0a4e9ade
 
     op_type = OpType("OneHotEncoder", "ai.onnx.ml", 1)
 
@@ -477,7 +461,7 @@
             raise InferenceError(
                 f"Mismatched expected ({len(off.value)}) and actual ({last}) feature count for offset."
             )
-        return {"Y": Tensor(numpy.float32, t.shape)}
+        return {"Y": Tensor(np.float32, t.shape)}
 
     op_type = OpType("Scaler", "ai.onnx.ml", 1)
 
@@ -519,29 +503,28 @@
         Z: Arrow
 
     def infer_output_types(self) -> Dict[str, Type]:
+        if not self.inputs.fully_typed:
+            return {}
+        shape = self.inputs.X.unwrap_tensor().shape
+        if shape.rank != 2:
+            raise InferenceError("Expected input to be a matrix.")
+        sim = shape.to_simple()
+        assert sim is not None
+        n = sim[0]
         e = (
             len(self.attrs.class_ids.value)
             if self.attrs.class_ids is not None
             else None
         )
         if self.attrs.classlabels_strings is not None:
-            y_type = numpy.str_
+            y_type = np.str_
         elif self.attrs.classlabels_int64s is not None:
-            y_type = numpy.int64  # type: ignore
+            y_type = np.int64
         else:
             raise InferenceError(
                 "Either string or int64 class labels should be defined"
             )
-        if self.inputs.fully_typed:
-            shape = self.inputs.X.unwrap_tensor().shape
-            if shape.rank != 2:
-                raise InferenceError("Expected input to be a matrix.")
-            sim = shape.to_simple()
-            assert sim is not None
-            n = sim[0]
-        else:
-            n = None
-        return {"Y": Tensor(y_type, (n,)), "Z": Tensor(numpy.float32, (n, e))}
+        return {"Y": Tensor(y_type, (n,)), "Z": Tensor(np.float32, (n, e))}
 
     op_type = OpType("TreeEnsembleClassifier", "ai.onnx.ml", 3)
 
@@ -582,17 +565,16 @@
         Y: Arrow
 
     def infer_output_types(self) -> Dict[str, Type]:
-        if self.inputs.fully_typed:
-            shape = self.inputs.X.unwrap_tensor().shape
-            if shape.rank != 2:
-                raise InferenceError("Expected input to be a matrix.")
-            sim = shape.to_simple()
-            assert sim is not None
-            n = sim[0]
-        else:
-            n = None
+        if not self.inputs.fully_typed:
+            return {}
+        shape = self.inputs.X.unwrap_tensor().shape
+        if shape.rank != 2:
+            raise InferenceError("Expected input to be a matrix.")
+        sim = shape.to_simple()
+        assert sim is not None
+        n = sim[0]
         e = self.attrs.n_targets.value if self.attrs.n_targets is not None else None
-        return {"Y": Tensor(numpy.float32, (n, e))}
+        return {"Y": Tensor(np.float32, (n, e))}
 
     op_type = OpType("TreeEnsembleRegressor", "ai.onnx.ml", 3)
 
