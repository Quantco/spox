# flake8: noqa
import typing  # noqa: F401
from dataclasses import dataclass
from typing import (  # noqa: F401
    Any,
    Callable,
    Dict,
    Iterable,
    List,
    Optional,
    Sequence,
    Tuple,
    Union,
)
from typing import cast as typing_cast  # noqa: F401

import numpy as np  # noqa: F401

from steelix._arrow import Arrow, _nil, result_type  # noqa: F401
from steelix._arrowfields import ArrowFields, NoArrows  # noqa: F401
from steelix._attributes import (
    AttrDtype,
    AttrFloat32,
    AttrFloat32s,
    AttrGraph,
    AttrInt64,
    AttrInt64s,
    AttrString,
    AttrStrings,
    AttrTensor,
    AttrType,
)
from steelix._graph import Graph, subgraph  # noqa: F401
from steelix._internal_op import intro  # noqa: F401
from steelix._node import OpType  # noqa: F401
from steelix._standard import InferenceError, StandardNode  # noqa: F401
from steelix._type_system import Tensor, Type, type_match  # noqa: F401


class _ArrayFeatureExtractor(StandardNode):
    @dataclass
    class Attributes:
        pass

    class Inputs(ArrowFields):
        X: Arrow
        Y: Arrow

    class Outputs(ArrowFields):
        Z: Arrow

    def infer_output_types(self) -> Dict[str, Type]:
        if not self.inputs.fully_typed:
            return {}
        xt, yt = self.inputs.X.unwrap_tensor(), self.inputs.Y.unwrap_tensor()
        assert xt.shape is not None  # already checked with fully_typed
        assert yt.shape is not None  # already checked with fully_typed
        if len(xt.shape) < 1:
            raise InferenceError("Expected rank >= 1")
        if xt.shape[:-1] != yt.shape:
            raise InferenceError("Mismatched shapes for entries & indices.")
        return {"Z": Tensor(xt.dtype, yt.shape)}

    op_type = OpType("ArrayFeatureExtractor", "ai.onnx.ml", 1)

    attrs: Attributes
    inputs: Inputs
    outputs: Outputs


class _Binarizer(StandardNode):
    @dataclass
    class Attributes:
        threshold: AttrFloat32

    class Inputs(ArrowFields):
        X: Arrow

    class Outputs(ArrowFields):
        Y: Arrow

    def infer_output_types(self) -> Dict[str, Type]:
        return {"Y": self.inputs.X.type} if self.inputs.X.type is not None else {}

    op_type = OpType("Binarizer", "ai.onnx.ml", 1)

    attrs: Attributes
    inputs: Inputs
    outputs: Outputs


class _CastMap(StandardNode):
    @dataclass
    class Attributes:
        cast_to: AttrString
        map_form: AttrString
        max_map: AttrInt64

    class Inputs(ArrowFields):
        X: Arrow

    class Outputs(ArrowFields):
        Y: Arrow

    op_type = OpType("CastMap", "ai.onnx.ml", 1)

    attrs: Attributes
    inputs: Inputs
    outputs: Outputs


class _CategoryMapper(StandardNode):
    @dataclass
    class Attributes:
        cats_int64s: Optional[AttrInt64s]
        cats_strings: Optional[AttrStrings]
        default_int64: AttrInt64
        default_string: AttrString

    class Inputs(ArrowFields):
        X: Arrow

    class Outputs(ArrowFields):
        Y: Arrow

    def infer_output_types(self) -> Dict[str, Type]:
        if not self.inputs.fully_typed:
            return {}
        cats1, cats2 = self.attrs.cats_int64s, self.attrs.cats_strings
        if cats1 is None or cats2 is None:
            raise InferenceError("Missing required attributes.")
        if len(cats1.value) != len(cats2.value):
            raise InferenceError("Categories lists have mismatched lengths.")
        t = self.inputs.X.unwrap_tensor()
        (elem_type,) = {np.int64, np.str_} - {t.dtype.type}  # type: ignore
        return {"Y": Tensor(elem_type, t.shape)}

    op_type = OpType("CategoryMapper", "ai.onnx.ml", 1)

    attrs: Attributes
    inputs: Inputs
    outputs: Outputs


class _DictVectorizer(StandardNode):
    @dataclass
    class Attributes:
        int64_vocabulary: Optional[AttrInt64s]
        string_vocabulary: Optional[AttrStrings]

    class Inputs(ArrowFields):
        X: Arrow

    class Outputs(ArrowFields):
        Y: Arrow

    op_type = OpType("DictVectorizer", "ai.onnx.ml", 1)

    attrs: Attributes
    inputs: Inputs
    outputs: Outputs


class _FeatureVectorizer(StandardNode):
    @dataclass
    class Attributes:
        inputdimensions: Optional[AttrInt64s]

    class Inputs(ArrowFields):
        X: Sequence[Arrow]

    class Outputs(ArrowFields):
        Y: Arrow

    op_type = OpType("FeatureVectorizer", "ai.onnx.ml", 1)

    attrs: Attributes
    inputs: Inputs
    outputs: Outputs


class _Imputer(StandardNode):
    @dataclass
    class Attributes:
        imputed_value_floats: Optional[AttrFloat32s]
        imputed_value_int64s: Optional[AttrInt64s]
        replaced_value_float: AttrFloat32
        replaced_value_int64: AttrInt64

    class Inputs(ArrowFields):
        X: Arrow

    class Outputs(ArrowFields):
        Y: Arrow

    def infer_output_types(self) -> Dict[str, Type]:
        if not self.inputs.fully_typed:
            return {}
        t = self.inputs.X.unwrap_tensor()
        # We verify if the attributes are set correctly and matching the input elem type
        cases = {
            np.int64: (
                self.attrs.imputed_value_int64s,
                self.attrs.replaced_value_int64,
            ),
            np.float32: (
                self.attrs.imputed_value_floats,
                self.attrs.replaced_value_float,
            ),
        }
        for key, (imp, rep) in cases.items():
            if t.dtype.type is key:
                if not all(
                    imp1 is None for key1, (imp1, rep1) in cases.items() if key != key1
                ):
                    raise InferenceError("Only one input imputed type may be set.")
                break
        else:
            raise InferenceError("No matching element type")
        if imp is None:
            raise InferenceError("Value list for imputation is required.")
        # If the number of features is known (last row, we can check this here)
        sim = t.shape
        last = sim[-1] if sim else 1
        if isinstance(last, int) and len(imp.value) not in {1, last}:
            raise InferenceError(
                f"Mismatched expected ({len(imp.value)}) and actual ({last}) feature count."
            )
        return {"Y": t}

    op_type = OpType("Imputer", "ai.onnx.ml", 1)

    attrs: Attributes
    inputs: Inputs
    outputs: Outputs


class _LabelEncoder(StandardNode):
    @dataclass
    class Attributes:
        default_float: AttrFloat32
        default_int64: AttrInt64
        default_string: AttrString
        keys_floats: Optional[AttrFloat32s]
        keys_int64s: Optional[AttrInt64s]
        keys_strings: Optional[AttrStrings]
        values_floats: Optional[AttrFloat32s]
        values_int64s: Optional[AttrInt64s]
        values_strings: Optional[AttrStrings]

    class Inputs(ArrowFields):
        X: Arrow

    class Outputs(ArrowFields):
        Y: Arrow

    op_type = OpType("LabelEncoder", "ai.onnx.ml", 2)

    attrs: Attributes
    inputs: Inputs
    outputs: Outputs


class _LinearClassifier(StandardNode):
    @dataclass
    class Attributes:
        classlabels_ints: Optional[AttrInt64s]
        classlabels_strings: Optional[AttrStrings]
        coefficients: AttrFloat32s
        intercepts: Optional[AttrFloat32s]
        multi_class: AttrInt64
        post_transform: AttrString

    class Inputs(ArrowFields):
        X: Arrow

    class Outputs(ArrowFields):
        Y: Arrow
        Z: Arrow

    op_type = OpType("LinearClassifier", "ai.onnx.ml", 1)

    attrs: Attributes
    inputs: Inputs
    outputs: Outputs


class _LinearRegressor(StandardNode):
    @dataclass
    class Attributes:
        coefficients: Optional[AttrFloat32s]
        intercepts: Optional[AttrFloat32s]
        post_transform: AttrString
        targets: AttrInt64

    class Inputs(ArrowFields):
        X: Arrow

    class Outputs(ArrowFields):
        Y: Arrow

    def infer_output_types(self) -> Dict[str, Type]:
        if not self.inputs.fully_typed:
            return {}
        sim = self.inputs.X.unwrap_tensor().shape
        assert sim is not None
        if len(sim) == 2:
            return {"Y": Tensor(np.float32, sim)}
        elif len(sim) == 1:
            return {"Y": Tensor(np.float32, (1, sim[0]))}
        elif len(sim) == 0:
            return {"Y": Tensor(np.float32, (1, 1))}
        else:
            raise InferenceError("Input shape must be at most a matrix.")

    op_type = OpType("LinearRegressor", "ai.onnx.ml", 1)

    attrs: Attributes
    inputs: Inputs
    outputs: Outputs


class _Normalizer(StandardNode):
    @dataclass
    class Attributes:
        norm: AttrString

    class Inputs(ArrowFields):
        X: Arrow

    class Outputs(ArrowFields):
        Y: Arrow

    def infer_output_types(self) -> Dict[str, Type]:
        if self.attrs.norm.value not in ("MAX", "L1", "L2"):
            raise InferenceError(
                f"Unknown normalisation method `{self.attrs.norm.value}`"
            )
        return {"Y": self.inputs.X.type} if self.inputs.X.type is not None else {}

    op_type = OpType("Normalizer", "ai.onnx.ml", 1)

    attrs: Attributes
    inputs: Inputs
    outputs: Outputs


class _OneHotEncoder(StandardNode):
    @dataclass
    class Attributes:
        cats_int64s: Optional[AttrInt64s]
        cats_strings: Optional[AttrStrings]
        zeros: AttrInt64

    class Inputs(ArrowFields):
        X: Arrow

    class Outputs(ArrowFields):
        Y: Arrow

    def infer_output_types(self) -> Dict[str, Type]:
        if not self.inputs.fully_typed:
            return {}
        if self.attrs.cats_int64s:
            n_encodings = len(self.attrs.cats_int64s.value)
        elif self.attrs.cats_strings:
            n_encodings = len(self.attrs.cats_strings.value)
        else:
            raise TypeError(
                "Either `cats_int64s` or `cats_strings` attributes must be set."
            )
<<<<<<< HEAD
        if self.inputs.fully_typed:
            shape = (*self.inputs.X.unwrap_tensor().shape, n_encodings)  # type: ignore
        else:
            shape = (None, n_encodings)
        return {"Y": Tensor(dtype=np.float32, shape=shape)}
=======
        shape = (*self.inputs.X.unwrap_tensor().shape.to_simple(), n_encodings)  # type: ignore
        return {"Y": Tensor(elem_type=np.float32, shape=shape)}
>>>>>>> 67f4194a

    op_type = OpType("OneHotEncoder", "ai.onnx.ml", 1)

    attrs: Attributes
    inputs: Inputs
    outputs: Outputs


class _SVMClassifier(StandardNode):
    @dataclass
    class Attributes:
        classlabels_ints: Optional[AttrInt64s]
        classlabels_strings: Optional[AttrStrings]
        coefficients: Optional[AttrFloat32s]
        kernel_params: Optional[AttrFloat32s]
        kernel_type: AttrString
        post_transform: AttrString
        prob_a: Optional[AttrFloat32s]
        prob_b: Optional[AttrFloat32s]
        rho: Optional[AttrFloat32s]
        support_vectors: Optional[AttrFloat32s]
        vectors_per_class: Optional[AttrInt64s]

    class Inputs(ArrowFields):
        X: Arrow

    class Outputs(ArrowFields):
        Y: Arrow
        Z: Arrow

    op_type = OpType("SVMClassifier", "ai.onnx.ml", 1)

    attrs: Attributes
    inputs: Inputs
    outputs: Outputs


class _SVMRegressor(StandardNode):
    @dataclass
    class Attributes:
        coefficients: Optional[AttrFloat32s]
        kernel_params: Optional[AttrFloat32s]
        kernel_type: AttrString
        n_supports: AttrInt64
        one_class: AttrInt64
        post_transform: AttrString
        rho: Optional[AttrFloat32s]
        support_vectors: Optional[AttrFloat32s]

    class Inputs(ArrowFields):
        X: Arrow

    class Outputs(ArrowFields):
        Y: Arrow

    op_type = OpType("SVMRegressor", "ai.onnx.ml", 1)

    attrs: Attributes
    inputs: Inputs
    outputs: Outputs


class _Scaler(StandardNode):
    @dataclass
    class Attributes:
        offset: Optional[AttrFloat32s]
        scale: Optional[AttrFloat32s]

    class Inputs(ArrowFields):
        X: Arrow

    class Outputs(ArrowFields):
        Y: Arrow

    def infer_output_types(self) -> Dict[str, Type]:
        if self.inputs.X.type is None:
            return {}
        sc, off = self.attrs.scale, self.attrs.offset
        if sc is None or off is None:
            raise InferenceError("Scale and offset are required attributes.")
        t = self.inputs.X.unwrap_tensor()
        # If the number of features is known (last row, we can check this here)
        last = t.shape[-1] if t.shape else 1
        if isinstance(last, int) and len(sc.value) not in {1, last}:
            raise InferenceError(
                f"Mismatched expected ({len(sc.value)}) and actual ({last}) feature count for scale."
            )
        if isinstance(last, int) and len(off.value) not in {1, last}:
            raise InferenceError(
                f"Mismatched expected ({len(off.value)}) and actual ({last}) feature count for offset."
            )
        return {"Y": Tensor(np.float32, t.shape)}

    op_type = OpType("Scaler", "ai.onnx.ml", 1)

    attrs: Attributes
    inputs: Inputs
    outputs: Outputs


class _TreeEnsembleClassifier(StandardNode):
    @dataclass
    class Attributes:
        base_values: Optional[AttrFloat32s]
        base_values_as_tensor: Optional[AttrTensor]
        class_ids: Optional[AttrInt64s]
        class_nodeids: Optional[AttrInt64s]
        class_treeids: Optional[AttrInt64s]
        class_weights: Optional[AttrFloat32s]
        class_weights_as_tensor: Optional[AttrTensor]
        classlabels_int64s: Optional[AttrInt64s]
        classlabels_strings: Optional[AttrStrings]
        nodes_falsenodeids: Optional[AttrInt64s]
        nodes_featureids: Optional[AttrInt64s]
        nodes_hitrates: Optional[AttrFloat32s]
        nodes_hitrates_as_tensor: Optional[AttrTensor]
        nodes_missing_value_tracks_true: Optional[AttrInt64s]
        nodes_modes: Optional[AttrStrings]
        nodes_nodeids: Optional[AttrInt64s]
        nodes_treeids: Optional[AttrInt64s]
        nodes_truenodeids: Optional[AttrInt64s]
        nodes_values: Optional[AttrFloat32s]
        nodes_values_as_tensor: Optional[AttrTensor]
        post_transform: AttrString

    class Inputs(ArrowFields):
        X: Arrow

    class Outputs(ArrowFields):
        Y: Arrow
        Z: Arrow

    def infer_output_types(self) -> Dict[str, Type]:
        e = (
            len(self.attrs.class_ids.value)
            if self.attrs.class_ids is not None
            else None
        )
        if self.attrs.classlabels_strings is not None:
            y_type = np.str_
        elif self.attrs.classlabels_int64s is not None:
            y_type = np.int64  # type: ignore
        else:
            raise InferenceError(
                "Either string or int64 class labels should be defined"
            )
        if self.inputs.fully_typed:
            shape = self.inputs.X.unwrap_tensor().shape
            assert shape is not None  # already checked with fully_typed
            if len(shape) != 2:
                raise InferenceError("Expected input to be a matrix.")
            assert shape is not None
            n = shape[0]
        else:
            n = None
        return {"Y": Tensor(y_type, (n,)), "Z": Tensor(np.float32, (n, e))}

    op_type = OpType("TreeEnsembleClassifier", "ai.onnx.ml", 3)

    attrs: Attributes
    inputs: Inputs
    outputs: Outputs


class _TreeEnsembleRegressor(StandardNode):
    @dataclass
    class Attributes:
        aggregate_function: AttrString
        base_values: Optional[AttrFloat32s]
        base_values_as_tensor: Optional[AttrTensor]
        n_targets: Optional[AttrInt64]
        nodes_falsenodeids: Optional[AttrInt64s]
        nodes_featureids: Optional[AttrInt64s]
        nodes_hitrates: Optional[AttrFloat32s]
        nodes_hitrates_as_tensor: Optional[AttrTensor]
        nodes_missing_value_tracks_true: Optional[AttrInt64s]
        nodes_modes: Optional[AttrStrings]
        nodes_nodeids: Optional[AttrInt64s]
        nodes_treeids: Optional[AttrInt64s]
        nodes_truenodeids: Optional[AttrInt64s]
        nodes_values: Optional[AttrFloat32s]
        nodes_values_as_tensor: Optional[AttrTensor]
        post_transform: AttrString
        target_ids: Optional[AttrInt64s]
        target_nodeids: Optional[AttrInt64s]
        target_treeids: Optional[AttrInt64s]
        target_weights: Optional[AttrFloat32s]
        target_weights_as_tensor: Optional[AttrTensor]

    class Inputs(ArrowFields):
        X: Arrow

    class Outputs(ArrowFields):
        Y: Arrow

    def infer_output_types(self) -> Dict[str, Type]:
        if self.inputs.fully_typed:
            shape = self.inputs.X.unwrap_tensor().shape
            assert shape is not None  # already checked with fully_typed
            if len(shape) != 2:
                raise InferenceError("Expected input to be a matrix.")
            assert shape is not None
            n = shape[0]
        else:
            n = None
        e = self.attrs.n_targets.value if self.attrs.n_targets is not None else None
        return {"Y": Tensor(np.float32, (n, e))}

    op_type = OpType("TreeEnsembleRegressor", "ai.onnx.ml", 3)

    attrs: Attributes
    inputs: Inputs
    outputs: Outputs


class _ZipMap(StandardNode):
    @dataclass
    class Attributes:
        classlabels_int64s: Optional[AttrInt64s]
        classlabels_strings: Optional[AttrStrings]

    class Inputs(ArrowFields):
        X: Arrow

    class Outputs(ArrowFields):
        Z: Arrow

    op_type = OpType("ZipMap", "ai.onnx.ml", 1)

    attrs: Attributes
    inputs: Inputs
    outputs: Outputs


def array_feature_extractor(
    X: Arrow,
    Y: Arrow,
) -> Arrow:
    r"""
    Select elements of the input tensor based on the indices passed.


        The indices are applied to the last axes of the tensor.

    Parameters
    ==========
    X
        Type T.
        Data to be selected
    Y
        Type tensor(int64).
        The indices, based on 0 as the first index of any dimension.

    Returns
    =======
    Z : Arrow
        Type T.
        Selected output data as an array

    Notes
    =====
    Signature: ``ai.onnx.ml@1::ArrayFeatureExtractor``.

    Type constraints:
     - T: `tensor(double)`, `tensor(float)`, `tensor(int32)`, `tensor(int64)`, `tensor(string)`
    """
    return _ArrayFeatureExtractor(
        _ArrayFeatureExtractor.Attributes(),
        _ArrayFeatureExtractor.Inputs(
            X=X,
            Y=Y,
        ),
    ).outputs.Z


def binarizer(
    X: Arrow,
    *,
    threshold: float = 0.0,
) -> Arrow:
    r"""
    Maps the values of the input tensor to either 0 or 1, element-wise, based on the outcome of a comparison against a threshold value.

    Parameters
    ==========
    X
        Type T.
        Data to be binarized
    threshold
        Attribute.
        Values greater than this are mapped to 1, others to 0.

    Returns
    =======
    Y : Arrow
        Type T.
        Binarized output data

    Notes
    =====
    Signature: ``ai.onnx.ml@1::Binarizer``.

    Type constraints:
     - T: `tensor(double)`, `tensor(float)`, `tensor(int32)`, `tensor(int64)`
    """
    return _Binarizer(
        _Binarizer.Attributes(
            threshold=None if threshold is None else AttrFloat32(threshold),
        ),
        _Binarizer.Inputs(
            X=X,
        ),
    ).outputs.Y


def cast_map(
    X: Arrow,
    *,
    cast_to: str = "TO_FLOAT",
    map_form: str = "DENSE",
    max_map: int = 1,
) -> Arrow:
    r"""
    Converts a map to a tensor.

    The map key must be an int64 and the values will be ordered
        in ascending order based on this key.

    The operator supports dense packing or sparse packing.
        If using sparse packing, the key cannot exceed the max_map-1 value.

    Parameters
    ==========
    X
        Type T1.
        The input map that is to be cast to a tensor
    cast_to
        Attribute.
        A string indicating the desired element type of the output tensor, one of 'TO_FLOAT', 'TO_STRING', 'TO_INT64'.
    map_form
        Attribute.
        Indicates whether to only output as many values as are in the input (dense), or position the input based on using the key of the map as the index of the output (sparse).

        One of 'DENSE', 'SPARSE'.
    max_map
        Attribute.
        If the value of map_form is 'SPARSE,' this attribute indicates the total length of the output tensor.

    Returns
    =======
    Y : Arrow
        Type T2.
        A tensor representing the same data as the input map, ordered by their keys

    Notes
    =====
    Signature: ``ai.onnx.ml@1::CastMap``.

    Type constraints:
     - T1: `map(int64,tensor(float))`, `map(int64,tensor(string))`
     - T2: `tensor(float)`, `tensor(int64)`, `tensor(string)`
    """
    return _CastMap(
        _CastMap.Attributes(
            cast_to=None if cast_to is None else AttrString(cast_to),
            map_form=None if map_form is None else AttrString(map_form),
            max_map=None if max_map is None else AttrInt64(max_map),
        ),
        _CastMap.Inputs(
            X=X,
        ),
    ).outputs.Y


def category_mapper(
    X: Arrow,
    *,
    cats_int64s: Optional[Iterable[int]] = None,
    cats_strings: Optional[Iterable[str]] = None,
    default_int64: int = -1,
    default_string: str = "_Unused",
) -> Arrow:
    r"""
    Converts strings to integers and vice versa.


        Two sequences of equal length are used to map between integers and strings,
        with strings and integers at the same index detailing the mapping.


        Each operator converts either integers to strings or strings to integers, depending
        on which default value attribute is provided. Only one default value attribute
        should be defined.


        If the string default value is set, it will convert integers to strings.
        If the int default value is set, it will convert strings to integers.

    Parameters
    ==========
    X
        Type T1.
        Input data
    cats_int64s
        Attribute.
        The integers of the map. This sequence must be the same length as the 'cats_strings' sequence.
    cats_strings
        Attribute.
        The strings of the map. This sequence must be the same length as the 'cats_int64s' sequence
    default_int64
        Attribute.
        An integer to use when an input string value is not found in the map.

        One and only one of the 'default_*' attributes must be defined.
    default_string
        Attribute.
        A string to use when an input integer value is not found in the map.

        One and only one of the 'default_*' attributes must be defined.

    Returns
    =======
    Y : Arrow
        Type T2.
        Output data. If strings are input, the output values are integers, and vice versa.

    Notes
    =====
    Signature: ``ai.onnx.ml@1::CategoryMapper``.

    Type constraints:
     - T1: `tensor(int64)`, `tensor(string)`
     - T2: `tensor(int64)`, `tensor(string)`
    """
    return _CategoryMapper(
        _CategoryMapper.Attributes(
            cats_int64s=None if cats_int64s is None else AttrInt64s(cats_int64s),
            cats_strings=None if cats_strings is None else AttrStrings(cats_strings),
            default_int64=None if default_int64 is None else AttrInt64(default_int64),
            default_string=None
            if default_string is None
            else AttrString(default_string),
        ),
        _CategoryMapper.Inputs(
            X=X,
        ),
    ).outputs.Y


def dict_vectorizer(
    X: Arrow,
    *,
    int64_vocabulary: Optional[Iterable[int]] = None,
    string_vocabulary: Optional[Iterable[str]] = None,
) -> Arrow:
    r"""
    Uses an index mapping to convert a dictionary to an array.


        Given a dictionary, each key is looked up in the vocabulary attribute corresponding to
        the key type. The index into the vocabulary array at which the key is found is then
        used to index the output 1-D tensor 'Y' and insert into it the value found in the dictionary 'X'.


        The key type of the input map must correspond to the element type of the defined vocabulary attribute.
        Therefore, the output array will be equal in length to the index mapping vector parameter.
        All keys in the input dictionary must be present in the index mapping vector.
        For each item in the input dictionary, insert its value in the output array.
        Any keys not present in the input dictionary, will be zero in the output array.


        For example: if the ``string_vocabulary`` parameter is set to ``["a", "c", "b", "z"]``,
        then an input of ``{"a": 4, "c": 8}`` will produce an output of ``[4, 8, 0, 0]``.

    Parameters
    ==========
    X
        Type T1.
        A dictionary.
    int64_vocabulary
        Attribute.
        An integer vocabulary array.

        One and only one of the vocabularies must be defined.
    string_vocabulary
        Attribute.
        A string vocabulary array.

        One and only one of the vocabularies must be defined.

    Returns
    =======
    Y : Arrow
        Type T2.
        A 1-D tensor holding values from the input dictionary.

    Notes
    =====
    Signature: ``ai.onnx.ml@1::DictVectorizer``.

    Type constraints:
     - T1: `map(int64,tensor(double))`, `map(int64,tensor(float))`, `map(int64,tensor(string))`, `map(string,tensor(double))`, `map(string,tensor(float))`, `map(string,tensor(int64))`
     - T2: `tensor(double)`, `tensor(float)`, `tensor(int64)`, `tensor(string)`
    """
    return _DictVectorizer(
        _DictVectorizer.Attributes(
            int64_vocabulary=None
            if int64_vocabulary is None
            else AttrInt64s(int64_vocabulary),
            string_vocabulary=None
            if string_vocabulary is None
            else AttrStrings(string_vocabulary),
        ),
        _DictVectorizer.Inputs(
            X=X,
        ),
    ).outputs.Y


def feature_vectorizer(
    X: Sequence[Arrow],
    *,
    inputdimensions: Optional[Iterable[int]] = None,
) -> Arrow:
    r"""
    Concatenates input tensors into one continuous output.


        All input shapes are 2-D and are concatenated along the second dimention. 1-D tensors are treated as [1,C].
        Inputs are copied to the output maintaining the order of the input arguments.


        All inputs must be integers or floats, while the output will be all floating point values.

    Parameters
    ==========
    X
        Type T1.
        An ordered collection of tensors, all with the same element type.
    inputdimensions
        Attribute.
        The size of each input in the input list

    Returns
    =======
    Y : Arrow
        Type tensor(float).
        The output array, elements ordered as the inputs.

    Notes
    =====
    Signature: ``ai.onnx.ml@1::FeatureVectorizer``.

    Type constraints:
     - T1: `tensor(double)`, `tensor(float)`, `tensor(int32)`, `tensor(int64)`
    """
    return _FeatureVectorizer(
        _FeatureVectorizer.Attributes(
            inputdimensions=None
            if inputdimensions is None
            else AttrInt64s(inputdimensions),
        ),
        _FeatureVectorizer.Inputs(
            X=X,
        ),
    ).outputs.Y


def imputer(
    X: Arrow,
    *,
    imputed_value_floats: Optional[Iterable[float]] = None,
    imputed_value_int64s: Optional[Iterable[int]] = None,
    replaced_value_float: float = 0.0,
    replaced_value_int64: int = 0,
) -> Arrow:
    r"""
    Replaces inputs that equal one value with another, leaving all other elements alone.


        This operator is typically used to replace missing values in situations where they have a canonical
        representation, such as -1, 0, NaN, or some extreme value.


        One and only one of imputed_value_floats or imputed_value_int64s should be defined -- floats if the input tensor
        holds floats, integers if the input tensor holds integers. The imputed values must all fit within the
        width of the tensor element type. One and only one of the replaced_value_float or replaced_value_int64 should be defined,
        which one depends on whether floats or integers are being processed.


        The imputed_value attribute length can be 1 element, or it can have one element per input feature.

    In other words, if the input tensor has the shape [*,F], then the length of the attribute array may be 1 or F. If it is 1, then it is broadcast along the last dimension and applied to each feature.

    Parameters
    ==========
    X
        Type T.
        Data to be processed.
    imputed_value_floats
        Attribute.
        Value(s) to change to
    imputed_value_int64s
        Attribute.
        Value(s) to change to.
    replaced_value_float
        Attribute.
        A value that needs replacing.
    replaced_value_int64
        Attribute.
        A value that needs replacing.

    Returns
    =======
    Y : Arrow
        Type T.
        Imputed output data

    Notes
    =====
    Signature: ``ai.onnx.ml@1::Imputer``.

    Type constraints:
     - T: `tensor(double)`, `tensor(float)`, `tensor(int32)`, `tensor(int64)`
    """
    return _Imputer(
        _Imputer.Attributes(
            imputed_value_floats=None
            if imputed_value_floats is None
            else AttrFloat32s(imputed_value_floats),
            imputed_value_int64s=None
            if imputed_value_int64s is None
            else AttrInt64s(imputed_value_int64s),
            replaced_value_float=None
            if replaced_value_float is None
            else AttrFloat32(replaced_value_float),
            replaced_value_int64=None
            if replaced_value_int64 is None
            else AttrInt64(replaced_value_int64),
        ),
        _Imputer.Inputs(
            X=X,
        ),
    ).outputs.Y


def label_encoder(
    X: Arrow,
    *,
    default_float: float = -0.0,
    default_int64: int = -1,
    default_string: str = "_Unused",
    keys_floats: Optional[Iterable[float]] = None,
    keys_int64s: Optional[Iterable[int]] = None,
    keys_strings: Optional[Iterable[str]] = None,
    values_floats: Optional[Iterable[float]] = None,
    values_int64s: Optional[Iterable[int]] = None,
    values_strings: Optional[Iterable[str]] = None,
) -> Arrow:
    r"""
    Maps each element in the input tensor to another value.


        The mapping is determined by the two parallel attributes, 'keys_*' and
        'values_*' attribute. The i-th value in the specified 'keys_*' attribute
        would be mapped to the i-th value in the specified 'values_*' attribute. It
        implies that input's element type and the element type of the specified
        'keys_*' should be identical while the output type is identical to the
        specified 'values_*' attribute. If an input element can not be found in the
        specified 'keys_*' attribute, the 'default_*' that matches the specified
        'values_*' attribute may be used as its output value.


        Let's consider an example which maps a string tensor to an integer tensor.
        Assume and 'keys_strings' is ["Amy", "Sally"], 'values_int64s' is [5, 6],
        and 'default_int64' is '-1'.  The input ["Dori", "Amy", "Amy", "Sally",
        "Sally"] would be mapped to [-1, 5, 5, 6, 6].


        Since this operator is an one-to-one mapping, its input and output shapes
        are the same. Notice that only one of 'keys_*'/'values_*' can be set.


        For key look-up, bit-wise comparison is used so even a float NaN can be
        mapped to a value in 'values_*' attribute.



    Parameters
    ==========
    X
        Type T1.
        Input data. It can be either tensor or scalar.
    default_float
        Attribute.
        A float.
    default_int64
        Attribute.
        An integer.
    default_string
        Attribute.
        A string.
    keys_floats
        Attribute.
        A list of floats.
    keys_int64s
        Attribute.
        A list of ints.
    keys_strings
        Attribute.
        A list of strings. One and only one of 'keys_*'s should be set.
    values_floats
        Attribute.
        A list of floats.
    values_int64s
        Attribute.
        A list of ints.
    values_strings
        Attribute.
        A list of strings. One and only one of 'value_*'s should be set.

    Returns
    =======
    Y : Arrow
        Type T2.
        Output data.

    Notes
    =====
    Signature: ``ai.onnx.ml@2::LabelEncoder``.

    Type constraints:
     - T1: `tensor(float)`, `tensor(int64)`, `tensor(string)`
     - T2: `tensor(float)`, `tensor(int64)`, `tensor(string)`
    """
    return _LabelEncoder(
        _LabelEncoder.Attributes(
            default_float=None if default_float is None else AttrFloat32(default_float),
            default_int64=None if default_int64 is None else AttrInt64(default_int64),
            default_string=None
            if default_string is None
            else AttrString(default_string),
            keys_floats=None if keys_floats is None else AttrFloat32s(keys_floats),
            keys_int64s=None if keys_int64s is None else AttrInt64s(keys_int64s),
            keys_strings=None if keys_strings is None else AttrStrings(keys_strings),
            values_floats=None
            if values_floats is None
            else AttrFloat32s(values_floats),
            values_int64s=None if values_int64s is None else AttrInt64s(values_int64s),
            values_strings=None
            if values_strings is None
            else AttrStrings(values_strings),
        ),
        _LabelEncoder.Inputs(
            X=X,
        ),
    ).outputs.Y


def linear_classifier(
    X: Arrow,
    *,
    classlabels_ints: Optional[Iterable[int]] = None,
    classlabels_strings: Optional[Iterable[str]] = None,
    coefficients: Iterable[float],
    intercepts: Optional[Iterable[float]] = None,
    multi_class: int = 0,
    post_transform: str = "NONE",
) -> _LinearClassifier.Outputs:
    r"""
    Linear classifier

    Parameters
    ==========
    X
        Type T1.
        Data to be classified.
    classlabels_ints
        Attribute.
        Class labels when using integer labels. One and only one 'classlabels' attribute must be defined.
    classlabels_strings
        Attribute.
        Class labels when using string labels. One and only one 'classlabels' attribute must be defined.
    coefficients
        Attribute.
        A collection of weights of the model(s).
    intercepts
        Attribute.
        A collection of intercepts.
    multi_class
        Attribute.
        Indicates whether to do OvR or multinomial (0=OvR is the default).
    post_transform
        Attribute.
        Indicates the transform to apply to the scores vector.

        One of 'NONE,' 'SOFTMAX,' 'LOGISTIC,' 'SOFTMAX_ZERO,' or 'PROBIT'

    Returns
    =======
    Y : Arrow
        Type T2.
        Classification outputs (one class per example).
    Z : Arrow
        Type tensor(float).
        Classification scores ([N,E] - one score for each class and example

    Notes
    =====
    Signature: ``ai.onnx.ml@1::LinearClassifier``.

    Type constraints:
     - T1: `tensor(double)`, `tensor(float)`, `tensor(int32)`, `tensor(int64)`
     - T2: `tensor(int64)`, `tensor(string)`
    """
    return _LinearClassifier(
        _LinearClassifier.Attributes(
            classlabels_ints=None
            if classlabels_ints is None
            else AttrInt64s(classlabels_ints),
            classlabels_strings=None
            if classlabels_strings is None
            else AttrStrings(classlabels_strings),
            coefficients=None if coefficients is None else AttrFloat32s(coefficients),
            intercepts=None if intercepts is None else AttrFloat32s(intercepts),
            multi_class=None if multi_class is None else AttrInt64(multi_class),
            post_transform=None
            if post_transform is None
            else AttrString(post_transform),
        ),
        _LinearClassifier.Inputs(
            X=X,
        ),
    ).outputs


def linear_regressor(
    X: Arrow,
    *,
    coefficients: Optional[Iterable[float]] = None,
    intercepts: Optional[Iterable[float]] = None,
    post_transform: str = "NONE",
    targets: int = 1,
) -> Arrow:
    r"""
    Generalized linear regression evaluation.


        If targets is set to 1 (default) then univariate regression is performed.


        If targets is set to M then M sets of coefficients must be passed in as a sequence
        and M results will be output for each input n in N.


        The coefficients array is of length n, and the coefficients for each target are contiguous.
        Intercepts are optional but if provided must match the number of targets.

    Parameters
    ==========
    X
        Type T.
        Data to be regressed.
    coefficients
        Attribute.
        Weights of the model(s).
    intercepts
        Attribute.
        Weights of the intercepts, if used.
    post_transform
        Attribute.
        Indicates the transform to apply to the regression output vector.

        One of 'NONE,' 'SOFTMAX,' 'LOGISTIC,' 'SOFTMAX_ZERO,' or 'PROBIT'
    targets
        Attribute.
        The total number of regression targets, 1 if not defined.

    Returns
    =======
    Y : Arrow
        Type tensor(float).
        Regression outputs (one per target, per example).

    Notes
    =====
    Signature: ``ai.onnx.ml@1::LinearRegressor``.

    Type constraints:
     - T: `tensor(double)`, `tensor(float)`, `tensor(int32)`, `tensor(int64)`
    """
    return _LinearRegressor(
        _LinearRegressor.Attributes(
            coefficients=None if coefficients is None else AttrFloat32s(coefficients),
            intercepts=None if intercepts is None else AttrFloat32s(intercepts),
            post_transform=None
            if post_transform is None
            else AttrString(post_transform),
            targets=None if targets is None else AttrInt64(targets),
        ),
        _LinearRegressor.Inputs(
            X=X,
        ),
    ).outputs.Y


def normalizer(
    X: Arrow,
    *,
    norm: str = "MAX",
) -> Arrow:
    r"""
    Normalize the input.  There are three normalization modes, which have the corresponding formulas,
        defined using element-wise infix operators '/' and '^' and tensor-wide functions 'max' and 'sum':





        Max: Y = X / max(X)


        L1:  Y = X / sum(X)


        L2:  Y = sqrt(X^2 / sum(X^2)}


        In all modes, if the divisor is zero, Y == X.



        For batches, that is, [N,C] tensors, normalization is done along the C axis. In other words, each row
        of the batch is normalized independently.

    Parameters
    ==========
    X
        Type T.
        Data to be encoded, a tensor of shape [N,C] or [C]
    norm
        Attribute.
        One of 'MAX,' 'L1,' 'L2'

    Returns
    =======
    Y : Arrow
        Type tensor(float).
        Encoded output data

    Notes
    =====
    Signature: ``ai.onnx.ml@1::Normalizer``.

    Type constraints:
     - T: `tensor(double)`, `tensor(float)`, `tensor(int32)`, `tensor(int64)`
    """
    return _Normalizer(
        _Normalizer.Attributes(
            norm=None if norm is None else AttrString(norm),
        ),
        _Normalizer.Inputs(
            X=X,
        ),
    ).outputs.Y


def one_hot_encoder(
    X: Arrow,
    *,
    cats_int64s: Optional[Iterable[int]] = None,
    cats_strings: Optional[Iterable[str]] = None,
    zeros: int = 1,
) -> Arrow:
    r"""
    Replace each input element with an array of ones and zeros, where a single
        one is placed at the index of the category that was passed in. The total category count
        will determine the size of the extra dimension of the output array Y.


        For example, if we pass a tensor with a single value of 4, and a category count of 8,
        the output will be a tensor with ``[0,0,0,0,1,0,0,0]``.


        This operator assumes every input feature is from the same set of categories.


        If the input is a tensor of float, int32, or double, the data will be cast
        to integers and the cats_int64s category list will be used for the lookups.

    Parameters
    ==========
    X
        Type T.
        Data to be encoded.
    cats_int64s
        Attribute.
        List of categories, ints.

        One and only one of the 'cats_*' attributes must be defined.
    cats_strings
        Attribute.
        List of categories, strings.

        One and only one of the 'cats_*' attributes must be defined.
    zeros
        Attribute.
        If true and category is not present, will return all zeros; if false and a category if not found, the operator will fail.

    Returns
    =======
    Y : Arrow
        Type tensor(float).
        Encoded output data, having one more dimension than X.

    Notes
    =====
    Signature: ``ai.onnx.ml@1::OneHotEncoder``.

    Type constraints:
     - T: `tensor(double)`, `tensor(float)`, `tensor(int32)`, `tensor(int64)`, `tensor(string)`
    """
    return _OneHotEncoder(
        _OneHotEncoder.Attributes(
            cats_int64s=None if cats_int64s is None else AttrInt64s(cats_int64s),
            cats_strings=None if cats_strings is None else AttrStrings(cats_strings),
            zeros=None if zeros is None else AttrInt64(zeros),
        ),
        _OneHotEncoder.Inputs(
            X=X,
        ),
    ).outputs.Y


def svmclassifier(
    X: Arrow,
    *,
    classlabels_ints: Optional[Iterable[int]] = None,
    classlabels_strings: Optional[Iterable[str]] = None,
    coefficients: Optional[Iterable[float]] = None,
    kernel_params: Optional[Iterable[float]] = None,
    kernel_type: str = "LINEAR",
    post_transform: str = "NONE",
    prob_a: Optional[Iterable[float]] = None,
    prob_b: Optional[Iterable[float]] = None,
    rho: Optional[Iterable[float]] = None,
    support_vectors: Optional[Iterable[float]] = None,
    vectors_per_class: Optional[Iterable[int]] = None,
) -> _SVMClassifier.Outputs:
    r"""
    Support Vector Machine classifier

    Parameters
    ==========
    X
        Type T1.
        Data to be classified.
    classlabels_ints
        Attribute.
        Class labels if using integer labels.

        One and only one of the 'classlabels_*' attributes must be defined.
    classlabels_strings
        Attribute.
        Class labels if using string labels.

        One and only one of the 'classlabels_*' attributes must be defined.
    coefficients
        Attribute.

    kernel_params
        Attribute.
        List of 3 elements containing gamma, coef0, and degree, in that order. Zero if unused for the kernel.
    kernel_type
        Attribute.
        The kernel type, one of 'LINEAR,' 'POLY,' 'RBF,' 'SIGMOID'.
    post_transform
        Attribute.
        Indicates the transform to apply to the score.

        One of 'NONE,' 'SOFTMAX,' 'LOGISTIC,' 'SOFTMAX_ZERO,' or 'PROBIT'
    prob_a
        Attribute.
        First set of probability coefficients.
    prob_b
        Attribute.
        Second set of probability coefficients. This array must be same size as prob_a.

        If these are provided then output Z are probability estimates, otherwise they are raw scores.
    rho
        Attribute.

    support_vectors
        Attribute.

    vectors_per_class
        Attribute.


    Returns
    =======
    Y : Arrow
        Type T2.
        Classification outputs (one class per example).
    Z : Arrow
        Type tensor(float).
        Class scores (one per class per example), if prob_a and prob_b are provided they are probabilities for each class, otherwise they are raw scores.

    Notes
    =====
    Signature: ``ai.onnx.ml@1::SVMClassifier``.

    Type constraints:
     - T1: `tensor(double)`, `tensor(float)`, `tensor(int32)`, `tensor(int64)`
     - T2: `tensor(int64)`, `tensor(string)`
    """
    return _SVMClassifier(
        _SVMClassifier.Attributes(
            classlabels_ints=None
            if classlabels_ints is None
            else AttrInt64s(classlabels_ints),
            classlabels_strings=None
            if classlabels_strings is None
            else AttrStrings(classlabels_strings),
            coefficients=None if coefficients is None else AttrFloat32s(coefficients),
            kernel_params=None
            if kernel_params is None
            else AttrFloat32s(kernel_params),
            kernel_type=None if kernel_type is None else AttrString(kernel_type),
            post_transform=None
            if post_transform is None
            else AttrString(post_transform),
            prob_a=None if prob_a is None else AttrFloat32s(prob_a),
            prob_b=None if prob_b is None else AttrFloat32s(prob_b),
            rho=None if rho is None else AttrFloat32s(rho),
            support_vectors=None
            if support_vectors is None
            else AttrFloat32s(support_vectors),
            vectors_per_class=None
            if vectors_per_class is None
            else AttrInt64s(vectors_per_class),
        ),
        _SVMClassifier.Inputs(
            X=X,
        ),
    ).outputs


def svmregressor(
    X: Arrow,
    *,
    coefficients: Optional[Iterable[float]] = None,
    kernel_params: Optional[Iterable[float]] = None,
    kernel_type: str = "LINEAR",
    n_supports: int = 0,
    one_class: int = 0,
    post_transform: str = "NONE",
    rho: Optional[Iterable[float]] = None,
    support_vectors: Optional[Iterable[float]] = None,
) -> Arrow:
    r"""
    Support Vector Machine regression prediction and one-class SVM anomaly detection.

    Parameters
    ==========
    X
        Type T.
        Data to be regressed.
    coefficients
        Attribute.
        Support vector coefficients.
    kernel_params
        Attribute.
        List of 3 elements containing gamma, coef0, and degree, in that order. Zero if unused for the kernel.
    kernel_type
        Attribute.
        The kernel type, one of 'LINEAR,' 'POLY,' 'RBF,' 'SIGMOID'.
    n_supports
        Attribute.
        The number of support vectors.
    one_class
        Attribute.
        Flag indicating whether the regression is a one-class SVM or not.
    post_transform
        Attribute.
        Indicates the transform to apply to the score.

        One of 'NONE,' 'SOFTMAX,' 'LOGISTIC,' 'SOFTMAX_ZERO,' or 'PROBIT.'
    rho
        Attribute.

    support_vectors
        Attribute.
        Chosen support vectors

    Returns
    =======
    Y : Arrow
        Type tensor(float).
        Regression outputs (one score per target per example).

    Notes
    =====
    Signature: ``ai.onnx.ml@1::SVMRegressor``.

    Type constraints:
     - T: `tensor(double)`, `tensor(float)`, `tensor(int32)`, `tensor(int64)`
    """
    return _SVMRegressor(
        _SVMRegressor.Attributes(
            coefficients=None if coefficients is None else AttrFloat32s(coefficients),
            kernel_params=None
            if kernel_params is None
            else AttrFloat32s(kernel_params),
            kernel_type=None if kernel_type is None else AttrString(kernel_type),
            n_supports=None if n_supports is None else AttrInt64(n_supports),
            one_class=None if one_class is None else AttrInt64(one_class),
            post_transform=None
            if post_transform is None
            else AttrString(post_transform),
            rho=None if rho is None else AttrFloat32s(rho),
            support_vectors=None
            if support_vectors is None
            else AttrFloat32s(support_vectors),
        ),
        _SVMRegressor.Inputs(
            X=X,
        ),
    ).outputs.Y


def scaler(
    X: Arrow,
    *,
    offset: Optional[Iterable[float]] = None,
    scale: Optional[Iterable[float]] = None,
) -> Arrow:
    r"""
    Rescale input data, for example to standardize features by removing the mean and scaling to unit variance.

    Parameters
    ==========
    X
        Type T.
        Data to be scaled.
    offset
        Attribute.
        First, offset by this.

        Can be length of features in an [N,F] tensor or length 1, in which case it applies to all features, regardless of dimension count.
    scale
        Attribute.
        Second, multiply by this.

        Can be length of features in an [N,F] tensor or length 1, in which case it applies to all features, regardless of dimension count.

        Must be same length as 'offset'

    Returns
    =======
    Y : Arrow
        Type tensor(float).
        Scaled output data.

    Notes
    =====
    Signature: ``ai.onnx.ml@1::Scaler``.

    Type constraints:
     - T: `tensor(double)`, `tensor(float)`, `tensor(int32)`, `tensor(int64)`
    """
    return _Scaler(
        _Scaler.Attributes(
            offset=None if offset is None else AttrFloat32s(offset),
            scale=None if scale is None else AttrFloat32s(scale),
        ),
        _Scaler.Inputs(
            X=X,
        ),
    ).outputs.Y


def tree_ensemble_classifier(
    X: Arrow,
    *,
    base_values: Optional[Iterable[float]] = None,
    base_values_as_tensor: Optional[np.ndarray] = None,
    class_ids: Optional[Iterable[int]] = None,
    class_nodeids: Optional[Iterable[int]] = None,
    class_treeids: Optional[Iterable[int]] = None,
    class_weights: Optional[Iterable[float]] = None,
    class_weights_as_tensor: Optional[np.ndarray] = None,
    classlabels_int64s: Optional[Iterable[int]] = None,
    classlabels_strings: Optional[Iterable[str]] = None,
    nodes_falsenodeids: Optional[Iterable[int]] = None,
    nodes_featureids: Optional[Iterable[int]] = None,
    nodes_hitrates: Optional[Iterable[float]] = None,
    nodes_hitrates_as_tensor: Optional[np.ndarray] = None,
    nodes_missing_value_tracks_true: Optional[Iterable[int]] = None,
    nodes_modes: Optional[Iterable[str]] = None,
    nodes_nodeids: Optional[Iterable[int]] = None,
    nodes_treeids: Optional[Iterable[int]] = None,
    nodes_truenodeids: Optional[Iterable[int]] = None,
    nodes_values: Optional[Iterable[float]] = None,
    nodes_values_as_tensor: Optional[np.ndarray] = None,
    post_transform: str = "NONE",
) -> _TreeEnsembleClassifier.Outputs:
    r"""
    Tree Ensemble classifier. Returns the top class for each of N inputs.


        The attributes named 'nodes_X' form a sequence of tuples, associated by
        index into the sequences, which must all be of equal length. These tuples
        define the nodes.


        Similarly, all fields prefixed with 'class_' are tuples of votes at the leaves.
        A leaf may have multiple votes, where each vote is weighted by
        the associated class_weights index.


        One and only one of classlabels_strings or classlabels_int64s
        will be defined. The class_ids are indices into this list.
        All fields ending with `_as_tensor` can be used instead of the
        same parameter without the suffix if the element type is double and not float.

    Parameters
    ==========
    X
        Type T1.
        Input of shape [N,F]
    base_values
        Attribute.
        Base values for classification, added to final class score; the size must be the same as the classes or can be left unassigned (assumed 0)
    base_values_as_tensor
        Attribute.
        Base values for classification, added to final class score; the size must be the same as the classes or can be left unassigned (assumed 0)
    class_ids
        Attribute.
        The index of the class list that each weight is for.
    class_nodeids
        Attribute.
        node id that this weight is for.
    class_treeids
        Attribute.
        The id of the tree that this node is in.
    class_weights
        Attribute.
        The weight for the class in class_id.
    class_weights_as_tensor
        Attribute.
        The weight for the class in class_id.
    classlabels_int64s
        Attribute.
        Class labels if using integer labels.

        One and only one of the 'classlabels_*' attributes must be defined.
    classlabels_strings
        Attribute.
        Class labels if using string labels.

        One and only one of the 'classlabels_*' attributes must be defined.
    nodes_falsenodeids
        Attribute.
        Child node if expression is false.
    nodes_featureids
        Attribute.
        Feature id for each node.
    nodes_hitrates
        Attribute.
        Popularity of each node, used for performance and may be omitted.
    nodes_hitrates_as_tensor
        Attribute.
        Popularity of each node, used for performance and may be omitted.
    nodes_missing_value_tracks_true
        Attribute.
        For each node, define what to do in the presence of a missing value: if a value is missing (NaN), use the 'true' or 'false' branch based on the value in this array.

        This attribute may be left undefined, and the defalt value is false (0) for all nodes.
    nodes_modes
        Attribute.
        The node kind, that is, the comparison to make at the node. There is no comparison to make at a leaf node.

        One of 'BRANCH_LEQ', 'BRANCH_LT', 'BRANCH_GTE', 'BRANCH_GT', 'BRANCH_EQ', 'BRANCH_NEQ', 'LEAF'
    nodes_nodeids
        Attribute.
        Node id for each node. Ids may restart at zero for each tree, but it not required to.
    nodes_treeids
        Attribute.
        Tree id for each node.
    nodes_truenodeids
        Attribute.
        Child node if expression is true.
    nodes_values
        Attribute.
        Thresholds to do the splitting on for each node.
    nodes_values_as_tensor
        Attribute.
        Thresholds to do the splitting on for each node.
    post_transform
        Attribute.
        Indicates the transform to apply to the score.

         One of 'NONE,' 'SOFTMAX,' 'LOGISTIC,' 'SOFTMAX_ZERO,' or 'PROBIT.'

    Returns
    =======
    Y : Arrow
        Type T2.
        N, Top class for each point
    Z : Arrow
        Type tensor(float).
        The class score for each class, for each point, a tensor of shape [N,E].

    Notes
    =====
    Signature: ``ai.onnx.ml@3::TreeEnsembleClassifier``.

    Type constraints:
     - T1: `tensor(double)`, `tensor(float)`, `tensor(int32)`, `tensor(int64)`
     - T2: `tensor(int64)`, `tensor(string)`
    """
    return _TreeEnsembleClassifier(
        _TreeEnsembleClassifier.Attributes(
            base_values=None if base_values is None else AttrFloat32s(base_values),
            base_values_as_tensor=None
            if base_values_as_tensor is None
            else AttrTensor(base_values_as_tensor),
            class_ids=None if class_ids is None else AttrInt64s(class_ids),
            class_nodeids=None if class_nodeids is None else AttrInt64s(class_nodeids),
            class_treeids=None if class_treeids is None else AttrInt64s(class_treeids),
            class_weights=None
            if class_weights is None
            else AttrFloat32s(class_weights),
            class_weights_as_tensor=None
            if class_weights_as_tensor is None
            else AttrTensor(class_weights_as_tensor),
            classlabels_int64s=None
            if classlabels_int64s is None
            else AttrInt64s(classlabels_int64s),
            classlabels_strings=None
            if classlabels_strings is None
            else AttrStrings(classlabels_strings),
            nodes_falsenodeids=None
            if nodes_falsenodeids is None
            else AttrInt64s(nodes_falsenodeids),
            nodes_featureids=None
            if nodes_featureids is None
            else AttrInt64s(nodes_featureids),
            nodes_hitrates=None
            if nodes_hitrates is None
            else AttrFloat32s(nodes_hitrates),
            nodes_hitrates_as_tensor=None
            if nodes_hitrates_as_tensor is None
            else AttrTensor(nodes_hitrates_as_tensor),
            nodes_missing_value_tracks_true=None
            if nodes_missing_value_tracks_true is None
            else AttrInt64s(nodes_missing_value_tracks_true),
            nodes_modes=None if nodes_modes is None else AttrStrings(nodes_modes),
            nodes_nodeids=None if nodes_nodeids is None else AttrInt64s(nodes_nodeids),
            nodes_treeids=None if nodes_treeids is None else AttrInt64s(nodes_treeids),
            nodes_truenodeids=None
            if nodes_truenodeids is None
            else AttrInt64s(nodes_truenodeids),
            nodes_values=None if nodes_values is None else AttrFloat32s(nodes_values),
            nodes_values_as_tensor=None
            if nodes_values_as_tensor is None
            else AttrTensor(nodes_values_as_tensor),
            post_transform=None
            if post_transform is None
            else AttrString(post_transform),
        ),
        _TreeEnsembleClassifier.Inputs(
            X=X,
        ),
    ).outputs


def tree_ensemble_regressor(
    X: Arrow,
    *,
    aggregate_function: str = "SUM",
    base_values: Optional[Iterable[float]] = None,
    base_values_as_tensor: Optional[np.ndarray] = None,
    n_targets: Optional[int] = None,
    nodes_falsenodeids: Optional[Iterable[int]] = None,
    nodes_featureids: Optional[Iterable[int]] = None,
    nodes_hitrates: Optional[Iterable[float]] = None,
    nodes_hitrates_as_tensor: Optional[np.ndarray] = None,
    nodes_missing_value_tracks_true: Optional[Iterable[int]] = None,
    nodes_modes: Optional[Iterable[str]] = None,
    nodes_nodeids: Optional[Iterable[int]] = None,
    nodes_treeids: Optional[Iterable[int]] = None,
    nodes_truenodeids: Optional[Iterable[int]] = None,
    nodes_values: Optional[Iterable[float]] = None,
    nodes_values_as_tensor: Optional[np.ndarray] = None,
    post_transform: str = "NONE",
    target_ids: Optional[Iterable[int]] = None,
    target_nodeids: Optional[Iterable[int]] = None,
    target_treeids: Optional[Iterable[int]] = None,
    target_weights: Optional[Iterable[float]] = None,
    target_weights_as_tensor: Optional[np.ndarray] = None,
) -> Arrow:
    r"""
    Tree Ensemble regressor.  Returns the regressed values for each input in N.


        All args with nodes_ are fields of a tuple of tree nodes, and
        it is assumed they are the same length, and an index i will decode the
        tuple across these inputs.  Each node id can appear only once
        for each tree id.


        All fields prefixed with target_ are tuples of votes at the leaves.


        A leaf may have multiple votes, where each vote is weighted by
        the associated target_weights index.


        All fields ending with `_as_tensor` can be used instead of the
        same parameter without the suffix if the element type is double and not float.
        All trees must have their node ids start at 0 and increment by 1.


        Mode enum is BRANCH_LEQ, BRANCH_LT, BRANCH_GTE, BRANCH_GT, BRANCH_EQ, BRANCH_NEQ, LEAF

    Parameters
    ==========
    X
        Type T.
        Input of shape [N,F]
    aggregate_function
        Attribute.
        Defines how to aggregate leaf values within a target.

        One of 'AVERAGE,' 'SUM,' 'MIN,' 'MAX.'
    base_values
        Attribute.
        Base values for classification, added to final class score; the size must be the same as the classes or can be left unassigned (assumed 0)
    base_values_as_tensor
        Attribute.
        Base values for classification, added to final class score; the size must be the same as the classes or can be left unassigned (assumed 0)
    n_targets
        Attribute.
        The total number of targets.
    nodes_falsenodeids
        Attribute.
        Child node if expression is false
    nodes_featureids
        Attribute.
        Feature id for each node.
    nodes_hitrates
        Attribute.
        Popularity of each node, used for performance and may be omitted.
    nodes_hitrates_as_tensor
        Attribute.
        Popularity of each node, used for performance and may be omitted.
    nodes_missing_value_tracks_true
        Attribute.
        For each node, define what to do in the presence of a NaN: use the 'true' (if the attribute value is 1) or 'false' (if the attribute value is 0) branch based on the value in this array.

        This attribute may be left undefined and the defalt value is false (0) for all nodes.
    nodes_modes
        Attribute.
        The node kind, that is, the comparison to make at the node. There is no comparison to make at a leaf node.

        One of 'BRANCH_LEQ', 'BRANCH_LT', 'BRANCH_GTE', 'BRANCH_GT', 'BRANCH_EQ', 'BRANCH_NEQ', 'LEAF'
    nodes_nodeids
        Attribute.
        Node id for each node. Node ids must restart at zero for each tree and increase sequentially.
    nodes_treeids
        Attribute.
        Tree id for each node.
    nodes_truenodeids
        Attribute.
        Child node if expression is true
    nodes_values
        Attribute.
        Thresholds to do the splitting on for each node.
    nodes_values_as_tensor
        Attribute.
        Thresholds to do the splitting on for each node.
    post_transform
        Attribute.
        Indicates the transform to apply to the score.

        One of 'NONE,' 'SOFTMAX,' 'LOGISTIC,' 'SOFTMAX_ZERO,' or 'PROBIT'
    target_ids
        Attribute.
        The index of the target that each weight is for
    target_nodeids
        Attribute.
        The node id of each weight
    target_treeids
        Attribute.
        The id of the tree that each node is in.
    target_weights
        Attribute.
        The weight for each target
    target_weights_as_tensor
        Attribute.
        The weight for each target

    Returns
    =======
    Y : Arrow
        Type tensor(float).
        N classes

    Notes
    =====
    Signature: ``ai.onnx.ml@3::TreeEnsembleRegressor``.

    Type constraints:
     - T: `tensor(double)`, `tensor(float)`, `tensor(int32)`, `tensor(int64)`
    """
    return _TreeEnsembleRegressor(
        _TreeEnsembleRegressor.Attributes(
            aggregate_function=None
            if aggregate_function is None
            else AttrString(aggregate_function),
            base_values=None if base_values is None else AttrFloat32s(base_values),
            base_values_as_tensor=None
            if base_values_as_tensor is None
            else AttrTensor(base_values_as_tensor),
            n_targets=None if n_targets is None else AttrInt64(n_targets),
            nodes_falsenodeids=None
            if nodes_falsenodeids is None
            else AttrInt64s(nodes_falsenodeids),
            nodes_featureids=None
            if nodes_featureids is None
            else AttrInt64s(nodes_featureids),
            nodes_hitrates=None
            if nodes_hitrates is None
            else AttrFloat32s(nodes_hitrates),
            nodes_hitrates_as_tensor=None
            if nodes_hitrates_as_tensor is None
            else AttrTensor(nodes_hitrates_as_tensor),
            nodes_missing_value_tracks_true=None
            if nodes_missing_value_tracks_true is None
            else AttrInt64s(nodes_missing_value_tracks_true),
            nodes_modes=None if nodes_modes is None else AttrStrings(nodes_modes),
            nodes_nodeids=None if nodes_nodeids is None else AttrInt64s(nodes_nodeids),
            nodes_treeids=None if nodes_treeids is None else AttrInt64s(nodes_treeids),
            nodes_truenodeids=None
            if nodes_truenodeids is None
            else AttrInt64s(nodes_truenodeids),
            nodes_values=None if nodes_values is None else AttrFloat32s(nodes_values),
            nodes_values_as_tensor=None
            if nodes_values_as_tensor is None
            else AttrTensor(nodes_values_as_tensor),
            post_transform=None
            if post_transform is None
            else AttrString(post_transform),
            target_ids=None if target_ids is None else AttrInt64s(target_ids),
            target_nodeids=None
            if target_nodeids is None
            else AttrInt64s(target_nodeids),
            target_treeids=None
            if target_treeids is None
            else AttrInt64s(target_treeids),
            target_weights=None
            if target_weights is None
            else AttrFloat32s(target_weights),
            target_weights_as_tensor=None
            if target_weights_as_tensor is None
            else AttrTensor(target_weights_as_tensor),
        ),
        _TreeEnsembleRegressor.Inputs(
            X=X,
        ),
    ).outputs.Y


def zip_map(
    X: Arrow,
    *,
    classlabels_int64s: Optional[Iterable[int]] = None,
    classlabels_strings: Optional[Iterable[str]] = None,
) -> Arrow:
    r"""
    Creates a map from the input and the attributes.


        The values are provided by the input tensor, while the keys are specified by the attributes.
        Must provide keys in either classlabels_strings or classlabels_int64s (but not both).


        The columns of the tensor correspond one-by-one to the keys specified by the attributes. There must be as many columns as keys.



    Parameters
    ==========
    X
        Type tensor(float).
        The input values
    classlabels_int64s
        Attribute.
        The keys when using int keys.

        One and only one of the 'classlabels_*' attributes must be defined.
    classlabels_strings
        Attribute.
        The keys when using string keys.

        One and only one of the 'classlabels_*' attributes must be defined.

    Returns
    =======
    Z : Arrow
        Type T.
        The output map

    Notes
    =====
    Signature: ``ai.onnx.ml@1::ZipMap``.

    Type constraints:
     - T: `seq(map(int64,tensor(float)))`, `seq(map(string,tensor(float)))`
    """
    return _ZipMap(
        _ZipMap.Attributes(
            classlabels_int64s=None
            if classlabels_int64s is None
            else AttrInt64s(classlabels_int64s),
            classlabels_strings=None
            if classlabels_strings is None
            else AttrStrings(classlabels_strings),
        ),
        _ZipMap.Inputs(
            X=X,
        ),
    ).outputs.Z


_OPERATORS = {
    "ArrayFeatureExtractor": _ArrayFeatureExtractor,
    "Binarizer": _Binarizer,
    "CastMap": _CastMap,
    "CategoryMapper": _CategoryMapper,
    "DictVectorizer": _DictVectorizer,
    "FeatureVectorizer": _FeatureVectorizer,
    "Imputer": _Imputer,
    "LabelEncoder": _LabelEncoder,
    "LinearClassifier": _LinearClassifier,
    "LinearRegressor": _LinearRegressor,
    "Normalizer": _Normalizer,
    "OneHotEncoder": _OneHotEncoder,
    "SVMClassifier": _SVMClassifier,
    "SVMRegressor": _SVMRegressor,
    "Scaler": _Scaler,
    "TreeEnsembleClassifier": _TreeEnsembleClassifier,
    "TreeEnsembleRegressor": _TreeEnsembleRegressor,
    "ZipMap": _ZipMap,
}

_CONSTRUCTORS = {
    "ArrayFeatureExtractor": array_feature_extractor,
    "Binarizer": binarizer,
    "CastMap": cast_map,
    "CategoryMapper": category_mapper,
    "DictVectorizer": dict_vectorizer,
    "FeatureVectorizer": feature_vectorizer,
    "Imputer": imputer,
    "LabelEncoder": label_encoder,
    "LinearClassifier": linear_classifier,
    "LinearRegressor": linear_regressor,
    "Normalizer": normalizer,
    "OneHotEncoder": one_hot_encoder,
    "SVMClassifier": svmclassifier,
    "SVMRegressor": svmregressor,
    "Scaler": scaler,
    "TreeEnsembleClassifier": tree_ensemble_classifier,
    "TreeEnsembleRegressor": tree_ensemble_regressor,
    "ZipMap": zip_map,
}

__all__ = [fun.__name__ for fun in _CONSTRUCTORS.values()]<|MERGE_RESOLUTION|>--- conflicted
+++ resolved
@@ -366,19 +366,11 @@
         elif self.attrs.cats_strings:
             n_encodings = len(self.attrs.cats_strings.value)
         else:
-            raise TypeError(
+            raise InferenceError(
                 "Either `cats_int64s` or `cats_strings` attributes must be set."
             )
-<<<<<<< HEAD
-        if self.inputs.fully_typed:
-            shape = (*self.inputs.X.unwrap_tensor().shape, n_encodings)  # type: ignore
-        else:
-            shape = (None, n_encodings)
+        shape = (*self.inputs.X.unwrap_tensor().shape, n_encodings)  # type: ignore
         return {"Y": Tensor(dtype=np.float32, shape=shape)}
-=======
-        shape = (*self.inputs.X.unwrap_tensor().shape.to_simple(), n_encodings)  # type: ignore
-        return {"Y": Tensor(elem_type=np.float32, shape=shape)}
->>>>>>> 67f4194a
 
     op_type = OpType("OneHotEncoder", "ai.onnx.ml", 1)
 
