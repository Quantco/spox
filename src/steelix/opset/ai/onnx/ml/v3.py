# flake8: noqa
import typing  # noqa: F401
from dataclasses import dataclass
from typing import (  # noqa: F401
    Any,
    Callable,
    Dict,
    Iterable,
    List,
    Optional,
    Sequence,
    Tuple,
    Union,
)
from typing import cast as typing_cast  # noqa: F401

import numpy as np  # noqa: F401

from steelix._arrow import Arrow, _nil, result_type  # noqa: F401
from steelix._arrowfields import ArrowFields, NoArrows  # noqa: F401
from steelix._attributes import (
    AttrDtype,
    AttrFloat32,
    AttrFloat32s,
    AttrGraph,
    AttrInt64,
    AttrInt64s,
    AttrString,
    AttrStrings,
    AttrTensor,
    AttrType,
)
<<<<<<< HEAD
from steelix.arrow import Arrow, _nil, result_type  # noqa: F401
from steelix.arrowfields import ArrowFields, NoArrows  # noqa: F401
from steelix.graph import Graph, subgraph  # noqa: F401
from steelix.internal_op import intro  # noqa: F401
from steelix.node import OpType  # noqa: F401
from steelix.standard import InferenceError, StandardNode  # noqa: F401
from steelix.type_system import Sequence as SteelixSequence  # noqa: F401
from steelix.type_system import Tensor, Type, type_match
=======
from steelix._graph import Graph, subgraph  # noqa: F401
from steelix._internal_op import intro  # noqa: F401
from steelix._node import OpType  # noqa: F401
from steelix._standard import InferenceError, StandardNode  # noqa: F401
from steelix._type_system import Tensor, Type, type_match  # noqa: F401
>>>>>>> 75e33564


class _ArrayFeatureExtractor(StandardNode):
    @dataclass
    class Attributes:
        pass

    class Inputs(ArrowFields):
        X: Arrow
        Y: Arrow

    class Outputs(ArrowFields):
        Z: Arrow

    def infer_output_types(self) -> Dict[str, Type]:
        if not self.inputs.fully_typed:
            return {}
        xt, yt = self.inputs.X.unwrap_tensor(), self.inputs.Y.unwrap_tensor()
        assert xt.shape is not None  # already checked with fully_typed
        assert yt.shape is not None  # already checked with fully_typed
        if len(xt.shape) < 1:
            raise InferenceError("Expected rank >= 1")
        if len(yt.shape) != 1:
            raise InferenceError("Input `Y` must be of rank 1.")
        shape = tuple(list(xt.shape[:-1]) + [yt.shape[-1]])  # type: ignore
        return {"Z": Tensor(xt.dtype, shape)}

    op_type = OpType("ArrayFeatureExtractor", "ai.onnx.ml", 1)

    attrs: Attributes
    inputs: Inputs
    outputs: Outputs


class _Binarizer(StandardNode):
    @dataclass
    class Attributes:
        threshold: AttrFloat32

    class Inputs(ArrowFields):
        X: Arrow

    class Outputs(ArrowFields):
        Y: Arrow

    def infer_output_types(self) -> Dict[str, Type]:
        return {"Y": self.inputs.X.type} if self.inputs.X.type is not None else {}

    op_type = OpType("Binarizer", "ai.onnx.ml", 1)

    attrs: Attributes
    inputs: Inputs
    outputs: Outputs


class _CastMap(StandardNode):
    @dataclass
    class Attributes:
        cast_to: AttrString
        map_form: AttrString
        max_map: AttrInt64

    class Inputs(ArrowFields):
        X: Arrow

    class Outputs(ArrowFields):
        Y: Arrow

    op_type = OpType("CastMap", "ai.onnx.ml", 1)

    attrs: Attributes
    inputs: Inputs
    outputs: Outputs


class _CategoryMapper(StandardNode):
    @dataclass
    class Attributes:
        cats_int64s: Optional[AttrInt64s]
        cats_strings: Optional[AttrStrings]
        default_int64: AttrInt64
        default_string: AttrString

    class Inputs(ArrowFields):
        X: Arrow

    class Outputs(ArrowFields):
        Y: Arrow

    def infer_output_types(self) -> Dict[str, Type]:
        if not self.inputs.fully_typed:
            return {}
        cats1, cats2 = self.attrs.cats_int64s, self.attrs.cats_strings
        if cats1 is None or cats2 is None:
            raise InferenceError("Missing required attributes.")
        if len(cats1.value) != len(cats2.value):
            raise InferenceError("Categories lists have mismatched lengths.")
        t = self.inputs.X.unwrap_tensor()
        (elem_type,) = {np.int64, np.str_} - {t.dtype.type}  # type: ignore
        return {"Y": Tensor(elem_type, t.shape)}

    op_type = OpType("CategoryMapper", "ai.onnx.ml", 1)

    attrs: Attributes
    inputs: Inputs
    outputs: Outputs


class _DictVectorizer(StandardNode):
    @dataclass
    class Attributes:
        int64_vocabulary: Optional[AttrInt64s]
        string_vocabulary: Optional[AttrStrings]

    class Inputs(ArrowFields):
        X: Arrow

    class Outputs(ArrowFields):
        Y: Arrow

    op_type = OpType("DictVectorizer", "ai.onnx.ml", 1)

    attrs: Attributes
    inputs: Inputs
    outputs: Outputs


class _FeatureVectorizer(StandardNode):
    @dataclass
    class Attributes:
        inputdimensions: Optional[AttrInt64s]

    class Inputs(ArrowFields):
        X: Sequence[Arrow]

    class Outputs(ArrowFields):
        Y: Arrow

    op_type = OpType("FeatureVectorizer", "ai.onnx.ml", 1)

    attrs: Attributes
    inputs: Inputs
    outputs: Outputs


class _Imputer(StandardNode):
    @dataclass
    class Attributes:
        imputed_value_floats: Optional[AttrFloat32s]
        imputed_value_int64s: Optional[AttrInt64s]
        replaced_value_float: AttrFloat32
        replaced_value_int64: AttrInt64

    class Inputs(ArrowFields):
        X: Arrow

    class Outputs(ArrowFields):
        Y: Arrow

    def infer_output_types(self) -> Dict[str, Type]:
        if not self.inputs.fully_typed:
            return {}
        t = self.inputs.X.unwrap_tensor()
        # We verify if the attributes are set correctly and matching the input elem type
        cases = {
            np.int64: (
                self.attrs.imputed_value_int64s,
                self.attrs.replaced_value_int64,
            ),
            np.float32: (
                self.attrs.imputed_value_floats,
                self.attrs.replaced_value_float,
            ),
        }
        for key, (imp, rep) in cases.items():
            if t.dtype.type is key:
                if not all(
                    imp1 is None for key1, (imp1, rep1) in cases.items() if key != key1
                ):
                    raise InferenceError("Only one input imputed type may be set.")
                break
        else:
            raise InferenceError("No matching element type")
        if imp is None:
            raise InferenceError("Value list for imputation is required.")
        # If the number of features is known (last row, we can check this here)
        sim = t.shape
        last = sim[-1] if sim else 1
        if isinstance(last, int) and len(imp.value) not in {1, last}:
            raise InferenceError(
                f"Mismatched expected ({len(imp.value)}) and actual ({last}) feature count."
            )
        return {"Y": t}

    op_type = OpType("Imputer", "ai.onnx.ml", 1)

    attrs: Attributes
    inputs: Inputs
    outputs: Outputs


class _LabelEncoder(StandardNode):
    @dataclass
    class Attributes:
        default_float: AttrFloat32
        default_int64: AttrInt64
        default_string: AttrString
        keys_floats: Optional[AttrFloat32s]
        keys_int64s: Optional[AttrInt64s]
        keys_strings: Optional[AttrStrings]
        values_floats: Optional[AttrFloat32s]
        values_int64s: Optional[AttrInt64s]
        values_strings: Optional[AttrStrings]

    class Inputs(ArrowFields):
        X: Arrow

    class Outputs(ArrowFields):
        Y: Arrow

    op_type = OpType("LabelEncoder", "ai.onnx.ml", 2)

    attrs: Attributes
    inputs: Inputs
    outputs: Outputs


class _LinearClassifier(StandardNode):
    @dataclass
    class Attributes:
        classlabels_ints: Optional[AttrInt64s]
        classlabels_strings: Optional[AttrStrings]
        coefficients: AttrFloat32s
        intercepts: Optional[AttrFloat32s]
        multi_class: AttrInt64
        post_transform: AttrString

    class Inputs(ArrowFields):
        X: Arrow

    class Outputs(ArrowFields):
        Y: Arrow
        Z: Arrow

    op_type = OpType("LinearClassifier", "ai.onnx.ml", 1)

    attrs: Attributes
    inputs: Inputs
    outputs: Outputs


class _LinearRegressor(StandardNode):
    @dataclass
    class Attributes:
        coefficients: Optional[AttrFloat32s]
        intercepts: Optional[AttrFloat32s]
        post_transform: AttrString
        targets: AttrInt64

    class Inputs(ArrowFields):
        X: Arrow

    class Outputs(ArrowFields):
        Y: Arrow

    def infer_output_types(self) -> Dict[str, Type]:
        if not self.inputs.fully_typed:
            return {}
        sim = self.inputs.X.unwrap_tensor().shape
        assert sim is not None
        if len(sim) == 2:
            return {"Y": Tensor(np.float32, sim)}
        elif len(sim) == 1:
            return {"Y": Tensor(np.float32, (1, sim[0]))}
        elif len(sim) == 0:
            return {"Y": Tensor(np.float32, (1, 1))}
        else:
            raise InferenceError("Input shape must be at most a matrix.")

    op_type = OpType("LinearRegressor", "ai.onnx.ml", 1)

    attrs: Attributes
    inputs: Inputs
    outputs: Outputs


class _Normalizer(StandardNode):
    @dataclass
    class Attributes:
        norm: AttrString

    class Inputs(ArrowFields):
        X: Arrow

    class Outputs(ArrowFields):
        Y: Arrow

    def infer_output_types(self) -> Dict[str, Type]:
        if self.attrs.norm.value not in ("MAX", "L1", "L2"):
            raise InferenceError(
                f"Unknown normalisation method `{self.attrs.norm.value}`"
            )
        return {"Y": self.inputs.X.type} if self.inputs.X.type is not None else {}

    op_type = OpType("Normalizer", "ai.onnx.ml", 1)

    attrs: Attributes
    inputs: Inputs
    outputs: Outputs


class _OneHotEncoder(StandardNode):
    @dataclass
    class Attributes:
        cats_int64s: Optional[AttrInt64s]
        cats_strings: Optional[AttrStrings]
        zeros: AttrInt64

    class Inputs(ArrowFields):
        X: Arrow

    class Outputs(ArrowFields):
        Y: Arrow

    def infer_output_types(self) -> Dict[str, Type]:
        if not self.inputs.fully_typed:
            return {}
        if self.attrs.cats_int64s:
            n_encodings = len(self.attrs.cats_int64s.value)
        elif self.attrs.cats_strings:
            n_encodings = len(self.attrs.cats_strings.value)
        else:
            raise InferenceError(
                "Either `cats_int64s` or `cats_strings` attributes must be set."
            )
        shape = (*self.inputs.X.unwrap_tensor().shape, n_encodings)  # type: ignore
        return {"Y": Tensor(dtype=np.float32, shape=shape)}

    op_type = OpType("OneHotEncoder", "ai.onnx.ml", 1)

    attrs: Attributes
    inputs: Inputs
    outputs: Outputs


class _SVMClassifier(StandardNode):
    @dataclass
    class Attributes:
        classlabels_ints: Optional[AttrInt64s]
        classlabels_strings: Optional[AttrStrings]
        coefficients: Optional[AttrFloat32s]
        kernel_params: Optional[AttrFloat32s]
        kernel_type: AttrString
        post_transform: AttrString
        prob_a: Optional[AttrFloat32s]
        prob_b: Optional[AttrFloat32s]
        rho: Optional[AttrFloat32s]
        support_vectors: Optional[AttrFloat32s]
        vectors_per_class: Optional[AttrInt64s]

    class Inputs(ArrowFields):
        X: Arrow

    class Outputs(ArrowFields):
        Y: Arrow
        Z: Arrow

    op_type = OpType("SVMClassifier", "ai.onnx.ml", 1)

    attrs: Attributes
    inputs: Inputs
    outputs: Outputs


class _SVMRegressor(StandardNode):
    @dataclass
    class Attributes:
        coefficients: Optional[AttrFloat32s]
        kernel_params: Optional[AttrFloat32s]
        kernel_type: AttrString
        n_supports: AttrInt64
        one_class: AttrInt64
        post_transform: AttrString
        rho: Optional[AttrFloat32s]
        support_vectors: Optional[AttrFloat32s]

    class Inputs(ArrowFields):
        X: Arrow

    class Outputs(ArrowFields):
        Y: Arrow

    op_type = OpType("SVMRegressor", "ai.onnx.ml", 1)

    attrs: Attributes
    inputs: Inputs
    outputs: Outputs


class _Scaler(StandardNode):
    @dataclass
    class Attributes:
        offset: Optional[AttrFloat32s]
        scale: Optional[AttrFloat32s]

    class Inputs(ArrowFields):
        X: Arrow

    class Outputs(ArrowFields):
        Y: Arrow

    def infer_output_types(self) -> Dict[str, Type]:
        if self.inputs.X.type is None:
            return {}
        sc, off = self.attrs.scale, self.attrs.offset
        if sc is None or off is None:
            raise InferenceError("Scale and offset are required attributes.")
        t = self.inputs.X.unwrap_tensor()
        # If the number of features is known (last row, we can check this here)
        last = t.shape[-1] if t.shape else 1
        if isinstance(last, int) and len(sc.value) not in {1, last}:
            raise InferenceError(
                f"Mismatched expected ({len(sc.value)}) and actual ({last}) feature count for scale."
            )
        if isinstance(last, int) and len(off.value) not in {1, last}:
            raise InferenceError(
                f"Mismatched expected ({len(off.value)}) and actual ({last}) feature count for offset."
            )
        return {"Y": Tensor(np.float32, t.shape)}

    op_type = OpType("Scaler", "ai.onnx.ml", 1)

    attrs: Attributes
    inputs: Inputs
    outputs: Outputs


class _TreeEnsembleClassifier(StandardNode):
    @dataclass
    class Attributes:
        base_values: Optional[AttrFloat32s]
        base_values_as_tensor: Optional[AttrTensor]
        class_ids: Optional[AttrInt64s]
        class_nodeids: Optional[AttrInt64s]
        class_treeids: Optional[AttrInt64s]
        class_weights: Optional[AttrFloat32s]
        class_weights_as_tensor: Optional[AttrTensor]
        classlabels_int64s: Optional[AttrInt64s]
        classlabels_strings: Optional[AttrStrings]
        nodes_falsenodeids: Optional[AttrInt64s]
        nodes_featureids: Optional[AttrInt64s]
        nodes_hitrates: Optional[AttrFloat32s]
        nodes_hitrates_as_tensor: Optional[AttrTensor]
        nodes_missing_value_tracks_true: Optional[AttrInt64s]
        nodes_modes: Optional[AttrStrings]
        nodes_nodeids: Optional[AttrInt64s]
        nodes_treeids: Optional[AttrInt64s]
        nodes_truenodeids: Optional[AttrInt64s]
        nodes_values: Optional[AttrFloat32s]
        nodes_values_as_tensor: Optional[AttrTensor]
        post_transform: AttrString

    class Inputs(ArrowFields):
        X: Arrow

    class Outputs(ArrowFields):
        Y: Arrow
        Z: Arrow

    def infer_output_types(self) -> Dict[str, Type]:
        e = (
            len(self.attrs.class_ids.value)
            if self.attrs.class_ids is not None
            else None
        )
        if self.attrs.classlabels_strings is not None:
            y_type = np.str_
        elif self.attrs.classlabels_int64s is not None:
            y_type = np.int64  # type: ignore
        else:
            raise InferenceError(
                "Either string or int64 class labels should be defined"
            )
        if self.inputs.fully_typed:
            shape = self.inputs.X.unwrap_tensor().shape
            assert shape is not None  # already checked with fully_typed
            if len(shape) != 2:
                raise InferenceError("Expected input to be a matrix.")
            n = shape[0]
        else:
            n = None
        return {"Y": Tensor(y_type, (n,)), "Z": Tensor(np.float32, (n, e))}

    op_type = OpType("TreeEnsembleClassifier", "ai.onnx.ml", 3)

    attrs: Attributes
    inputs: Inputs
    outputs: Outputs


class _TreeEnsembleRegressor(StandardNode):
    @dataclass
    class Attributes:
        aggregate_function: AttrString
        base_values: Optional[AttrFloat32s]
        base_values_as_tensor: Optional[AttrTensor]
        n_targets: Optional[AttrInt64]
        nodes_falsenodeids: Optional[AttrInt64s]
        nodes_featureids: Optional[AttrInt64s]
        nodes_hitrates: Optional[AttrFloat32s]
        nodes_hitrates_as_tensor: Optional[AttrTensor]
        nodes_missing_value_tracks_true: Optional[AttrInt64s]
        nodes_modes: Optional[AttrStrings]
        nodes_nodeids: Optional[AttrInt64s]
        nodes_treeids: Optional[AttrInt64s]
        nodes_truenodeids: Optional[AttrInt64s]
        nodes_values: Optional[AttrFloat32s]
        nodes_values_as_tensor: Optional[AttrTensor]
        post_transform: AttrString
        target_ids: Optional[AttrInt64s]
        target_nodeids: Optional[AttrInt64s]
        target_treeids: Optional[AttrInt64s]
        target_weights: Optional[AttrFloat32s]
        target_weights_as_tensor: Optional[AttrTensor]

    class Inputs(ArrowFields):
        X: Arrow

    class Outputs(ArrowFields):
        Y: Arrow

    def infer_output_types(self) -> Dict[str, Type]:
        if self.inputs.fully_typed:
            shape = self.inputs.X.unwrap_tensor().shape
            assert shape is not None  # already checked with fully_typed
            if len(shape) != 2:
                raise InferenceError("Expected input to be a matrix.")
            assert shape is not None
            n = shape[0]
        else:
            n = None
        e = self.attrs.n_targets.value if self.attrs.n_targets is not None else None
        return {"Y": Tensor(np.float32, (n, e))}

    op_type = OpType("TreeEnsembleRegressor", "ai.onnx.ml", 3)

    attrs: Attributes
    inputs: Inputs
    outputs: Outputs


class _ZipMap(StandardNode):
    @dataclass
    class Attributes:
        classlabels_int64s: Optional[AttrInt64s]
        classlabels_strings: Optional[AttrStrings]

    class Inputs(ArrowFields):
        X: Arrow

    class Outputs(ArrowFields):
        Z: Arrow

    op_type = OpType("ZipMap", "ai.onnx.ml", 1)

    attrs: Attributes
    inputs: Inputs
    outputs: Outputs


def array_feature_extractor(
    X: Arrow,
    Y: Arrow,
) -> Arrow:
    r"""
    Select elements of the input tensor based on the indices passed.


        The indices are applied to the last axes of the tensor.

    Parameters
    ==========
    X
        Type T.
        Data to be selected
    Y
        Type tensor(int64).
        The indices, based on 0 as the first index of any dimension.

    Returns
    =======
    Z : Arrow
        Type T.
        Selected output data as an array

    Notes
    =====
    Signature: ``ai.onnx.ml@1::ArrayFeatureExtractor``.

    Type constraints:
     - T: `tensor(double)`, `tensor(float)`, `tensor(int32)`, `tensor(int64)`, `tensor(string)`
    """
    return _ArrayFeatureExtractor(
        _ArrayFeatureExtractor.Attributes(),
        _ArrayFeatureExtractor.Inputs(
            X=X,
            Y=Y,
        ),
    ).outputs.Z


def binarizer(
    X: Arrow,
    *,
    threshold: float = 0.0,
) -> Arrow:
    r"""
    Maps the values of the input tensor to either 0 or 1, element-wise, based on the outcome of a comparison against a threshold value.

    Parameters
    ==========
    X
        Type T.
        Data to be binarized
    threshold
        Attribute.
        Values greater than this are mapped to 1, others to 0.

    Returns
    =======
    Y : Arrow
        Type T.
        Binarized output data

    Notes
    =====
    Signature: ``ai.onnx.ml@1::Binarizer``.

    Type constraints:
     - T: `tensor(double)`, `tensor(float)`, `tensor(int32)`, `tensor(int64)`
    """
    return _Binarizer(
        _Binarizer.Attributes(
            threshold=None if threshold is None else AttrFloat32(threshold),
        ),
        _Binarizer.Inputs(
            X=X,
        ),
    ).outputs.Y


def cast_map(
    X: Arrow,
    *,
    cast_to: str = "TO_FLOAT",
    map_form: str = "DENSE",
    max_map: int = 1,
) -> Arrow:
    r"""
    Converts a map to a tensor.

    The map key must be an int64 and the values will be ordered
        in ascending order based on this key.

    The operator supports dense packing or sparse packing.
        If using sparse packing, the key cannot exceed the max_map-1 value.

    Parameters
    ==========
    X
        Type T1.
        The input map that is to be cast to a tensor
    cast_to
        Attribute.
        A string indicating the desired element type of the output tensor, one of 'TO_FLOAT', 'TO_STRING', 'TO_INT64'.
    map_form
        Attribute.
        Indicates whether to only output as many values as are in the input (dense), or position the input based on using the key of the map as the index of the output (sparse).

        One of 'DENSE', 'SPARSE'.
    max_map
        Attribute.
        If the value of map_form is 'SPARSE,' this attribute indicates the total length of the output tensor.

    Returns
    =======
    Y : Arrow
        Type T2.
        A tensor representing the same data as the input map, ordered by their keys

    Notes
    =====
    Signature: ``ai.onnx.ml@1::CastMap``.

    Type constraints:
     - T1: `map(int64,tensor(float))`, `map(int64,tensor(string))`
     - T2: `tensor(float)`, `tensor(int64)`, `tensor(string)`
    """
    return _CastMap(
        _CastMap.Attributes(
            cast_to=None if cast_to is None else AttrString(cast_to),
            map_form=None if map_form is None else AttrString(map_form),
            max_map=None if max_map is None else AttrInt64(max_map),
        ),
        _CastMap.Inputs(
            X=X,
        ),
    ).outputs.Y


def category_mapper(
    X: Arrow,
    *,
    cats_int64s: Optional[Iterable[int]] = None,
    cats_strings: Optional[Iterable[str]] = None,
    default_int64: int = -1,
    default_string: str = "_Unused",
) -> Arrow:
    r"""
    Converts strings to integers and vice versa.


        Two sequences of equal length are used to map between integers and strings,
        with strings and integers at the same index detailing the mapping.


        Each operator converts either integers to strings or strings to integers, depending
        on which default value attribute is provided. Only one default value attribute
        should be defined.


        If the string default value is set, it will convert integers to strings.
        If the int default value is set, it will convert strings to integers.

    Parameters
    ==========
    X
        Type T1.
        Input data
    cats_int64s
        Attribute.
        The integers of the map. This sequence must be the same length as the 'cats_strings' sequence.
    cats_strings
        Attribute.
        The strings of the map. This sequence must be the same length as the 'cats_int64s' sequence
    default_int64
        Attribute.
        An integer to use when an input string value is not found in the map.

        One and only one of the 'default_*' attributes must be defined.
    default_string
        Attribute.
        A string to use when an input integer value is not found in the map.

        One and only one of the 'default_*' attributes must be defined.

    Returns
    =======
    Y : Arrow
        Type T2.
        Output data. If strings are input, the output values are integers, and vice versa.

    Notes
    =====
    Signature: ``ai.onnx.ml@1::CategoryMapper``.

    Type constraints:
     - T1: `tensor(int64)`, `tensor(string)`
     - T2: `tensor(int64)`, `tensor(string)`
    """
    return _CategoryMapper(
        _CategoryMapper.Attributes(
            cats_int64s=None if cats_int64s is None else AttrInt64s(cats_int64s),
            cats_strings=None if cats_strings is None else AttrStrings(cats_strings),
            default_int64=None if default_int64 is None else AttrInt64(default_int64),
            default_string=None
            if default_string is None
            else AttrString(default_string),
        ),
        _CategoryMapper.Inputs(
            X=X,
        ),
    ).outputs.Y


def dict_vectorizer(
    X: Arrow,
    *,
    int64_vocabulary: Optional[Iterable[int]] = None,
    string_vocabulary: Optional[Iterable[str]] = None,
) -> Arrow:
    r"""
    Uses an index mapping to convert a dictionary to an array.


        Given a dictionary, each key is looked up in the vocabulary attribute corresponding to
        the key type. The index into the vocabulary array at which the key is found is then
        used to index the output 1-D tensor 'Y' and insert into it the value found in the dictionary 'X'.


        The key type of the input map must correspond to the element type of the defined vocabulary attribute.
        Therefore, the output array will be equal in length to the index mapping vector parameter.
        All keys in the input dictionary must be present in the index mapping vector.
        For each item in the input dictionary, insert its value in the output array.
        Any keys not present in the input dictionary, will be zero in the output array.


        For example: if the ``string_vocabulary`` parameter is set to ``["a", "c", "b", "z"]``,
        then an input of ``{"a": 4, "c": 8}`` will produce an output of ``[4, 8, 0, 0]``.

    Parameters
    ==========
    X
        Type T1.
        A dictionary.
    int64_vocabulary
        Attribute.
        An integer vocabulary array.

        One and only one of the vocabularies must be defined.
    string_vocabulary
        Attribute.
        A string vocabulary array.

        One and only one of the vocabularies must be defined.

    Returns
    =======
    Y : Arrow
        Type T2.
        A 1-D tensor holding values from the input dictionary.

    Notes
    =====
    Signature: ``ai.onnx.ml@1::DictVectorizer``.

    Type constraints:
     - T1: `map(int64,tensor(double))`, `map(int64,tensor(float))`, `map(int64,tensor(string))`, `map(string,tensor(double))`, `map(string,tensor(float))`, `map(string,tensor(int64))`
     - T2: `tensor(double)`, `tensor(float)`, `tensor(int64)`, `tensor(string)`
    """
    return _DictVectorizer(
        _DictVectorizer.Attributes(
            int64_vocabulary=None
            if int64_vocabulary is None
            else AttrInt64s(int64_vocabulary),
            string_vocabulary=None
            if string_vocabulary is None
            else AttrStrings(string_vocabulary),
        ),
        _DictVectorizer.Inputs(
            X=X,
        ),
    ).outputs.Y


def feature_vectorizer(
    X: Sequence[Arrow],
    *,
    inputdimensions: Optional[Iterable[int]] = None,
) -> Arrow:
    r"""
    Concatenates input tensors into one continuous output.


        All input shapes are 2-D and are concatenated along the second dimention. 1-D tensors are treated as [1,C].
        Inputs are copied to the output maintaining the order of the input arguments.


        All inputs must be integers or floats, while the output will be all floating point values.

    Parameters
    ==========
    X
        Type T1.
        An ordered collection of tensors, all with the same element type.
    inputdimensions
        Attribute.
        The size of each input in the input list

    Returns
    =======
    Y : Arrow
        Type tensor(float).
        The output array, elements ordered as the inputs.

    Notes
    =====
    Signature: ``ai.onnx.ml@1::FeatureVectorizer``.

    Type constraints:
     - T1: `tensor(double)`, `tensor(float)`, `tensor(int32)`, `tensor(int64)`
    """
    return _FeatureVectorizer(
        _FeatureVectorizer.Attributes(
            inputdimensions=None
            if inputdimensions is None
            else AttrInt64s(inputdimensions),
        ),
        _FeatureVectorizer.Inputs(
            X=X,
        ),
    ).outputs.Y


def imputer(
    X: Arrow,
    *,
    imputed_value_floats: Optional[Iterable[float]] = None,
    imputed_value_int64s: Optional[Iterable[int]] = None,
    replaced_value_float: float = 0.0,
    replaced_value_int64: int = 0,
) -> Arrow:
    r"""
    Replaces inputs that equal one value with another, leaving all other elements alone.


        This operator is typically used to replace missing values in situations where they have a canonical
        representation, such as -1, 0, NaN, or some extreme value.


        One and only one of imputed_value_floats or imputed_value_int64s should be defined -- floats if the input tensor
        holds floats, integers if the input tensor holds integers. The imputed values must all fit within the
        width of the tensor element type. One and only one of the replaced_value_float or replaced_value_int64 should be defined,
        which one depends on whether floats or integers are being processed.


        The imputed_value attribute length can be 1 element, or it can have one element per input feature.

    In other words, if the input tensor has the shape [*,F], then the length of the attribute array may be 1 or F. If it is 1, then it is broadcast along the last dimension and applied to each feature.

    Parameters
    ==========
    X
        Type T.
        Data to be processed.
    imputed_value_floats
        Attribute.
        Value(s) to change to
    imputed_value_int64s
        Attribute.
        Value(s) to change to.
    replaced_value_float
        Attribute.
        A value that needs replacing.
    replaced_value_int64
        Attribute.
        A value that needs replacing.

    Returns
    =======
    Y : Arrow
        Type T.
        Imputed output data

    Notes
    =====
    Signature: ``ai.onnx.ml@1::Imputer``.

    Type constraints:
     - T: `tensor(double)`, `tensor(float)`, `tensor(int32)`, `tensor(int64)`
    """
    return _Imputer(
        _Imputer.Attributes(
            imputed_value_floats=None
            if imputed_value_floats is None
            else AttrFloat32s(imputed_value_floats),
            imputed_value_int64s=None
            if imputed_value_int64s is None
            else AttrInt64s(imputed_value_int64s),
            replaced_value_float=None
            if replaced_value_float is None
            else AttrFloat32(replaced_value_float),
            replaced_value_int64=None
            if replaced_value_int64 is None
            else AttrInt64(replaced_value_int64),
        ),
        _Imputer.Inputs(
            X=X,
        ),
    ).outputs.Y


def label_encoder(
    X: Arrow,
    *,
    default_float: float = -0.0,
    default_int64: int = -1,
    default_string: str = "_Unused",
    keys_floats: Optional[Iterable[float]] = None,
    keys_int64s: Optional[Iterable[int]] = None,
    keys_strings: Optional[Iterable[str]] = None,
    values_floats: Optional[Iterable[float]] = None,
    values_int64s: Optional[Iterable[int]] = None,
    values_strings: Optional[Iterable[str]] = None,
) -> Arrow:
    r"""
    Maps each element in the input tensor to another value.


        The mapping is determined by the two parallel attributes, 'keys_*' and
        'values_*' attribute. The i-th value in the specified 'keys_*' attribute
        would be mapped to the i-th value in the specified 'values_*' attribute. It
        implies that input's element type and the element type of the specified
        'keys_*' should be identical while the output type is identical to the
        specified 'values_*' attribute. If an input element can not be found in the
        specified 'keys_*' attribute, the 'default_*' that matches the specified
        'values_*' attribute may be used as its output value.


        Let's consider an example which maps a string tensor to an integer tensor.
        Assume and 'keys_strings' is ["Amy", "Sally"], 'values_int64s' is [5, 6],
        and 'default_int64' is '-1'.  The input ["Dori", "Amy", "Amy", "Sally",
        "Sally"] would be mapped to [-1, 5, 5, 6, 6].


        Since this operator is an one-to-one mapping, its input and output shapes
        are the same. Notice that only one of 'keys_*'/'values_*' can be set.


        For key look-up, bit-wise comparison is used so even a float NaN can be
        mapped to a value in 'values_*' attribute.



    Parameters
    ==========
    X
        Type T1.
        Input data. It can be either tensor or scalar.
    default_float
        Attribute.
        A float.
    default_int64
        Attribute.
        An integer.
    default_string
        Attribute.
        A string.
    keys_floats
        Attribute.
        A list of floats.
    keys_int64s
        Attribute.
        A list of ints.
    keys_strings
        Attribute.
        A list of strings. One and only one of 'keys_*'s should be set.
    values_floats
        Attribute.
        A list of floats.
    values_int64s
        Attribute.
        A list of ints.
    values_strings
        Attribute.
        A list of strings. One and only one of 'value_*'s should be set.

    Returns
    =======
    Y : Arrow
        Type T2.
        Output data.

    Notes
    =====
    Signature: ``ai.onnx.ml@2::LabelEncoder``.

    Type constraints:
     - T1: `tensor(float)`, `tensor(int64)`, `tensor(string)`
     - T2: `tensor(float)`, `tensor(int64)`, `tensor(string)`
    """
    return _LabelEncoder(
        _LabelEncoder.Attributes(
            default_float=None if default_float is None else AttrFloat32(default_float),
            default_int64=None if default_int64 is None else AttrInt64(default_int64),
            default_string=None
            if default_string is None
            else AttrString(default_string),
            keys_floats=None if keys_floats is None else AttrFloat32s(keys_floats),
            keys_int64s=None if keys_int64s is None else AttrInt64s(keys_int64s),
            keys_strings=None if keys_strings is None else AttrStrings(keys_strings),
            values_floats=None
            if values_floats is None
            else AttrFloat32s(values_floats),
            values_int64s=None if values_int64s is None else AttrInt64s(values_int64s),
            values_strings=None
            if values_strings is None
            else AttrStrings(values_strings),
        ),
        _LabelEncoder.Inputs(
            X=X,
        ),
    ).outputs.Y


def linear_classifier(
    X: Arrow,
    *,
    classlabels_ints: Optional[Iterable[int]] = None,
    classlabels_strings: Optional[Iterable[str]] = None,
    coefficients: Iterable[float],
    intercepts: Optional[Iterable[float]] = None,
    multi_class: int = 0,
    post_transform: str = "NONE",
) -> _LinearClassifier.Outputs:
    r"""
    Linear classifier

    Parameters
    ==========
    X
        Type T1.
        Data to be classified.
    classlabels_ints
        Attribute.
        Class labels when using integer labels. One and only one 'classlabels' attribute must be defined.
    classlabels_strings
        Attribute.
        Class labels when using string labels. One and only one 'classlabels' attribute must be defined.
    coefficients
        Attribute.
        A collection of weights of the model(s).
    intercepts
        Attribute.
        A collection of intercepts.
    multi_class
        Attribute.
        Indicates whether to do OvR or multinomial (0=OvR is the default).
    post_transform
        Attribute.
        Indicates the transform to apply to the scores vector.

        One of 'NONE,' 'SOFTMAX,' 'LOGISTIC,' 'SOFTMAX_ZERO,' or 'PROBIT'

    Returns
    =======
    Y : Arrow
        Type T2.
        Classification outputs (one class per example).
    Z : Arrow
        Type tensor(float).
        Classification scores ([N,E] - one score for each class and example

    Notes
    =====
    Signature: ``ai.onnx.ml@1::LinearClassifier``.

    Type constraints:
     - T1: `tensor(double)`, `tensor(float)`, `tensor(int32)`, `tensor(int64)`
     - T2: `tensor(int64)`, `tensor(string)`
    """
    return _LinearClassifier(
        _LinearClassifier.Attributes(
            classlabels_ints=None
            if classlabels_ints is None
            else AttrInt64s(classlabels_ints),
            classlabels_strings=None
            if classlabels_strings is None
            else AttrStrings(classlabels_strings),
            coefficients=None if coefficients is None else AttrFloat32s(coefficients),
            intercepts=None if intercepts is None else AttrFloat32s(intercepts),
            multi_class=None if multi_class is None else AttrInt64(multi_class),
            post_transform=None
            if post_transform is None
            else AttrString(post_transform),
        ),
        _LinearClassifier.Inputs(
            X=X,
        ),
    ).outputs


def linear_regressor(
    X: Arrow,
    *,
    coefficients: Optional[Iterable[float]] = None,
    intercepts: Optional[Iterable[float]] = None,
    post_transform: str = "NONE",
    targets: int = 1,
) -> Arrow:
    r"""
    Generalized linear regression evaluation.


        If targets is set to 1 (default) then univariate regression is performed.


        If targets is set to M then M sets of coefficients must be passed in as a sequence
        and M results will be output for each input n in N.


        The coefficients array is of length n, and the coefficients for each target are contiguous.
        Intercepts are optional but if provided must match the number of targets.

    Parameters
    ==========
    X
        Type T.
        Data to be regressed.
    coefficients
        Attribute.
        Weights of the model(s).
    intercepts
        Attribute.
        Weights of the intercepts, if used.
    post_transform
        Attribute.
        Indicates the transform to apply to the regression output vector.

        One of 'NONE,' 'SOFTMAX,' 'LOGISTIC,' 'SOFTMAX_ZERO,' or 'PROBIT'
    targets
        Attribute.
        The total number of regression targets, 1 if not defined.

    Returns
    =======
    Y : Arrow
        Type tensor(float).
        Regression outputs (one per target, per example).

    Notes
    =====
    Signature: ``ai.onnx.ml@1::LinearRegressor``.

    Type constraints:
     - T: `tensor(double)`, `tensor(float)`, `tensor(int32)`, `tensor(int64)`
    """
    return _LinearRegressor(
        _LinearRegressor.Attributes(
            coefficients=None if coefficients is None else AttrFloat32s(coefficients),
            intercepts=None if intercepts is None else AttrFloat32s(intercepts),
            post_transform=None
            if post_transform is None
            else AttrString(post_transform),
            targets=None if targets is None else AttrInt64(targets),
        ),
        _LinearRegressor.Inputs(
            X=X,
        ),
    ).outputs.Y


def normalizer(
    X: Arrow,
    *,
    norm: str = "MAX",
) -> Arrow:
    r"""
    Normalize the input.  There are three normalization modes, which have the corresponding formulas,
        defined using element-wise infix operators '/' and '^' and tensor-wide functions 'max' and 'sum':





        Max: Y = X / max(X)


        L1:  Y = X / sum(X)


        L2:  Y = sqrt(X^2 / sum(X^2)}


        In all modes, if the divisor is zero, Y == X.



        For batches, that is, [N,C] tensors, normalization is done along the C axis. In other words, each row
        of the batch is normalized independently.

    Parameters
    ==========
    X
        Type T.
        Data to be encoded, a tensor of shape [N,C] or [C]
    norm
        Attribute.
        One of 'MAX,' 'L1,' 'L2'

    Returns
    =======
    Y : Arrow
        Type tensor(float).
        Encoded output data

    Notes
    =====
    Signature: ``ai.onnx.ml@1::Normalizer``.

    Type constraints:
     - T: `tensor(double)`, `tensor(float)`, `tensor(int32)`, `tensor(int64)`
    """
    return _Normalizer(
        _Normalizer.Attributes(
            norm=None if norm is None else AttrString(norm),
        ),
        _Normalizer.Inputs(
            X=X,
        ),
    ).outputs.Y


def one_hot_encoder(
    X: Arrow,
    *,
    cats_int64s: Optional[Iterable[int]] = None,
    cats_strings: Optional[Iterable[str]] = None,
    zeros: int = 1,
) -> Arrow:
    r"""
    Replace each input element with an array of ones and zeros, where a single
        one is placed at the index of the category that was passed in. The total category count
        will determine the size of the extra dimension of the output array Y.


        For example, if we pass a tensor with a single value of 4, and a category count of 8,
        the output will be a tensor with ``[0,0,0,0,1,0,0,0]``.


        This operator assumes every input feature is from the same set of categories.


        If the input is a tensor of float, int32, or double, the data will be cast
        to integers and the cats_int64s category list will be used for the lookups.

    Parameters
    ==========
    X
        Type T.
        Data to be encoded.
    cats_int64s
        Attribute.
        List of categories, ints.

        One and only one of the 'cats_*' attributes must be defined.
    cats_strings
        Attribute.
        List of categories, strings.

        One and only one of the 'cats_*' attributes must be defined.
    zeros
        Attribute.
        If true and category is not present, will return all zeros; if false and a category if not found, the operator will fail.

    Returns
    =======
    Y : Arrow
        Type tensor(float).
        Encoded output data, having one more dimension than X.

    Notes
    =====
    Signature: ``ai.onnx.ml@1::OneHotEncoder``.

    Type constraints:
     - T: `tensor(double)`, `tensor(float)`, `tensor(int32)`, `tensor(int64)`, `tensor(string)`
    """
    return _OneHotEncoder(
        _OneHotEncoder.Attributes(
            cats_int64s=None if cats_int64s is None else AttrInt64s(cats_int64s),
            cats_strings=None if cats_strings is None else AttrStrings(cats_strings),
            zeros=None if zeros is None else AttrInt64(zeros),
        ),
        _OneHotEncoder.Inputs(
            X=X,
        ),
    ).outputs.Y


def svmclassifier(
    X: Arrow,
    *,
    classlabels_ints: Optional[Iterable[int]] = None,
    classlabels_strings: Optional[Iterable[str]] = None,
    coefficients: Optional[Iterable[float]] = None,
    kernel_params: Optional[Iterable[float]] = None,
    kernel_type: str = "LINEAR",
    post_transform: str = "NONE",
    prob_a: Optional[Iterable[float]] = None,
    prob_b: Optional[Iterable[float]] = None,
    rho: Optional[Iterable[float]] = None,
    support_vectors: Optional[Iterable[float]] = None,
    vectors_per_class: Optional[Iterable[int]] = None,
) -> _SVMClassifier.Outputs:
    r"""
    Support Vector Machine classifier

    Parameters
    ==========
    X
        Type T1.
        Data to be classified.
    classlabels_ints
        Attribute.
        Class labels if using integer labels.

        One and only one of the 'classlabels_*' attributes must be defined.
    classlabels_strings
        Attribute.
        Class labels if using string labels.

        One and only one of the 'classlabels_*' attributes must be defined.
    coefficients
        Attribute.

    kernel_params
        Attribute.
        List of 3 elements containing gamma, coef0, and degree, in that order. Zero if unused for the kernel.
    kernel_type
        Attribute.
        The kernel type, one of 'LINEAR,' 'POLY,' 'RBF,' 'SIGMOID'.
    post_transform
        Attribute.
        Indicates the transform to apply to the score.

        One of 'NONE,' 'SOFTMAX,' 'LOGISTIC,' 'SOFTMAX_ZERO,' or 'PROBIT'
    prob_a
        Attribute.
        First set of probability coefficients.
    prob_b
        Attribute.
        Second set of probability coefficients. This array must be same size as prob_a.

        If these are provided then output Z are probability estimates, otherwise they are raw scores.
    rho
        Attribute.

    support_vectors
        Attribute.

    vectors_per_class
        Attribute.


    Returns
    =======
    Y : Arrow
        Type T2.
        Classification outputs (one class per example).
    Z : Arrow
        Type tensor(float).
        Class scores (one per class per example), if prob_a and prob_b are provided they are probabilities for each class, otherwise they are raw scores.

    Notes
    =====
    Signature: ``ai.onnx.ml@1::SVMClassifier``.

    Type constraints:
     - T1: `tensor(double)`, `tensor(float)`, `tensor(int32)`, `tensor(int64)`
     - T2: `tensor(int64)`, `tensor(string)`
    """
    return _SVMClassifier(
        _SVMClassifier.Attributes(
            classlabels_ints=None
            if classlabels_ints is None
            else AttrInt64s(classlabels_ints),
            classlabels_strings=None
            if classlabels_strings is None
            else AttrStrings(classlabels_strings),
            coefficients=None if coefficients is None else AttrFloat32s(coefficients),
            kernel_params=None
            if kernel_params is None
            else AttrFloat32s(kernel_params),
            kernel_type=None if kernel_type is None else AttrString(kernel_type),
            post_transform=None
            if post_transform is None
            else AttrString(post_transform),
            prob_a=None if prob_a is None else AttrFloat32s(prob_a),
            prob_b=None if prob_b is None else AttrFloat32s(prob_b),
            rho=None if rho is None else AttrFloat32s(rho),
            support_vectors=None
            if support_vectors is None
            else AttrFloat32s(support_vectors),
            vectors_per_class=None
            if vectors_per_class is None
            else AttrInt64s(vectors_per_class),
        ),
        _SVMClassifier.Inputs(
            X=X,
        ),
    ).outputs


def svmregressor(
    X: Arrow,
    *,
    coefficients: Optional[Iterable[float]] = None,
    kernel_params: Optional[Iterable[float]] = None,
    kernel_type: str = "LINEAR",
    n_supports: int = 0,
    one_class: int = 0,
    post_transform: str = "NONE",
    rho: Optional[Iterable[float]] = None,
    support_vectors: Optional[Iterable[float]] = None,
) -> Arrow:
    r"""
    Support Vector Machine regression prediction and one-class SVM anomaly detection.

    Parameters
    ==========
    X
        Type T.
        Data to be regressed.
    coefficients
        Attribute.
        Support vector coefficients.
    kernel_params
        Attribute.
        List of 3 elements containing gamma, coef0, and degree, in that order. Zero if unused for the kernel.
    kernel_type
        Attribute.
        The kernel type, one of 'LINEAR,' 'POLY,' 'RBF,' 'SIGMOID'.
    n_supports
        Attribute.
        The number of support vectors.
    one_class
        Attribute.
        Flag indicating whether the regression is a one-class SVM or not.
    post_transform
        Attribute.
        Indicates the transform to apply to the score.

        One of 'NONE,' 'SOFTMAX,' 'LOGISTIC,' 'SOFTMAX_ZERO,' or 'PROBIT.'
    rho
        Attribute.

    support_vectors
        Attribute.
        Chosen support vectors

    Returns
    =======
    Y : Arrow
        Type tensor(float).
        Regression outputs (one score per target per example).

    Notes
    =====
    Signature: ``ai.onnx.ml@1::SVMRegressor``.

    Type constraints:
     - T: `tensor(double)`, `tensor(float)`, `tensor(int32)`, `tensor(int64)`
    """
    return _SVMRegressor(
        _SVMRegressor.Attributes(
            coefficients=None if coefficients is None else AttrFloat32s(coefficients),
            kernel_params=None
            if kernel_params is None
            else AttrFloat32s(kernel_params),
            kernel_type=None if kernel_type is None else AttrString(kernel_type),
            n_supports=None if n_supports is None else AttrInt64(n_supports),
            one_class=None if one_class is None else AttrInt64(one_class),
            post_transform=None
            if post_transform is None
            else AttrString(post_transform),
            rho=None if rho is None else AttrFloat32s(rho),
            support_vectors=None
            if support_vectors is None
            else AttrFloat32s(support_vectors),
        ),
        _SVMRegressor.Inputs(
            X=X,
        ),
    ).outputs.Y


def scaler(
    X: Arrow,
    *,
    offset: Optional[Iterable[float]] = None,
    scale: Optional[Iterable[float]] = None,
) -> Arrow:
    r"""
    Rescale input data, for example to standardize features by removing the mean and scaling to unit variance.

    Parameters
    ==========
    X
        Type T.
        Data to be scaled.
    offset
        Attribute.
        First, offset by this.

        Can be length of features in an [N,F] tensor or length 1, in which case it applies to all features, regardless of dimension count.
    scale
        Attribute.
        Second, multiply by this.

        Can be length of features in an [N,F] tensor or length 1, in which case it applies to all features, regardless of dimension count.

        Must be same length as 'offset'

    Returns
    =======
    Y : Arrow
        Type tensor(float).
        Scaled output data.

    Notes
    =====
    Signature: ``ai.onnx.ml@1::Scaler``.

    Type constraints:
     - T: `tensor(double)`, `tensor(float)`, `tensor(int32)`, `tensor(int64)`
    """
    return _Scaler(
        _Scaler.Attributes(
            offset=None if offset is None else AttrFloat32s(offset),
            scale=None if scale is None else AttrFloat32s(scale),
        ),
        _Scaler.Inputs(
            X=X,
        ),
    ).outputs.Y


def tree_ensemble_classifier(
    X: Arrow,
    *,
    base_values: Optional[Iterable[float]] = None,
    base_values_as_tensor: Optional[np.ndarray] = None,
    class_ids: Optional[Iterable[int]] = None,
    class_nodeids: Optional[Iterable[int]] = None,
    class_treeids: Optional[Iterable[int]] = None,
    class_weights: Optional[Iterable[float]] = None,
    class_weights_as_tensor: Optional[np.ndarray] = None,
    classlabels_int64s: Optional[Iterable[int]] = None,
    classlabels_strings: Optional[Iterable[str]] = None,
    nodes_falsenodeids: Optional[Iterable[int]] = None,
    nodes_featureids: Optional[Iterable[int]] = None,
    nodes_hitrates: Optional[Iterable[float]] = None,
    nodes_hitrates_as_tensor: Optional[np.ndarray] = None,
    nodes_missing_value_tracks_true: Optional[Iterable[int]] = None,
    nodes_modes: Optional[Iterable[str]] = None,
    nodes_nodeids: Optional[Iterable[int]] = None,
    nodes_treeids: Optional[Iterable[int]] = None,
    nodes_truenodeids: Optional[Iterable[int]] = None,
    nodes_values: Optional[Iterable[float]] = None,
    nodes_values_as_tensor: Optional[np.ndarray] = None,
    post_transform: str = "NONE",
) -> _TreeEnsembleClassifier.Outputs:
    r"""
    Tree Ensemble classifier. Returns the top class for each of N inputs.


        The attributes named 'nodes_X' form a sequence of tuples, associated by
        index into the sequences, which must all be of equal length. These tuples
        define the nodes.


        Similarly, all fields prefixed with 'class_' are tuples of votes at the leaves.
        A leaf may have multiple votes, where each vote is weighted by
        the associated class_weights index.


        One and only one of classlabels_strings or classlabels_int64s
        will be defined. The class_ids are indices into this list.
        All fields ending with `_as_tensor` can be used instead of the
        same parameter without the suffix if the element type is double and not float.

    Parameters
    ==========
    X
        Type T1.
        Input of shape [N,F]
    base_values
        Attribute.
        Base values for classification, added to final class score; the size must be the same as the classes or can be left unassigned (assumed 0)
    base_values_as_tensor
        Attribute.
        Base values for classification, added to final class score; the size must be the same as the classes or can be left unassigned (assumed 0)
    class_ids
        Attribute.
        The index of the class list that each weight is for.
    class_nodeids
        Attribute.
        node id that this weight is for.
    class_treeids
        Attribute.
        The id of the tree that this node is in.
    class_weights
        Attribute.
        The weight for the class in class_id.
    class_weights_as_tensor
        Attribute.
        The weight for the class in class_id.
    classlabels_int64s
        Attribute.
        Class labels if using integer labels.

        One and only one of the 'classlabels_*' attributes must be defined.
    classlabels_strings
        Attribute.
        Class labels if using string labels.

        One and only one of the 'classlabels_*' attributes must be defined.
    nodes_falsenodeids
        Attribute.
        Child node if expression is false.
    nodes_featureids
        Attribute.
        Feature id for each node.
    nodes_hitrates
        Attribute.
        Popularity of each node, used for performance and may be omitted.
    nodes_hitrates_as_tensor
        Attribute.
        Popularity of each node, used for performance and may be omitted.
    nodes_missing_value_tracks_true
        Attribute.
        For each node, define what to do in the presence of a missing value: if a value is missing (NaN), use the 'true' or 'false' branch based on the value in this array.

        This attribute may be left undefined, and the defalt value is false (0) for all nodes.
    nodes_modes
        Attribute.
        The node kind, that is, the comparison to make at the node. There is no comparison to make at a leaf node.

        One of 'BRANCH_LEQ', 'BRANCH_LT', 'BRANCH_GTE', 'BRANCH_GT', 'BRANCH_EQ', 'BRANCH_NEQ', 'LEAF'
    nodes_nodeids
        Attribute.
        Node id for each node. Ids may restart at zero for each tree, but it not required to.
    nodes_treeids
        Attribute.
        Tree id for each node.
    nodes_truenodeids
        Attribute.
        Child node if expression is true.
    nodes_values
        Attribute.
        Thresholds to do the splitting on for each node.
    nodes_values_as_tensor
        Attribute.
        Thresholds to do the splitting on for each node.
    post_transform
        Attribute.
        Indicates the transform to apply to the score.

         One of 'NONE,' 'SOFTMAX,' 'LOGISTIC,' 'SOFTMAX_ZERO,' or 'PROBIT.'

    Returns
    =======
    Y : Arrow
        Type T2.
        N, Top class for each point
    Z : Arrow
        Type tensor(float).
        The class score for each class, for each point, a tensor of shape [N,E].

    Notes
    =====
    Signature: ``ai.onnx.ml@3::TreeEnsembleClassifier``.

    Type constraints:
     - T1: `tensor(double)`, `tensor(float)`, `tensor(int32)`, `tensor(int64)`
     - T2: `tensor(int64)`, `tensor(string)`
    """
    return _TreeEnsembleClassifier(
        _TreeEnsembleClassifier.Attributes(
            base_values=None if base_values is None else AttrFloat32s(base_values),
            base_values_as_tensor=None
            if base_values_as_tensor is None
            else AttrTensor(base_values_as_tensor),
            class_ids=None if class_ids is None else AttrInt64s(class_ids),
            class_nodeids=None if class_nodeids is None else AttrInt64s(class_nodeids),
            class_treeids=None if class_treeids is None else AttrInt64s(class_treeids),
            class_weights=None
            if class_weights is None
            else AttrFloat32s(class_weights),
            class_weights_as_tensor=None
            if class_weights_as_tensor is None
            else AttrTensor(class_weights_as_tensor),
            classlabels_int64s=None
            if classlabels_int64s is None
            else AttrInt64s(classlabels_int64s),
            classlabels_strings=None
            if classlabels_strings is None
            else AttrStrings(classlabels_strings),
            nodes_falsenodeids=None
            if nodes_falsenodeids is None
            else AttrInt64s(nodes_falsenodeids),
            nodes_featureids=None
            if nodes_featureids is None
            else AttrInt64s(nodes_featureids),
            nodes_hitrates=None
            if nodes_hitrates is None
            else AttrFloat32s(nodes_hitrates),
            nodes_hitrates_as_tensor=None
            if nodes_hitrates_as_tensor is None
            else AttrTensor(nodes_hitrates_as_tensor),
            nodes_missing_value_tracks_true=None
            if nodes_missing_value_tracks_true is None
            else AttrInt64s(nodes_missing_value_tracks_true),
            nodes_modes=None if nodes_modes is None else AttrStrings(nodes_modes),
            nodes_nodeids=None if nodes_nodeids is None else AttrInt64s(nodes_nodeids),
            nodes_treeids=None if nodes_treeids is None else AttrInt64s(nodes_treeids),
            nodes_truenodeids=None
            if nodes_truenodeids is None
            else AttrInt64s(nodes_truenodeids),
            nodes_values=None if nodes_values is None else AttrFloat32s(nodes_values),
            nodes_values_as_tensor=None
            if nodes_values_as_tensor is None
            else AttrTensor(nodes_values_as_tensor),
            post_transform=None
            if post_transform is None
            else AttrString(post_transform),
        ),
        _TreeEnsembleClassifier.Inputs(
            X=X,
        ),
    ).outputs


def tree_ensemble_regressor(
    X: Arrow,
    *,
    aggregate_function: str = "SUM",
    base_values: Optional[Iterable[float]] = None,
    base_values_as_tensor: Optional[np.ndarray] = None,
    n_targets: Optional[int] = None,
    nodes_falsenodeids: Optional[Iterable[int]] = None,
    nodes_featureids: Optional[Iterable[int]] = None,
    nodes_hitrates: Optional[Iterable[float]] = None,
    nodes_hitrates_as_tensor: Optional[np.ndarray] = None,
    nodes_missing_value_tracks_true: Optional[Iterable[int]] = None,
    nodes_modes: Optional[Iterable[str]] = None,
    nodes_nodeids: Optional[Iterable[int]] = None,
    nodes_treeids: Optional[Iterable[int]] = None,
    nodes_truenodeids: Optional[Iterable[int]] = None,
    nodes_values: Optional[Iterable[float]] = None,
    nodes_values_as_tensor: Optional[np.ndarray] = None,
    post_transform: str = "NONE",
    target_ids: Optional[Iterable[int]] = None,
    target_nodeids: Optional[Iterable[int]] = None,
    target_treeids: Optional[Iterable[int]] = None,
    target_weights: Optional[Iterable[float]] = None,
    target_weights_as_tensor: Optional[np.ndarray] = None,
) -> Arrow:
    r"""
    Tree Ensemble regressor.  Returns the regressed values for each input in N.


        All args with nodes_ are fields of a tuple of tree nodes, and
        it is assumed they are the same length, and an index i will decode the
        tuple across these inputs.  Each node id can appear only once
        for each tree id.


        All fields prefixed with target_ are tuples of votes at the leaves.


        A leaf may have multiple votes, where each vote is weighted by
        the associated target_weights index.


        All fields ending with `_as_tensor` can be used instead of the
        same parameter without the suffix if the element type is double and not float.
        All trees must have their node ids start at 0 and increment by 1.


        Mode enum is BRANCH_LEQ, BRANCH_LT, BRANCH_GTE, BRANCH_GT, BRANCH_EQ, BRANCH_NEQ, LEAF

    Parameters
    ==========
    X
        Type T.
        Input of shape [N,F]
    aggregate_function
        Attribute.
        Defines how to aggregate leaf values within a target.

        One of 'AVERAGE,' 'SUM,' 'MIN,' 'MAX.'
    base_values
        Attribute.
        Base values for classification, added to final class score; the size must be the same as the classes or can be left unassigned (assumed 0)
    base_values_as_tensor
        Attribute.
        Base values for classification, added to final class score; the size must be the same as the classes or can be left unassigned (assumed 0)
    n_targets
        Attribute.
        The total number of targets.
    nodes_falsenodeids
        Attribute.
        Child node if expression is false
    nodes_featureids
        Attribute.
        Feature id for each node.
    nodes_hitrates
        Attribute.
        Popularity of each node, used for performance and may be omitted.
    nodes_hitrates_as_tensor
        Attribute.
        Popularity of each node, used for performance and may be omitted.
    nodes_missing_value_tracks_true
        Attribute.
        For each node, define what to do in the presence of a NaN: use the 'true' (if the attribute value is 1) or 'false' (if the attribute value is 0) branch based on the value in this array.

        This attribute may be left undefined and the defalt value is false (0) for all nodes.
    nodes_modes
        Attribute.
        The node kind, that is, the comparison to make at the node. There is no comparison to make at a leaf node.

        One of 'BRANCH_LEQ', 'BRANCH_LT', 'BRANCH_GTE', 'BRANCH_GT', 'BRANCH_EQ', 'BRANCH_NEQ', 'LEAF'
    nodes_nodeids
        Attribute.
        Node id for each node. Node ids must restart at zero for each tree and increase sequentially.
    nodes_treeids
        Attribute.
        Tree id for each node.
    nodes_truenodeids
        Attribute.
        Child node if expression is true
    nodes_values
        Attribute.
        Thresholds to do the splitting on for each node.
    nodes_values_as_tensor
        Attribute.
        Thresholds to do the splitting on for each node.
    post_transform
        Attribute.
        Indicates the transform to apply to the score.

        One of 'NONE,' 'SOFTMAX,' 'LOGISTIC,' 'SOFTMAX_ZERO,' or 'PROBIT'
    target_ids
        Attribute.
        The index of the target that each weight is for
    target_nodeids
        Attribute.
        The node id of each weight
    target_treeids
        Attribute.
        The id of the tree that each node is in.
    target_weights
        Attribute.
        The weight for each target
    target_weights_as_tensor
        Attribute.
        The weight for each target

    Returns
    =======
    Y : Arrow
        Type tensor(float).
        N classes

    Notes
    =====
    Signature: ``ai.onnx.ml@3::TreeEnsembleRegressor``.

    Type constraints:
     - T: `tensor(double)`, `tensor(float)`, `tensor(int32)`, `tensor(int64)`
    """
    return _TreeEnsembleRegressor(
        _TreeEnsembleRegressor.Attributes(
            aggregate_function=None
            if aggregate_function is None
            else AttrString(aggregate_function),
            base_values=None if base_values is None else AttrFloat32s(base_values),
            base_values_as_tensor=None
            if base_values_as_tensor is None
            else AttrTensor(base_values_as_tensor),
            n_targets=None if n_targets is None else AttrInt64(n_targets),
            nodes_falsenodeids=None
            if nodes_falsenodeids is None
            else AttrInt64s(nodes_falsenodeids),
            nodes_featureids=None
            if nodes_featureids is None
            else AttrInt64s(nodes_featureids),
            nodes_hitrates=None
            if nodes_hitrates is None
            else AttrFloat32s(nodes_hitrates),
            nodes_hitrates_as_tensor=None
            if nodes_hitrates_as_tensor is None
            else AttrTensor(nodes_hitrates_as_tensor),
            nodes_missing_value_tracks_true=None
            if nodes_missing_value_tracks_true is None
            else AttrInt64s(nodes_missing_value_tracks_true),
            nodes_modes=None if nodes_modes is None else AttrStrings(nodes_modes),
            nodes_nodeids=None if nodes_nodeids is None else AttrInt64s(nodes_nodeids),
            nodes_treeids=None if nodes_treeids is None else AttrInt64s(nodes_treeids),
            nodes_truenodeids=None
            if nodes_truenodeids is None
            else AttrInt64s(nodes_truenodeids),
            nodes_values=None if nodes_values is None else AttrFloat32s(nodes_values),
            nodes_values_as_tensor=None
            if nodes_values_as_tensor is None
            else AttrTensor(nodes_values_as_tensor),
            post_transform=None
            if post_transform is None
            else AttrString(post_transform),
            target_ids=None if target_ids is None else AttrInt64s(target_ids),
            target_nodeids=None
            if target_nodeids is None
            else AttrInt64s(target_nodeids),
            target_treeids=None
            if target_treeids is None
            else AttrInt64s(target_treeids),
            target_weights=None
            if target_weights is None
            else AttrFloat32s(target_weights),
            target_weights_as_tensor=None
            if target_weights_as_tensor is None
            else AttrTensor(target_weights_as_tensor),
        ),
        _TreeEnsembleRegressor.Inputs(
            X=X,
        ),
    ).outputs.Y


def zip_map(
    X: Arrow,
    *,
    classlabels_int64s: Optional[Iterable[int]] = None,
    classlabels_strings: Optional[Iterable[str]] = None,
) -> Arrow:
    r"""
    Creates a map from the input and the attributes.


        The values are provided by the input tensor, while the keys are specified by the attributes.
        Must provide keys in either classlabels_strings or classlabels_int64s (but not both).


        The columns of the tensor correspond one-by-one to the keys specified by the attributes. There must be as many columns as keys.



    Parameters
    ==========
    X
        Type tensor(float).
        The input values
    classlabels_int64s
        Attribute.
        The keys when using int keys.

        One and only one of the 'classlabels_*' attributes must be defined.
    classlabels_strings
        Attribute.
        The keys when using string keys.

        One and only one of the 'classlabels_*' attributes must be defined.

    Returns
    =======
    Z : Arrow
        Type T.
        The output map

    Notes
    =====
    Signature: ``ai.onnx.ml@1::ZipMap``.

    Type constraints:
     - T: `seq(map(int64,tensor(float)))`, `seq(map(string,tensor(float)))`
    """
    return _ZipMap(
        _ZipMap.Attributes(
            classlabels_int64s=None
            if classlabels_int64s is None
            else AttrInt64s(classlabels_int64s),
            classlabels_strings=None
            if classlabels_strings is None
            else AttrStrings(classlabels_strings),
        ),
        _ZipMap.Inputs(
            X=X,
        ),
    ).outputs.Z


_OPERATORS = {
    "ArrayFeatureExtractor": _ArrayFeatureExtractor,
    "Binarizer": _Binarizer,
    "CastMap": _CastMap,
    "CategoryMapper": _CategoryMapper,
    "DictVectorizer": _DictVectorizer,
    "FeatureVectorizer": _FeatureVectorizer,
    "Imputer": _Imputer,
    "LabelEncoder": _LabelEncoder,
    "LinearClassifier": _LinearClassifier,
    "LinearRegressor": _LinearRegressor,
    "Normalizer": _Normalizer,
    "OneHotEncoder": _OneHotEncoder,
    "SVMClassifier": _SVMClassifier,
    "SVMRegressor": _SVMRegressor,
    "Scaler": _Scaler,
    "TreeEnsembleClassifier": _TreeEnsembleClassifier,
    "TreeEnsembleRegressor": _TreeEnsembleRegressor,
    "ZipMap": _ZipMap,
}

_CONSTRUCTORS = {
    "ArrayFeatureExtractor": array_feature_extractor,
    "Binarizer": binarizer,
    "CastMap": cast_map,
    "CategoryMapper": category_mapper,
    "DictVectorizer": dict_vectorizer,
    "FeatureVectorizer": feature_vectorizer,
    "Imputer": imputer,
    "LabelEncoder": label_encoder,
    "LinearClassifier": linear_classifier,
    "LinearRegressor": linear_regressor,
    "Normalizer": normalizer,
    "OneHotEncoder": one_hot_encoder,
    "SVMClassifier": svmclassifier,
    "SVMRegressor": svmregressor,
    "Scaler": scaler,
    "TreeEnsembleClassifier": tree_ensemble_classifier,
    "TreeEnsembleRegressor": tree_ensemble_regressor,
    "ZipMap": zip_map,
}

__all__ = [fun.__name__ for fun in _CONSTRUCTORS.values()]<|MERGE_RESOLUTION|>--- conflicted
+++ resolved
@@ -30,22 +30,12 @@
     AttrTensor,
     AttrType,
 )
-<<<<<<< HEAD
-from steelix.arrow import Arrow, _nil, result_type  # noqa: F401
-from steelix.arrowfields import ArrowFields, NoArrows  # noqa: F401
-from steelix.graph import Graph, subgraph  # noqa: F401
-from steelix.internal_op import intro  # noqa: F401
-from steelix.node import OpType  # noqa: F401
-from steelix.standard import InferenceError, StandardNode  # noqa: F401
-from steelix.type_system import Sequence as SteelixSequence  # noqa: F401
-from steelix.type_system import Tensor, Type, type_match
-=======
 from steelix._graph import Graph, subgraph  # noqa: F401
 from steelix._internal_op import intro  # noqa: F401
 from steelix._node import OpType  # noqa: F401
 from steelix._standard import InferenceError, StandardNode  # noqa: F401
-from steelix._type_system import Tensor, Type, type_match  # noqa: F401
->>>>>>> 75e33564
+from steelix._type_system import Sequence as SteelixSequence  # noqa: F401
+from steelix._type_system import Tensor, Type, type_match
 
 
 class _ArrayFeatureExtractor(StandardNode):
