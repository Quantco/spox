import importlib.resources
import re
import subprocess
import warnings
from dataclasses import dataclass
from pathlib import Path
from typing import Dict, Iterable, List, Optional, Sequence, Tuple, Union

import jinja2
import onnx

from steelix._schemas import DOMAIN_VERSIONS, SCHEMAS

DEFAULT_DOMAIN = "ai.onnx"

CONSTRUCTOR_RENAMES = {
    "if": "if_",
    "or": "or_",
    "and": "and_",
    "not": "not_",
    "max": "maximum",
    "min": "minimum",
    "is_na_n": "isnan",
}

# Mapping from attribute proto type integers to Python types.
ATTRIBUTE_PROTO_TO_INPUT_TYPE = {
    onnx.AttributeProto.FLOAT: "float",
    onnx.AttributeProto.INT: "int",
    onnx.AttributeProto.STRING: "str",
<<<<<<< HEAD
    onnx.AttributeProto.TENSOR: "ndarray",
    onnx.AttributeProto.GRAPH: "Callable[..., Iterable[Arrow]]",
=======
    onnx.AttributeProto.TENSOR: "np.ndarray",
    onnx.AttributeProto.GRAPH: "Graph",
>>>>>>> 75e33564
    onnx.AttributeProto.TYPE_PROTO: "Type",
    onnx.AttributeProto.FLOATS: "Iterable[float]",
    onnx.AttributeProto.INTS: "Iterable[int]",
    onnx.AttributeProto.STRINGS: "Iterable[str]",
    onnx.AttributeProto.TENSORS: "Iterable[np.ndarray]",
    onnx.AttributeProto.TYPE_PROTOS: "Iterable[Type]",
}

ATTRIBUTE_PROTO_TO_MEMBER_TYPE = {
    onnx.AttributeProto.FLOAT: "AttrFloat32",
    onnx.AttributeProto.INT: "AttrInt64",
    onnx.AttributeProto.STRING: "AttrString",
    onnx.AttributeProto.TENSOR: "AttrTensor",
    onnx.AttributeProto.GRAPH: "AttrGraph",
    onnx.AttributeProto.TYPE_PROTO: "AttrType",
    onnx.AttributeProto.FLOATS: "AttrFloat32s",
    onnx.AttributeProto.INTS: "AttrInt64s",
    onnx.AttributeProto.STRINGS: "AttrStrings",
    onnx.AttributeProto.TENSORS: "AttrTensors",
    onnx.AttributeProto.TYPE_PROTOS: "AttrTypes",
}

_TEMPLATE_DIR = Path(str(importlib.resources.path("steelix", "."))).parent / "templates"


@dataclass
class Attribute:
    # The name of the attribute used as argument and member name
    name: str
    # Default value used in the constructor function
    constructor_default: Optional[str]
    # Type hint used in the constructor function.  May be wrapped in `Optional`.
    constructor_type_hint: str
    # Member type without a potential ``Optional`` wrapper
    _member_type: str
    # Python expression for generating the argument types for this subgraph
    subgraph_solution: Optional[str] = None

    def __post_init__(self):
        if self.attr_constructor != "AttrGraph" and self.subgraph_solution is not None:
            raise TypeError(
                "Subgraph input types should only be specified for an AttrGraph."
            )
        if self.attr_constructor == "AttrGraph" and self.subgraph_solution is None:
            warnings.warn(
                UserWarning(
                    f"No subgraph input types specified for attribute {self.name}, typecheck will fail."
                )
            )

    @property
    def member_type(self) -> str:
        """Type used in the ``Attribute`` class. May be wrapped in `Optional`."""
        if self.constructor_default == "None":
            return f"Optional[{self._member_type}]"
        return self._member_type

    @property
    def attr_constructor(self) -> str:
        """Constructor of for the corresponding ``Attr*`` class."""
        return self._member_type


def get_attributes(
    schema: onnx.defs.OpSchema, attr_type_overrides, subgraph_solutions
) -> List[Attribute]:
    out = []
    for name, attr in schema.attributes.items():
        default = _get_default_value(attr, attr_type_overrides)
        # Special case; not supported
        if attr.type == onnx.AttributeProto.SPARSE_TENSOR:
            continue

        if py_and_attr_type := attr_type_overrides.get(name):
            constructor_type_hint, member_type = (str(el) for el in py_and_attr_type)
        else:
            constructor_type_hint = ATTRIBUTE_PROTO_TO_INPUT_TYPE[attr.type]
            member_type = ATTRIBUTE_PROTO_TO_MEMBER_TYPE[attr.type]

        if default == "None":
            constructor_type_hint = f"Optional[{constructor_type_hint}]"

        out.append(
            Attribute(
                name=name,
                _member_type=member_type,
                constructor_type_hint=constructor_type_hint,
                constructor_default=default,  # type: ignore
                subgraph_solution=subgraph_solutions.get(name),
            )
        )
    return out


def _get_default_value(attr, attr_type_overrides) -> Optional[str]:
    """Get default value if any as a string ready to be used in a template.

    This function has a special handling with respect to ``attr_type_overrides``.
    """
    if attr.required:
        return None

    default = (
        onnx.helper.get_attribute_value(attr.default_value)
        if attr.default_value.type
        else None
    )

    if default is None:
        return "None"

    # We want to use e.g. np.int32 instead of an integer for dtypes
    if (
        attr.name in attr_type_overrides
        and "np.generic" in attr_type_overrides[attr.name][0]
    ):
        return f"np.{onnx.mapping.TENSOR_TYPE_TO_NP_TYPE[default].name}"

    # Strings are bytes at this point and they
    # need to be wrapped in quotes.
    if attr.type == onnx.AttributeProto.STRING:
        default = f'"{default.decode()}"'
    elif attr.type == onnx.AttributeProto.STRINGS:
        default = tuple([val.decode() for val in default])
    elif isinstance(default, list):
        default = tuple(default)

    return str(default)


def get_constructor_name(string: str) -> str:
    """Jinja filter. Returns the name of a constructor given the base name of an operator."""
    lim = [
        i
        for i, (x, y) in enumerate(zip(string[1:], string[2:]), 2)
        if not x.isupper() and y.isupper()
    ]
    lim = [0] + lim + [len(string)]
    result = "_".join([string[i:j] for i, j in zip(lim, lim[1:])]).lower()
    if result in CONSTRUCTOR_RENAMES:
        result = CONSTRUCTOR_RENAMES[result]
    return result


def get_constructor_return(schema: onnx.defs.OpSchema) -> str:
    """Jinja filter. Returns the return type hint for a constructor given the operator schema."""
    if not schema.outputs:
        return "None"
    if len(schema.outputs) > 1:
        return f"_{schema.name}.Outputs"
    (out,) = schema.outputs
    if is_variadic(out):
        return "Sequence[Arrow]"
    return "Arrow"


def format_github_markdown(doc: str) -> str:
    """Jinja filter. Makes some attempt at fixing "Markdown" into RST."""
    lines = [line.replace("\t", " " * 4).rstrip() for line in doc.splitlines()]
    lines = [line for line in lines if line.rstrip()]
    space_lcm = 0
    while lines and all(line[: space_lcm + 1].isspace() for line in lines):
        space_lcm += 1
    lines = [line[space_lcm:] for line in lines]
    doc = "\n".join(lines).strip()
    doc = doc.replace("<br>", "\n\n")
    doc = re.sub(r"<i>(.*)</i>", r"`\1`", doc)
    doc = re.sub(r"<b>(.*)</b>", r"**\1**", doc)
    doc = re.sub(r"\[(.+)\]\((.+)\)", r"\1 (\2)", doc)
    return doc


def is_variadic(param: onnx.defs.OpSchema.FormalParameter) -> bool:
    """Check if a given parameter is variadic (accepts 'any' number of inputs, like a list)"""
    return param.option == onnx.defs.OpSchema.FormalParameterOption.Variadic


def is_optional(param: onnx.defs.OpSchema.FormalParameter) -> bool:
    """Check if a given parameter is optional (may or may not be passed in/skipped)."""
    return param.option == onnx.defs.OpSchema.FormalParameterOption.Optional


def get_env():
    """
    Construct the Jinja environment for the generator.
    Exposes some functions from the global scope of this script to the templating engine.
    """
    env = jinja2.Environment(
        loader=jinja2.FileSystemLoader(str(_TEMPLATE_DIR)),
        extensions=["jinja2.ext.do"],
        trim_blocks=True,
        lstrip_blocks=True,
    )
    env.filters["format_github_markdown"] = format_github_markdown
    env.filters["get_constructor_name"] = get_constructor_name
    env.globals["is_variadic"] = is_variadic
    env.globals["is_optional"] = is_optional
    env.globals["get_constructor_return"] = get_constructor_return
    env.globals["get_attributes"] = get_attributes
    return env


def write_schemas_code(
    file,
    schemas: List[onnx.defs.OpSchema],
    type_inference: Dict[str, str],
    value_propagation: Dict[str, str],
    out_variadic_solutions: Dict[str, str],
    subgraphs_solutions: Dict[str, Dict[str, str]],
    attr_type_overrides: List[Tuple[Optional[str], str, Tuple[str, str]]],
    extras: Sequence[str],
    gen_docstrings: bool,
) -> None:
    """Write code for all of ``schemas`` to ``file``. Uses parameters as documented in ``main``."""
    env = get_env()

    preamble, class_, constructor = (
        env.get_template(f"{key}.jinja2")
        for key in ("preamble", "class", "constructor")
    )

    schemas = [s for s in schemas]

    # Preamble
    print(preamble.render(), file=file, end="\n\n\n")

    built_names = set()

    # Operator classes
    for schema in sorted(schemas, key=lambda s: s.name):
        # Override for attribute type
        attr_over = {
            name: target
            for key, name, target in attr_type_overrides
            if key is None or key == schema.name
        }
        # Type inference
        inf = (
            env.get_template(f"type_inference/{type_inference[schema.name]}.jinja2")
            if schema.name in type_inference
            else None
        )
        # Value propagation
        prop = (
            env.get_template(
                f"value_propagation/{value_propagation[schema.name]}.jinja2"
            )
            if schema.name in value_propagation
            else None
        )

        print(
            class_.render(
                schema=schema,
                type_inference=inf,
                value_propagation=prop,
                attr_type_overrides=attr_over,
                subgraph_solutions=subgraphs_solutions.get(schema.name, {}),
            ),
            file=file,
            end="\n\n",
        )
        built_names.add(schema.name)

    # Operator constructors
    for schema in sorted(schemas, key=lambda s: s.name):
        if schema.name not in built_names:
            continue
        # Output variadic solution
        var_sol = out_variadic_solutions.get(schema.name)
        if is_variadic(schema.outputs[-1]) and var_sol is None:
            warnings.warn(
                UserWarning(
                    f"Operator {schema.name} has a variadic output but no solution was provided. "
                    f"An extra attribute {schema.outputs[-1].name}_count will be generated."
                )
            )
        # Override for attribute type
        attr_over = {
            name: target
            for key, name, target in attr_type_overrides
            if key is None or key == schema.name
        }
        print(
            constructor.render(
                schema=schema,
                gen_docstrings=gen_docstrings,
                out_variadic_solution=var_sol,
                attr_type_overrides=attr_over,
                subgraph_solutions=subgraphs_solutions.get(schema.name, {}),
            ),
            file=file,
            end="\n\n\n",
        )

    # Extras
    for key in extras:
        extra = env.get_template(f"extras/{key}.jinja2")
        print(extra.render(), file=file, end="\n\n\n")

    print(
        env.get_template("summary.jinja2").render(built_names=sorted(built_names)),
        file=file,
        end="\n",
    )


def run_pre_commit_hooks(filenames: Union[str, Iterable[str]]):
    """
    Calls repo pre-commit hooks for the given ``filenames``.
    Used by the script to verify that the generated files as valid, as usually failing pre-commit hooks
    mean that generation is bugged.
    """
    if isinstance(filenames, str):
        filenames = [filenames]
    return subprocess.run(
        f"pre-commit run --files {' '.join(filenames)} --color always", shell=True
    )


def main(
    domain: str,
    version: Optional[int] = None,
    type_inference: Optional[Dict[str, str]] = None,
    value_propagation: Optional[Dict[str, str]] = None,
    out_variadic_solutions: Optional[Dict[str, str]] = None,
    subgraphs_solutions: Optional[Dict[str, Dict[str, str]]] = None,
    attr_type_overrides: Optional[
        List[Tuple[Optional[str], str, Tuple[str, str]]]
    ] = None,
    extras: Sequence[str] = (),
    target: str = "src/steelix/opset/",
    pre_commit_hooks: bool = True,
    gen_docstrings: bool = True,
):
    """
    Generate opset module code and save it in a `.py` source code file.

    Parameters
    ----------
    domain
        Domain to generate the opset for, like "" ("ai.onnx"), "ai.onnx.ml".
        The module is saved under the directory spelt out by the domain path.
    version
        Target version to generate the opset. The module is named ``v{version}.py``.
    type_inference
        Plugins for type inference, when they are missing in ONNX, for example in If or Loop.
        Keys are operator names, values are names of templates under ``jinja_templates/type_inference/``.
    value_propagation
        Plugins for value propagation, like for Constant, as we don't use ONNX partial data propagation.
        Keys are operator names, values are names of templates under ``jinja_templates/value_propagation/``.
    out_variadic_solutions
        String for an expression that evaluates to the number of outputs of a variadic-output operator.
        Evaluated within the constructor.
        Keys are operator names, values are the expression strings.
    subgraphs_solutions
        Dictionary from operator names, into attribute names, into strings representing input types for the subgraph
        of that name. The string is a Python expression evaluating int an Iterable of Types.
    attr_type_overrides
        List of replacements for constructor-level types.
        For example, in Cast the ``to`` attribute accepts ``numpy.generic`` instead of ``int``.
        First element is the name of an operator or None, if an override applies to all operators with an attribute.
        Second element is the attribute name to override the type for.
        Last element is a tuple where the first element is the user
        facing type hint used in the constructor function and the
        second element is the Attr type used internally.
    extras
        List of template names under ``jinja_templates/extras/`` to add at the end of the code.
        This includes convenience functions that may use the rest of the operator set.
    target
        Based directory to save the generated operator set file (not counting subdirectory from ``domain``).
    pre_commit_hooks
        Whether to call the pre-commit hooks on the generated code.
    gen_docstrings
        Whether to generate docstrings for the operator constructors.
    """
    if type_inference is None:
        type_inference = {}
    if value_propagation is None:
        value_propagation = {}
    if out_variadic_solutions is None:
        out_variadic_solutions = {}
    if subgraphs_solutions is None:
        subgraphs_solutions = {}
    if attr_type_overrides is None:
        attr_type_overrides = []

    onnx_domain = domain if domain != DEFAULT_DOMAIN else ""
    if version is None:
        version = max(DOMAIN_VERSIONS[onnx_domain])
    schemas = list(SCHEMAS[onnx_domain][version].values())

    domain_path = "/".join(domain.split("."))
    path = Path(target) / Path(domain_path) / Path(f"v{version}.py")
    path.parent.mkdir(parents=True, exist_ok=True)

    print()
    print(f"Writing {domain}@{version} to `{path}`...")

    with path.open("w") as file:
        write_schemas_code(
            file,
            schemas,
            type_inference,
            value_propagation,
            out_variadic_solutions,
            subgraphs_solutions,
            attr_type_overrides,
            extras,
            gen_docstrings,
        )

    print("Done!\n")

    if pre_commit_hooks:
        print("Running pre-commit hooks to format & verify...")
        if run_pre_commit_hooks(str(path)).returncode:
            print("Running second pass of pre-commit hooks...")
            if run_pre_commit_hooks(str(path)).returncode:
                raise RuntimeError(
                    "Pre-commit hooks failed twice. Is the generated code malformed?"
                )
        print("Done!")


if __name__ == "__main__":
    main(
        "ai.onnx",
        17,
        extras=["const", "promote"],
        type_inference={},
        value_propagation={"Constant": "constant13"},
        out_variadic_solutions={
            "If": "len(_else_branch_subgraph.requested_results)",
            "Loop": "len(_body_subgraph.requested_results) - 1",
            "Scan": "len(_body_subgraph.requested_results)",
            "SequenceMap": "len(_body_subgraph.requested_results)",
        },
        subgraphs_solutions={
            "If": {"else_branch": "()", "then_branch": "()"},
            "Loop": {
                "body": "typing_cast(List[Type], [Tensor(numpy.int64, (1,)), Tensor(numpy.bool_, (1,))])"
                "+ [arrow.unwrap_type() for arrow in v_initial]"
            },
            "Scan": {
                "body": "[Tensor(arrow.unwrap_tensor().elem_type, "
                "   (lambda x: x[1:] if x is not None else None)(arrow.unwrap_tensor().shape.to_simple())) "
                "for arrow in initial_state_and_scan_inputs[:num_scan_inputs]] + "
                "[Tensor(arrow.unwrap_tensor().elem_type) "
                "for arrow in initial_state_and_scan_inputs[num_scan_inputs:]]"
            },
            "SequenceMap": {
                "body": "[typing_cast(SteelixSequence, input_sequence.unwrap_type()).elem_type] + "
                "[typing_cast(SteelixSequence, arrow.unwrap_type()).elem_type for arrow in additional_inputs]"
            },
        },
        attr_type_overrides=[
<<<<<<< HEAD
            (None, "dtype", ("typing.Type[numpy.generic]", "AttrDtype")),
            ("Cast", "to", ("typing.Type[numpy.generic]", "AttrDtype")),
            ("If", "then_branch", ("Callable[[], Iterable[Arrow]]", "AttrGraph")),
            ("If", "else_branch", ("Callable[[], Iterable[Arrow]]", "AttrGraph")),
=======
            (None, "dtype", ("typing.Type[np.generic]", "AttrDtype")),
            ("Cast", "to", ("typing.Type[np.generic]", "AttrDtype")),
>>>>>>> 75e33564
        ],
    )
    main(
        "ai.onnx.ml",
        3,
        attr_type_overrides=[(None, "dtype", ("typing.Type[np.generic]", "AttrDtype"))],
        type_inference={
            "ArrayFeatureExtractor": "arrayfeatureextractor1",
            "Binarizer": "binarizer1",
            "CategoryMapper": "categorymapper1",
            "Imputer": "imputer1",
            "LinearRegressor": "linearregressor1",
            "Normalizer": "normalizer1",
            "OneHotEncoder": "onehotencoder1",
            "Scaler": "scaler1",
            "TreeEnsembleClassifier": "treeensembleclassifier3",
            "TreeEnsembleRegressor": "treeensembleregressor3",
        },
    )<|MERGE_RESOLUTION|>--- conflicted
+++ resolved
@@ -28,13 +28,8 @@
     onnx.AttributeProto.FLOAT: "float",
     onnx.AttributeProto.INT: "int",
     onnx.AttributeProto.STRING: "str",
-<<<<<<< HEAD
-    onnx.AttributeProto.TENSOR: "ndarray",
+    onnx.AttributeProto.TENSOR: "np.ndarray",
     onnx.AttributeProto.GRAPH: "Callable[..., Iterable[Arrow]]",
-=======
-    onnx.AttributeProto.TENSOR: "np.ndarray",
-    onnx.AttributeProto.GRAPH: "Graph",
->>>>>>> 75e33564
     onnx.AttributeProto.TYPE_PROTO: "Type",
     onnx.AttributeProto.FLOATS: "Iterable[float]",
     onnx.AttributeProto.INTS: "Iterable[int]",
@@ -476,14 +471,14 @@
         subgraphs_solutions={
             "If": {"else_branch": "()", "then_branch": "()"},
             "Loop": {
-                "body": "typing_cast(List[Type], [Tensor(numpy.int64, (1,)), Tensor(numpy.bool_, (1,))])"
+                "body": "typing_cast(List[Type], [Tensor(np.int64, (1,)), Tensor(np.bool_, (1,))])"
                 "+ [arrow.unwrap_type() for arrow in v_initial]"
             },
             "Scan": {
-                "body": "[Tensor(arrow.unwrap_tensor().elem_type, "
-                "   (lambda x: x[1:] if x is not None else None)(arrow.unwrap_tensor().shape.to_simple())) "
+                "body": "[Tensor(arrow.unwrap_tensor().dtype, "
+                "   (lambda x: x[1:] if x is not None else None)(arrow.unwrap_tensor().shape)) "
                 "for arrow in initial_state_and_scan_inputs[:num_scan_inputs]] + "
-                "[Tensor(arrow.unwrap_tensor().elem_type) "
+                "[Tensor(arrow.unwrap_tensor().dtype) "
                 "for arrow in initial_state_and_scan_inputs[num_scan_inputs:]]"
             },
             "SequenceMap": {
@@ -492,15 +487,10 @@
             },
         },
         attr_type_overrides=[
-<<<<<<< HEAD
-            (None, "dtype", ("typing.Type[numpy.generic]", "AttrDtype")),
-            ("Cast", "to", ("typing.Type[numpy.generic]", "AttrDtype")),
+            (None, "dtype", ("typing.Type[np.generic]", "AttrDtype")),
+            ("Cast", "to", ("typing.Type[np.generic]", "AttrDtype")),
             ("If", "then_branch", ("Callable[[], Iterable[Arrow]]", "AttrGraph")),
             ("If", "else_branch", ("Callable[[], Iterable[Arrow]]", "AttrGraph")),
-=======
-            (None, "dtype", ("typing.Type[np.generic]", "AttrDtype")),
-            ("Cast", "to", ("typing.Type[np.generic]", "AttrDtype")),
->>>>>>> 75e33564
         ],
     )
     main(
