e = (
    len(self.attrs.class_ids.value)
    if self.attrs.class_ids is not None
    else None
)
if self.attrs.classlabels_strings is not None:
    y_type = np.str_
elif self.attrs.classlabels_int64s is not None:
<<<<<<< HEAD
    y_type = np.int64  # type: ignore
=======
    y_type = numpy.int64  # type: ignore
>>>>>>> a8ea65ba
else:
    raise InferenceError(
        "Either string or int64 class labels should be defined"
    )
if self.inputs.fully_typed:
    shape = self.inputs.X.unwrap_tensor().shape
<<<<<<< HEAD
    assert shape is not None   # already checked with fully_typed
    if len(shape) != 2:
        raise InferenceError("Expected input to be a matrix.")
    assert shape is not None
    n = shape[0]
else:
    n = None
return {"Y": Tensor(y_type, (n,)), "Z": Tensor(np.float32, (n, e))}
=======
    if shape.rank != 2:
        raise InferenceError("Expected input to be a matrix.")
    sim = shape.to_simple()
    assert sim is not None
    n = sim[0]
else:
    n = None
return {"Y": Tensor(y_type, (n,)), "Z": Tensor(numpy.float32, (n, e))}
>>>>>>> a8ea65ba
<|MERGE_RESOLUTION|>--- conflicted
+++ resolved
@@ -6,33 +6,17 @@
 if self.attrs.classlabels_strings is not None:
     y_type = np.str_
 elif self.attrs.classlabels_int64s is not None:
-<<<<<<< HEAD
     y_type = np.int64  # type: ignore
-=======
-    y_type = numpy.int64  # type: ignore
->>>>>>> a8ea65ba
 else:
     raise InferenceError(
         "Either string or int64 class labels should be defined"
     )
 if self.inputs.fully_typed:
     shape = self.inputs.X.unwrap_tensor().shape
-<<<<<<< HEAD
     assert shape is not None   # already checked with fully_typed
     if len(shape) != 2:
         raise InferenceError("Expected input to be a matrix.")
-    assert shape is not None
     n = shape[0]
 else:
     n = None
-return {"Y": Tensor(y_type, (n,)), "Z": Tensor(np.float32, (n, e))}
-=======
-    if shape.rank != 2:
-        raise InferenceError("Expected input to be a matrix.")
-    sim = shape.to_simple()
-    assert sim is not None
-    n = sim[0]
-else:
-    n = None
-return {"Y": Tensor(y_type, (n,)), "Z": Tensor(numpy.float32, (n, e))}
->>>>>>> a8ea65ba
+return {"Y": Tensor(y_type, (n,)), "Z": Tensor(np.float32, (n, e))}