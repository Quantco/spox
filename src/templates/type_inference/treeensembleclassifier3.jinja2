--- conflicted
+++ resolved
@@ -1,20 +1,8 @@
-<<<<<<< HEAD
-if not self.inputs.fully_typed:
-    return {}
-shape = self.inputs.X.unwrap_tensor().shape
-assert shape is not None   # already checked with fully_typed
-if len(shape) != 2:
-    raise InferenceError("Expected input to be a matrix.")
-assert shape is not None
-n = shape[0]
-e = len(self.attrs.class_ids.value) if self.attrs.class_ids is not None else None
-=======
 e = (
     len(self.attrs.class_ids.value)
     if self.attrs.class_ids is not None
     else None
 )
->>>>>>> f34fc6d0
 if self.attrs.classlabels_strings is not None:
     y_type = np.str_
 elif self.attrs.classlabels_int64s is not None:
@@ -25,11 +13,11 @@
     )
 if self.inputs.fully_typed:
     shape = self.inputs.X.unwrap_tensor().shape
-    if shape.rank != 2:
+    assert shape is not None   # already checked with fully_typed
+    if len(shape) != 2:
         raise InferenceError("Expected input to be a matrix.")
-    sim = shape.to_simple()
-    assert sim is not None
-    n = sim[0]
+    assert shape is not None
+    n = shape[0]
 else:
     n = None
 return {"Y": Tensor(y_type, (n,)), "Z": Tensor(np.float32, (n, e))}