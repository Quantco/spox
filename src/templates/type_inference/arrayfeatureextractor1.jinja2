if not self.inputs.fully_typed:
    return {}
xt, yt = self.inputs.X.unwrap_tensor(), self.inputs.Y.unwrap_tensor()
assert xt.shape is not None  # already checked with fully_typed
assert yt.shape is not None  # already checked with fully_typed
if len(xt.shape) < 1:
    raise InferenceError("Expected rank >= 1")
<<<<<<< HEAD
if xt.shape[:-1] != yt.shape:
    raise InferenceError("Mismatched shapes for entries & indices.")
return {"Z": Tensor(xt.dtype, yt.shape)}
=======
if yt.shape.rank != 1:
    raise InferenceError("Input `Y` must be of rank 1.")
shape = tuple(list(xt.shape.to_simple()[:-1]) + [yt.shape.to_simple()[-1]])  # type: ignore
return {"Z": Tensor(xt.elem_type, shape)}
>>>>>>> a8ea65ba
<|MERGE_RESOLUTION|>--- conflicted
+++ resolved
@@ -5,13 +5,7 @@
 assert yt.shape is not None  # already checked with fully_typed
 if len(xt.shape) < 1:
     raise InferenceError("Expected rank >= 1")
-<<<<<<< HEAD
-if xt.shape[:-1] != yt.shape:
-    raise InferenceError("Mismatched shapes for entries & indices.")
-return {"Z": Tensor(xt.dtype, yt.shape)}
-=======
-if yt.shape.rank != 1:
+if len(yt.shape) != 1:
     raise InferenceError("Input `Y` must be of rank 1.")
-shape = tuple(list(xt.shape.to_simple()[:-1]) + [yt.shape.to_simple()[-1]])  # type: ignore
-return {"Z": Tensor(xt.elem_type, shape)}
->>>>>>> a8ea65ba
+shape = tuple(list(xt.shape[:-1]) + [yt.shape[-1]])  # type: ignore
+return {"Z": Tensor(xt.dtype, shape)}