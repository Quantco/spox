--- conflicted
+++ resolved
@@ -5,19 +5,10 @@
 elif self.attrs.cats_strings:
     n_encodings = len(self.attrs.cats_strings.value)
 else:
-<<<<<<< HEAD
     raise InferenceError(
         "Either `cats_int64s` or `cats_strings` attributes must be set."
     )
-if self.inputs.fully_typed:
-    shape = (*self.inputs.X.unwrap_tensor().shape, n_encodings)  # type: ignore
-else:
-    shape = (None, n_encodings)
-return {"Y": Tensor(dtype=np.float32, shape=shape)}
-=======
-    raise TypeError("Either `cats_int64s` or `cats_strings` attributes must be set.")
-shape = (*self.inputs.X.unwrap_tensor().shape.to_simple(), n_encodings)  # type: ignore
+shape = (*self.inputs.X.unwrap_tensor().shape, n_encodings)  # type: ignore
 return {
-    "Y": Tensor(elem_type=np.float32, shape=shape)
-}
->>>>>>> 67f4194a
+    "Y": Tensor(dtype=np.float32, shape=shape)
+}