<<<<<<< HEAD
if not self.inputs.fully_typed:
    return {}
cats1, cats2 = self.attrs.cats_int64s.value, self.attrs.cats_strings.value
assert cats1 or cats2
n_encodings = len(cats1) if cats1 is not None else (len(cats2) if cats2 is not None else 0)
=======
if self.attrs.cats_int64s:
    n_encodings = len(self.attrs.cats_int64s.value)
elif self.attrs.cats_strings:
    n_encodings = len(self.attrs.cats_strings.value)
else:
    raise TypeError("Either `cats_int64s` or `cats_strings` attributes must be set.")
>>>>>>> 3de367f3
shape = (*self.inputs.X.unwrap_tensor().shape.to_simple(), n_encodings)  # type: ignore
return {
    "Y": Tensor(elem_type=numpy.float32, shape=shape)
}<|MERGE_RESOLUTION|>--- conflicted
+++ resolved
@@ -1,17 +1,11 @@
-<<<<<<< HEAD
 if not self.inputs.fully_typed:
     return {}
-cats1, cats2 = self.attrs.cats_int64s.value, self.attrs.cats_strings.value
-assert cats1 or cats2
-n_encodings = len(cats1) if cats1 is not None else (len(cats2) if cats2 is not None else 0)
-=======
 if self.attrs.cats_int64s:
     n_encodings = len(self.attrs.cats_int64s.value)
 elif self.attrs.cats_strings:
     n_encodings = len(self.attrs.cats_strings.value)
 else:
     raise TypeError("Either `cats_int64s` or `cats_strings` attributes must be set.")
->>>>>>> 3de367f3
 shape = (*self.inputs.X.unwrap_tensor().shape.to_simple(), n_encodings)  # type: ignore
 return {
     "Y": Tensor(elem_type=numpy.float32, shape=shape)
