<<<<<<< HEAD
if not self.inputs.fully_typed:
    return {}
shape = self.inputs.X.unwrap_tensor().shape
assert shape is not None  # already checked with fully_typed
if len(shape) != 2:
    raise InferenceError("Expected input to be a matrix.")
assert shape is not None
n = shape[0]
=======
if self.inputs.fully_typed:
    shape = self.inputs.X.unwrap_tensor().shape
    if shape.rank != 2:
        raise InferenceError("Expected input to be a matrix.")
    sim = shape.to_simple()
    assert sim is not None
    n = sim[0]
else:
    n = None
>>>>>>> f34fc6d0
e = self.attrs.n_targets.value if self.attrs.n_targets is not None else None
return {"Y": Tensor(np.float32, (n, e))}<|MERGE_RESOLUTION|>--- conflicted
+++ resolved
@@ -1,22 +1,11 @@
-<<<<<<< HEAD
-if not self.inputs.fully_typed:
-    return {}
-shape = self.inputs.X.unwrap_tensor().shape
-assert shape is not None  # already checked with fully_typed
-if len(shape) != 2:
-    raise InferenceError("Expected input to be a matrix.")
-assert shape is not None
-n = shape[0]
-=======
 if self.inputs.fully_typed:
     shape = self.inputs.X.unwrap_tensor().shape
-    if shape.rank != 2:
+    assert shape is not None  # already checked with fully_typed
+    if len(shape) != 2:
         raise InferenceError("Expected input to be a matrix.")
-    sim = shape.to_simple()
-    assert sim is not None
-    n = sim[0]
+    assert shape is not None
+    n = shape[0]
 else:
     n = None
->>>>>>> f34fc6d0
 e = self.attrs.n_targets.value if self.attrs.n_targets is not None else None
 return {"Y": Tensor(np.float32, (n, e))}