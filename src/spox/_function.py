# Copyright (c) QuantCo 2023-2024
# SPDX-License-Identifier: BSD-3-Clause

import inspect
import itertools
from collections.abc import Iterable
from dataclasses import dataclass, make_dataclass
from typing import TYPE_CHECKING, Callable, TypeVar

import onnx

from . import _attributes
from ._fields import BaseAttributes, BaseInputs, BaseOutputs, BaseVars
from ._internal_op import _InternalNode
from ._node import Node, OpType
from ._type_system import Type
from ._var import Var, _VarInfo, unwrap_vars

if TYPE_CHECKING:
    from . import _graph

DEFAULT_FUNCTION_DOMAIN = "spox.default"

ConstructorT = TypeVar("ConstructorT", bound=Callable[..., Iterable[_VarInfo]])


class Function(_InternalNode):
    """
    Type of ``Node`` that is defined in terms of its abstract ``constructor``, which may invoke standard operators.
    Can be built into an ONNX function, and when a full model is built all instances inheriting from Function
    are converted to ONNX functions and stored alongside the built graph.

    ONNX Functions are untyped in inputs and outputs (like operators), so all type checking is done within
    the operators themselves.

    Function constructors must always be deterministic up to graph structure irrespective of attributes/inputs.
    In essence, the protobuf build result must be the same in every built instance of the function.

    Functions are in a way dimorphic - on one hand they serve as normal Nodes/operators created by operator
    constructors, but internally the overriden ``Function.constructor`` gets called to access the types.
    The ``func_*`` fields are then used for the construction of an implicit graph (BuildeR), which is built into ONNX
    via the ``to_onnx_function`` method.
    """

    func_args: dict[str, _VarInfo]
    func_attrs: dict[str, _attributes.Attr]
    func_inputs: BaseInputs
    func_outputs: BaseOutputs
    func_graph: "_graph.Graph"

    def constructor(self, attrs: dict[str, _attributes.Attr], inputs: BaseVars):
        """
        Abstract method for functions.

        Takes attributes (as refs) and inputs of this function, and constructs the outputs.

        Operates on a graph separate from the rest, and the types of the outputs are extracted into what goes in
        the actual graph.
        """
        raise NotImplementedError(
            f"Function {type(self).__name__} does not implement a constructor."
        )

    def infer_output_types(self, input_prop_values) -> dict[str, Type]:
        from . import _graph

        func_args_var = _graph.arguments_dict(
            **{name: var.type for name, var in self.inputs.get_var_infos().items()}
        )

        self.func_args = unwrap_vars(func_args_var)

        self.func_attrs = {}
        for name, attr in self.attrs.get_fields().items():
            if attr is None:
                raise TypeError(
                    f"Function attributes is not optional, but {name} is None."
                )
            self.func_attrs[name] = attr

<<<<<<< HEAD
        self.func_inputs = self.Inputs(**self.func_args)  # type: ignore
        self.func_outputs = self.constructor(
            self.func_attrs, self.func_inputs.vars(input_prop_values)
=======
        self.func_inputs = self.Inputs(**self.func_args)
        self.func_outputs = self.constructor(self.func_attrs, self.func_inputs)
        self.func_graph = _graph.results(**self.func_outputs.get_vars()).with_arguments(
            *self.func_args.values()
>>>>>>> b15e875f
        )
        self.func_graph = _graph.results(
            **self.func_outputs._propagate_vars(input_prop_values).flatten_vars()
        ).with_arguments(*func_args_var.values())

        return {
            name: var.type
            for name, var in self.func_outputs.get_var_infos().items()
            if var.type
        }

    @property
    def opset_req(self):
        node_opset_req = Node.opset_req.fget(self)  # type: ignore
        return node_opset_req | self.func_graph._get_build_result().opset_req

    def update_metadata(self, opset_req, initializers, functions):
        super().update_metadata(opset_req, initializers, functions)
        functions.append(self)
        functions.extend(self.func_graph._get_build_result().functions)

    def to_onnx_function(
        self, *, extra_opset_req: Iterable[tuple[str, int]] = ()
    ) -> onnx.FunctionProto:
        """
        Translate self into an ONNX FunctionProto, based on the ``func_*`` attributes set when this operator
        was constructed. It is later assumed that all functions sharing the ``op_type`` have the same body.

        Functions do not attempt to adapt nodes into homogenous versions.
        """
        graph = self.func_graph.with_opset(*extra_opset_req)
        node_protos = itertools.chain.from_iterable(graph.get_adapted_nodes().values())
        return onnx.helper.make_function(
            self.op_type.domain,
            self.op_type.identifier,
            list(self.func_inputs.get_fields().keys()),
            list(self.func_outputs.get_fields().keys()),
            list(node_protos),
            [
                onnx.helper.make_operatorsetid(domain, version)
                for domain, version in graph.get_opsets().items()
            ],
            list(self.func_attrs.keys()),
        )


def _make_function_cls(fun, num_inputs, num_outputs, domain, version, name):
    _FuncInputs = make_dataclass(
        "_FuncInputs",
        ((f"in{i}", _VarInfo) for i in range(num_inputs)),
        bases=(BaseInputs,),
    )
    _FuncOutputs = make_dataclass(
        "_FuncOutputs",
        ((f"out{i}", _VarInfo) for i in range(num_outputs)),
        bases=(BaseOutputs,),
    )

    class _Func(Function):
        @dataclass
        class Attributes(BaseAttributes):
            pass

        Inputs = _FuncInputs
        Outputs = _FuncOutputs
        op_type = OpType(name, domain, version)

        def constructor(self, attrs: dict[str, _attributes.Attr], inputs: BaseVars):
            return self.Outputs(*unwrap_vars(fun(*inputs.flatten_vars().values())))

    return _Func


def to_function(name: str, domain: str = "spox.function", *, _version: int = 0):
    """
    Decorate a given function to make the operation performed by it add a Spox function to the graph.

    The function must be deterministic in the performed operations, as otherwise an error will be raised at build
    due to inconsistent function bodies.

    ``fun`` is assumed to take only Var arguments and return an iterable of them. These will be used to generate the
    function class signature.

    Keep in mind that functions with the same name & domain will be merged together.
    Versions should only be specified when it's necessary for the output to have this information
    (e.g. providing functions for existing operators).
    """

    def inner(fun: ConstructorT) -> ConstructorT:
        sig = inspect.signature(fun)

        num_inputs = len(sig.parameters)
        _num_outputs = None
        _cls = None

        def get_num_outputs(*args: Var) -> int:
            nonlocal _num_outputs
            if _num_outputs is None:
                _num_outputs = sum(1 for _ in fun(*args))
            return _num_outputs

        def init(*args: Var):
            nonlocal _cls
            if _cls is not None:
                return _cls

            _cls = _make_function_cls(
                fun, num_inputs, get_num_outputs(*args), domain, _version, name
            )
            return _cls

        def alt_fun(*args: Var) -> Iterable[Var]:
            cls = init(*args)
            return [
                Var(var_info)
                for var_info in cls(cls.Attributes(), cls.Inputs(*unwrap_vars(args)))
                .outputs.get_fields()
                .values()
            ]

        return alt_fun  # type: ignore

    return inner<|MERGE_RESOLUTION|>--- conflicted
+++ resolved
@@ -78,16 +78,9 @@
                 )
             self.func_attrs[name] = attr
 
-<<<<<<< HEAD
-        self.func_inputs = self.Inputs(**self.func_args)  # type: ignore
+        self.func_inputs = self.Inputs(**self.func_args)
         self.func_outputs = self.constructor(
             self.func_attrs, self.func_inputs.vars(input_prop_values)
-=======
-        self.func_inputs = self.Inputs(**self.func_args)
-        self.func_outputs = self.constructor(self.func_attrs, self.func_inputs)
-        self.func_graph = _graph.results(**self.func_outputs.get_vars()).with_arguments(
-            *self.func_args.values()
->>>>>>> b15e875f
         )
         self.func_graph = _graph.results(
             **self.func_outputs._propagate_vars(input_prop_values).flatten_vars()
