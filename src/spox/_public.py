"""Module implementing the main public interface functions in Spox."""

import contextlib
from typing import Dict, Optional, Protocol

import numpy as np
import onnx
from onnx.numpy_helper import to_array

from . import _internal_op
from ._attributes import AttrType
<<<<<<< HEAD
from ._graph import initializer, results
=======
from ._graph import Argument, results
>>>>>>> 890bac4d
from ._inline import _Inline
from ._type_system import Type
from ._var import Var


def argument(typ: Type) -> Var:
    """
    Create an argument variable which may be used as a model input.

    Parameters
    ----------
    typ
        The type of the created argument variable.

    Returns
    -------
    arg
        An unnamed argument variable of given type that may be used as
        a model input to build a graph.
    """
    return _internal_op.Argument(
        _internal_op.Argument.Attributes(type=AttrType(typ), default=None)
    ).outputs.arg


@contextlib.contextmanager
def _temporary_renames(**kwargs: Var):
    # The build code can't really special-case variable names that are
    # not just ``Var._name``.  So we set names here and reset them
    # afterwards.
    name: Optional[str]
    pre: Dict[Var, Optional[str]] = {}
    try:
        for name, arg in kwargs.items():
            pre[arg] = arg._name
            arg._rename(name)
        yield
    finally:
        for arg, name in pre.items():
            arg._rename(name)


def build(inputs: Dict[str, Var], outputs: Dict[str, Var]) -> onnx.ModelProto:
    """
    Builds an ONNX Model with given model inputs and outputs.

    Additional data such as docstrings and metadata can be added to
    the returned ``onnx.ModelProto`` using tools from the
    ``onnx.helper`` module.

    Parameters
    ----------
    inputs
        Model inputs. Keys are names, values must be results of
        ``argument``.
    outputs
        Model outputs. Keys are names, values may be any ``Var``.
        Building will resolve what nodes were used in the construction
        of output variables.

    Returns
    -------
    onnx.ModelProto
        An ONNX ModelProto containing operators necessary to compute
        ``outputs`` from ``inputs``.  If multiple versions of the
        ``ai.onnx`` domain are present, the nodes are all converted to
        the newest one. The minimum ``ai.onnx`` version is set to 14 to
        avoid tooling issues with legacy versions.

    Examples
    --------
    >>> import numpy as np
    >>> import onnxruntime
    >>> from spox import argument, build, Tensor
    >>> import spox.opset.ai.onnx.v17 as op
    >>> # Construct a Tensor type representing a (1D) vector of float32, of size N.
    >>> VectorFloat32 = Tensor(np.float32, ('N',))
    >>> # a, b, c are all vectors and named the same in the graph
    >>> # We create 3 distinct arguments
    >>> a, b, c = [argument(VectorFloat32) for _ in range(3)]
    >>> # p represents the Var equivalent to a * b
    >>> q = op.add(op.mul(a, b), c)
    >>> # Build an ONNX model in Spox
    >>> model = build({'a': a, 'b': b, 'c': c}, {'r': q})
    """
    if not all(isinstance(var, Var) for var in inputs.values()):
        raise TypeError(
            f"Build inputs must be Vars, not {set(type(obj) for obj in inputs.values()) - {Var} }."
        )
    if not all(isinstance(var, Var) for var in outputs.values()):
        raise TypeError(
            f"Build outputs must be Vars, not {set(type(obj) for obj in outputs.values()) - {Var} }."
        )
    if not all(isinstance(var._op, Argument) for var in inputs.values()):
        raise TypeError(
            "Build inputs must be `Var`s constructed using the `spox.argument` function. "
            "They must not be results of other operations."
        )
    if not outputs:
        raise ValueError("Build outputs must not be empty for the graph to be valid.")

    with _temporary_renames(**inputs):
        graph = results(**outputs)
        graph = graph.with_arguments(*inputs.values())
        return graph.to_onnx_model()


class _InlineCall(Protocol):
    """
    A callable returned by ``inline``, taking positional and keyword
    arguments of type ``Var``, and returning a dictionary of names
    (``str``) into ``Var``.
    """

    def __call__(self, *args: Var, **kwargs: Var) -> Dict[str, Var]:
        """
        Parameters
        ----------
        args
            Variables passed as model inputs - positional, as they are
            listed in the model.
        kwargs
            Further variables passed as model inputs - keyword, as
            they are named in the model.
        Returns
        -------
        Dict[str, Var]
            Variables representing the inlined model's outputs.
        """


def inline(model: onnx.ModelProto) -> _InlineCall:
    """Inline an existing ONNX model, taking and producing ``Var``.

    Any valid model may be inlined. The behaviour of the ``model`` is
    replicated, its metadata (docstring, annotations) may be stripped.
    The opset imports of the target model are significant and the
    model itself may be adapted if its version is inconsistent.

    ``inline`` is intended to help achieve:

    - Composing existing ONNX models.
    - Interfacing with other ONNX libraries such as ``skl2onnx``.
    - Interface with custom operators.

    Parameters
    ----------
    model
        Target model to inline.

    Returns
    -------
    _InlineCall
        A callable which takes ``Var`` arguments and returns a
        dictionary of output names into ``Var``.

        Positional arguments are assigned based on the order they are
        listed in the model.  Keyword arguments are assigned based on
        their names in the model.

        Unspecified arguments are replaced by an initializer of the
        same name in the model, if one exists. This essentially
        uses them as a _default argument_.

        Input types are expected to be compatible with the model's
        graph input types.  Output types produced are copied from the
        model's graph output types.

    Raises
    ------
    TypeError
        If the arguments to the callback are supplied incorrectly or
        the variables are of the wrong type.

    Notes
    -----
    At build time, an inlined model puts its nodes at the assigned
    insertion point in the topological ordering.  Prefixing is applied
    (with the build system name) to attempt to avoid collisions.

    Initializers present in the model are replaced with Constant nodes,
    unless they are used as a default argument value. In this case
    they are also built as initializers.

    Build behaviour should be treated as an implementation detail and
    may change.

    """
    in_names = [i.name for i in model.graph.input]
    in_defaults = {i.name: i for i in model.graph.initializer}
    out_names = [o.name for o in model.graph.output]
    _defaults_msg = f" (defaults {list(in_defaults.keys())})"
    _signature_msg = f"signature {in_names}{_defaults_msg} -> {out_names}"

    def inline_inner(*args: Var, **kwargs: Var) -> Dict[str, Var]:
        for name, arg in zip(in_names, args):
            if name in kwargs:
                raise TypeError(
                    f"inline callback got multiple values for argument '{name}', {_signature_msg}."
                )
            kwargs[name] = arg
        if not (missing := set(in_names) - set(kwargs)) <= set(in_defaults):
            raise TypeError(
                f"inline callback missing required arguments: {missing}, {_signature_msg}."
            )
        for name in missing:
            array = to_array(in_defaults[name])
            if array.dtype == np.dtype(object):
                array = array.astype(str)
            kwargs[name] = initializer(array)

        if set(kwargs) != set(in_names):
            raise TypeError(
                f"Error processing arguments, got {set(kwargs)}, expected {set(in_names)}."
            )
        node = _Inline(
            inputs=_Inline.Inputs([kwargs[name] for name in in_names]),
            out_variadic=len(model.graph.output),
            model=model,
        )
        return dict(zip(out_names, node.outputs.outputs))

    return inline_inner


__all__ = ["argument", "build", "inline"]<|MERGE_RESOLUTION|>--- conflicted
+++ resolved
@@ -9,11 +9,7 @@
 
 from . import _internal_op
 from ._attributes import AttrType
-<<<<<<< HEAD
-from ._graph import initializer, results
-=======
-from ._graph import Argument, results
->>>>>>> 890bac4d
+from ._graph import Argument, initializer, results
 from ._inline import _Inline
 from ._type_system import Type
 from ._var import Var
