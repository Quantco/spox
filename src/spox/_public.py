--- conflicted
+++ resolved
@@ -98,19 +98,11 @@
     >>> model = build({'a': a, 'b': b, 'c': c}, {'r': q})
     """
     if not all(isinstance(var, Var) for var in inputs.values()):
-<<<<<<< HEAD
-        input_types = {type(obj) for obj in inputs.values()} - {Var}
-        raise TypeError(f"Build inputs must be Vars, not {input_types}.")
-    if not all(isinstance(var, Var) for var in outputs.values()):
-        output_types = {type(obj) for obj in outputs.values()} - {Var}
-        raise TypeError(f"Build outputs must be Vars, not {output_types}.")
-=======
         seen_types = {type(obj) for obj in inputs.values()}
         raise TypeError(f"Build inputs must be Vars, not {seen_types - {Var}}.")
     if not all(isinstance(var, Var) for var in outputs.values()):
         seen_types = {type(obj) for obj in outputs.values()}
         raise TypeError(f"Build outputs must be Vars, not {seen_types - {Var}}.")
->>>>>>> 701e8bae
     if not all(isinstance(var._op, Argument) for var in inputs.values()):
         raise TypeError(
             "Build inputs must be `Var`s constructed using the `spox.argument` function. "
