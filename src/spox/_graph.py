"""Internal module implementing the low-level Graph object and functions for creating arguments and Graphs."""

import dataclasses
import itertools
from dataclasses import dataclass, replace
from typing import Callable, Dict, Iterable, List, Literal, Optional, Set, Tuple, Union

import numpy
import onnx
import onnx.shape_inference

from . import _build
from ._adapt import adapt_best_effort
from ._attributes import AttrString, AttrTensor, AttrType
from ._fields import BaseInputs
from ._internal_op import Argument, _Initializer
from ._node import Node
from ._schemas import max_opset_policy
from ._type_system import Tensor, Type
from ._utils import from_array
from ._var import Var


def arguments_dict(**kwargs: Optional[Union[Type, numpy.ndarray]]) -> Dict[str, Var]:
    """
    Parameters
    ----------
    kwargs
        Types or arrays for the newly created arguments.
        Keyword argument names are meaningful and used to name the arguments of the final graph.
        A numpy array is interpreted as an initializer (default argument value),
        and its type is used to create a respective Tensor.
    Returns
    -------
    Dict[str, Var]
        Argument Vars of given Types, named the same as kwargs.
    """
    result = {}
    for name, info in kwargs.items():
        attr_name = AttrString(name)
        if isinstance(info, Type):
            result[name] = Argument(
                Argument.Attributes(name=attr_name, type=AttrType(info), default=None),
                BaseInputs(),
            ).outputs.arg
        elif isinstance(info, numpy.ndarray):
            ty = Tensor(info.dtype, info.shape)
            result[name] = Argument(
                Argument.Attributes(
                    name=attr_name, type=AttrType(ty), default=AttrTensor(info)
                ),
                BaseInputs(),
            ).outputs.arg
        else:
            raise TypeError(f"Cannot construct argument from {type(info)}.")
    return result


def arguments(**kwargs: Optional[Union[Type, numpy.ndarray]]) -> Tuple[Var, ...]:
    """This function is a shorthand for a respective call to ``arguments_dict``, unpacking the Vars from the dict."""
    return tuple(arguments_dict(**kwargs).values())


def enum_arguments(
    *infos: Union[Type, numpy.ndarray], prefix: str = "in"
) -> Tuple[Var, ...]:
    """
    Convenience function for creating an enumeration of arguments, prefixed with ``prefix``.
    Calls ``arguments`` internally.

    This is a function useful for creating subgraphs, where the exact names don't really matter, only their order.
    Note that repeated use of this in the same graph may repeat names if the prefix is also the same.

    Parameters
    ----------
    infos
        Types/initializers for the created arguments.
    prefix
        String to prefix the names of created arguments with.
    Returns
    -------
    Tuple[Var, ...]
        Argument Vars as specified, in the same order as information ``infos``.
    """
    return arguments(**{f"{prefix}{i}": info for i, info in enumerate(infos)})


def initializer(arr: numpy.ndarray) -> Var:
    """
    Create a single initializer (frozen argument) with a given array value.

    This is an alternate method to creating a constant from using a dedicated Constant constructor.
    As a convention, initializers may be used for more global-scope constants.

    Parameters
    ----------
    arr
        Value of the initializer.
    Returns
    -------
        Var which is always equal to the respective value provided by `arr`.
    """
    return _Initializer(
        _Initializer.Attributes(value=AttrTensor(arr)),
        BaseInputs(),
    ).outputs.arg


@dataclass(frozen=True, eq=False)
class Graph:
    """
    Represents an abstraction for a wrapped up ONNX computation graph,
    that can be built into ONNX GraphProto & ModelProto.

    Should be constructed only with the ``results`` functions.

    Use the methods ``rename``, ``doc``, ``with_arguments`` to set additional data for the graph.
    These methods return a new instance of Graph with a respective private attribute set.

    Note that to not only fix results (which a Graph is constructed with), but also arguments, ``with_arguments``
    should be used.

    Note: building a Graph is cached, so changing it in-place without the setters will invalidate the build.
    """

    _results: Dict[str, Var]
    _name: Optional[str] = None
    _doc_string: Optional[str] = None
    _arguments: Optional[Tuple[Var, ...]] = None
    _extra_opset_req: Optional[Set[Tuple[str, int]]] = None
    _constructor: Optional[Callable[..., Iterable[Var]]] = None
    _build_result: "_build.Cached[_build.BuildResult]" = dataclasses.field(
        default_factory=_build.Cached
    )

    def __repr__(self):
        name_repr = self._name if self._name is not None else "?"
        args_repr = (
            f"{', '.join(str(a) for a in self._arguments)}"
            if self._arguments is not None
            else "..."
        )
        res_repr = f"{', '.join(f'{k}: {a}' for k, a in self._results.items())}"
        comments: List[str] = []
        if self._doc_string is not None:
            comments.append(f'"{self._doc_string[:10]}..."')
        if self._extra_opset_req is not None:
            comments.append(f"+{len(self._extra_opset_req)} opset req")
        return f"<Graph '{name_repr}' ({args_repr}) -> ({res_repr}){': ' if comments else ''}{', '.join(comments)}>"

    def __post_init__(self):
        if any(not isinstance(var, Var) for var in self._results.values()):
<<<<<<< HEAD
            types = {type(obj) for obj in self._results.values()} - {Var}
            raise TypeError(f"Graph results must be Vars, not {types}.")
        if self._arguments is not None and any(
            not isinstance(var, Var) for var in self._arguments
        ):
            types = {type(obj) for obj in self._arguments} - {Var}
            raise TypeError(f"Graph results must be Vars, not {types}.")
=======
            seen_types = {type(obj) for obj in self._results.values()}
            raise TypeError(f"Graph results must be Vars, not {seen_types - {Var}}.")
        if self._arguments is not None and any(
            not isinstance(var, Var) for var in self._arguments
        ):
            seen_types = {type(obj) for obj in self._arguments}
            raise TypeError(f"Build outputs must be Vars, not {seen_types - {Var}}.")
>>>>>>> 701e8bae

    def with_name(self, name: str) -> "Graph":
        """Return a Graph with its name set to ``name``."""
        return replace(self, _name=name)

    def with_doc(self, doc_string: str) -> "Graph":
        """Return a Graph with its doc string set to ``doc``."""
        return replace(self, _doc_string=doc_string)

    def with_arguments(self, *args: Var) -> "Graph":
        """
        Return a Graph with given Vars marked as exactly its arguments.
        A useful idiom is ``results(...).with_arguments(...)`` when you want to specify both results and arguments.
        """
        return replace(self, _arguments=args)

    def with_opset(self, *args: Tuple[str, int]) -> "Graph":
        """
        Add the given minimum opset requirements to the graph.
        Useful when the graph is using legacy nodes, but Spox should attempt to convert them to a required version.
        """
        extra_opset_req = set(args)
        if self._extra_opset_req is not None:
            extra_opset_req |= self._extra_opset_req
        return replace(self, _extra_opset_req=extra_opset_req)

    def _with_constructor(self, fun: Callable[..., Iterable[Var]]) -> "Graph":
        """Assign a constructor that constructed this Graph given ``self.requested_arguments``."""
        return replace(self, _constructor=fun)

    def _reconstruct(self, *args: Var) -> "Graph":
        assert self._constructor is not None
        return (
            results(**dict(zip(self._results, self._constructor(*args))))
            .with_arguments(*args)
            ._with_constructor(self._constructor)
        )

    def _inject_build_result(self, what: "_build.BuildResult") -> "Graph":
        """
        Internal function used to build a Graph with a custom build result.
        Used when building subgraphs to have further control over the build state.
        """
        return replace(self, _build_result=_build.Cached(what))

    @property
    def requested_arguments(self) -> Optional[Iterable[Var]]:
        """Arguments requested by this Graph (for building) - ``None`` if unspecified."""
        return self._arguments

    @property
    def requested_results(self) -> Dict[str, Var]:
        """Results (named) requested by this Graph (for building)."""
        return self._results

    def get_arguments(self) -> Dict[str, Var]:
        """
        Get the effective named arguments (after build) of this Graph.

        May be expensive, as it has to build Use ``requested_arguments`` for a cheaper variant that may be sufficient.
        """
        return {
            self._get_build_result().scope.var[var]: var
            for var in self._get_build_result().arguments
        }

    def get_results(self) -> Dict[str, Var]:
        """
        Get the effective named results (after build) of this Graph.

        May be expensive, as it has to build. Use ``requested_results`` for a cheaper variant that may be sufficient.
        """
        return {
            self._get_build_result().scope.var[var]: var
            for var in self._get_build_result().results
        }

    def get_opsets(self) -> Dict[str, int]:
        """
        Get the effective opsets used by this Graph. The used policy for mixed versions is maximum-requested.

        May be expensive, as it has to build.
        """
        return max_opset_policy(self._get_opset_req())

    def _get_build_result(self) -> "_build.BuildResult":
        """Internal function for getting (with cache) the build result structure for this Graph."""
        if self._build_result._value is None:
            self._build_result.value = _build.Builder(self).build_main()
        return self._build_result.value

    def _get_opset_req(self) -> Set[Tuple[str, int]]:
        """Internal function for accessing the opset requirements, including extras requested by the Graph itself."""
        return self._get_build_result().opset_req | (
            self._extra_opset_req if self._extra_opset_req is not None else set()
        )

    def _get_initializers_by_name(self) -> Dict[str, numpy.ndarray]:
        """Internal function for accessing the initializers by name in the build."""
        return {
            self._get_build_result().scope.var[var]: init
            for var, init in self._get_build_result().initializers.items()
        }

    def get_adapted_nodes(self) -> Dict[Node, Tuple[onnx.NodeProto, ...]]:
        """
        Do a best-effort at generating NodeProtos of consistent versions, matching ``self.opsets``.
        In essence, the policy is to upgrade to the highest used version.
        This does not attempt to fix too complicated nodes, but should work for inline models and simple single nodes.

        Note that onnx.version_converter only implements conversion for the default domain.
        """
        nodes = self._get_build_result().nodes
        consistent_nodes = nodes.copy()
        for node, protos in nodes.items():
            best_effort = adapt_best_effort(
                node,
                list(protos),
                self.get_opsets(),
                self._get_build_result().scope.var.name_of,
                self._get_build_result().scope.node.name_of,
            )
            consistent_nodes[node] = (
                tuple(best_effort) if best_effort is not None else protos
            )

        return consistent_nodes

    def to_onnx(self, *, concrete: bool = False) -> onnx.GraphProto:
        """Perform the Spox build process, gathering arguments,
        results, nodes and other information.

        - Saves type information for arguments & results.
        - Sets the name of the graph, with defaults if it is not set
          or if it is a subgraphs
        - Saves initializers.
        - Sets the docstring if one is set.

        Note
        ----

        This function returns a `onnx.GraphProto` object! If
        you want to serialize this model in a way that is readable by
        the `onnxruntime`, you should use the `to_onnx_model` method
        instead!

        Returns
        -------
        onnx.GraphProto
            Translation of this Graph into an ONNX GraphProto object.

        """
        if not self.get_results():
            raise ValueError("Attempt to build graph without results.")

        argument_info = [
            var.unwrap_type()._to_onnx_value_info(
                name, concrete=concrete, _traceback_name=f"argument {name} ({var})"
            )
            for name, var in self.get_arguments().items()
        ]
        result_info = [
            var.unwrap_type()._to_onnx_value_info(
                name, concrete=concrete, _traceback_name=f"result {name} ({var})"
            )
            for name, var in self.get_results().items()
        ]

        if self._name:
            name = self._name
        else:
            name = "spox_graph"

        initializer_tensors = [
            from_array(arr, name)
            for name, arr in self._get_initializers_by_name().items()
        ]

        node_protos = itertools.chain.from_iterable(self.get_adapted_nodes().values())
        return onnx.helper.make_graph(
            list(node_protos),
            name,
            argument_info,
            result_info,
            initializer_tensors,
            self._doc_string,
        )

    def to_onnx_model(
        self,
        *,
        producer_name: str = "spox",
        model_doc_string: str = "",
        infer_shapes: bool = False,
        check_model: Union[Literal[0], Literal[1], Literal[2]] = 1,
        ir_version=8,
        concrete: bool = True,
    ) -> onnx.ModelProto:
        """
        Internally, this function first obtains a GraphProto from ``.to_onnx()``. Additionally:

        - Function definitions are collected and built into FunctionProtos.
        - Opset requirements are collected (consistency policy is to use the highest version).
            ONNX only allows one version of each domain per model, so some attempt at conversion of nodes is made.
        - Checks are performed, at the level described by the respective arguments.

        Parameters
        ----------
        producer_name
            Value of the ONNX ModelProto producer name field.
        model_doc_string
            Doc string for the ONNX ModelProto.
        infer_shapes
            If the value is True, the model is passed through `onnx.shape_inference.infer_shapes`.
        check_model
            If the value is at least 1 (default), `onnx.checker.check_model` is executed on the model.
            If it is 2, `full_check` of the `check_model` call is set to `True` (e.g. tests against shape inference).
        concrete
            Whether to raise for non-concrete value infos (like missing shape information).
        Returns
        -------
            Translation of this Graph into an ONNX ModelProto object.
        """

        opsets = self.get_opsets()
        if not opsets:
            raise RuntimeError(
                "ONNX often does not properly handle graphs which are empty, "
                "and this one seems to contain no opset imports (only internal nodes?). "
                "Consider adding an Identity operator if you are just copying arguments."
            )

        opset_req: List[tuple[str, int]] = list(opsets.items())  # type: ignore
        function_protos: Dict[Tuple[str, str], onnx.FunctionProto] = {}
        for fun in self._get_build_result().functions:
            proto = fun.to_onnx_function(extra_opset_req=opset_req)
            if proto is None:
                continue
            key = (proto.domain, proto.name)
            if key in function_protos and proto != function_protos[key]:
                raise RuntimeError(
                    f"Built dependency function {proto.domain}:{proto.name} has two different definitions. "
                    f"Was its implementation non-deterministic or is there a naming collision?"
                )
            function_protos[key] = proto

        model = onnx.helper.make_model(
            self.to_onnx(concrete=concrete),
            producer_name=producer_name,
            doc_string=model_doc_string,
            functions=list(function_protos.values()),
            opset_imports=[
                onnx.helper.make_operatorsetid(domain, version)
                for domain, version in opsets.items()
            ],
            ir_version=ir_version,
        )

        if infer_shapes:
            model = onnx.shape_inference.infer_shapes(model)
        if check_model:
            onnx.checker.check_model(model, full_check=check_model >= 2)
        return model


def results(**kwargs: Var) -> Graph:
    """
    Use this function to construct a ``Graph`` object.

    Parameters
    ----------
    kwargs
        Vars to be marked as results in the created Graph.
    Returns
    -------
    Graph
        Graph with the results given in `kwargs`, in the same order. Keys are used as names for the results.
    """
    return Graph(kwargs)


def enum_results(*vars: Var, prefix="out") -> Graph:
    """
    Use this function to construct a ``Graph`` object, whenever the exact names are not important.
    Useful when creating subgraphs.

    Parameters
    ----------
    vars
        Vars to be marked as results.
    prefix
        String to prefix the names of created results with.
    Returns
    -------
        Graph with the results given in `vars`, in the same order.
        Names are the `prefix` with an enumeration index at the end.
    """
    return results(**{f"{prefix}{i}": var for i, var in enumerate(vars)})


def subgraph(types: Iterable[Type], fun: Callable[..., Iterable[Var]]) -> Graph:
    """
    Convenience function for creating a subgraph, for use in an operator like If or Loop.
    However, for those operators one may prefer to use alternative constructors like ``xif`` or ``xloop``
    (which use this function internally).

    Parameters
    ----------
    types
        A list of argument types for the subgraph.
    fun
        A function taking as many Var arguments as the length of `types`, and returning the results of the subgraph.
    Returns
    -------
    Graph
        Graph with results based on the return value of `fun`.
    """
    if not (
        isinstance(types, Iterable) and all(isinstance(typ, Type) for typ in types)
    ):
        raise TypeError("Subgraph input types must be an Iterable of Type.")
    ins = enum_arguments(*types)
    for var in ins:
        var._rename(None)
    if not callable(fun):
        raise TypeError("Subgraph callback must be callable.")
    outs = fun(*ins)
    if not (isinstance(outs, Iterable) and all(isinstance(out, Var) for out in outs)):
        raise TypeError("Subgraph result must be an Iterable of Var.")
    return enum_results(*outs).with_arguments(*ins)._with_constructor(fun)<|MERGE_RESOLUTION|>--- conflicted
+++ resolved
@@ -150,15 +150,6 @@
 
     def __post_init__(self):
         if any(not isinstance(var, Var) for var in self._results.values()):
-<<<<<<< HEAD
-            types = {type(obj) for obj in self._results.values()} - {Var}
-            raise TypeError(f"Graph results must be Vars, not {types}.")
-        if self._arguments is not None and any(
-            not isinstance(var, Var) for var in self._arguments
-        ):
-            types = {type(obj) for obj in self._arguments} - {Var}
-            raise TypeError(f"Graph results must be Vars, not {types}.")
-=======
             seen_types = {type(obj) for obj in self._results.values()}
             raise TypeError(f"Graph results must be Vars, not {seen_types - {Var}}.")
         if self._arguments is not None and any(
@@ -166,7 +157,6 @@
         ):
             seen_types = {type(obj) for obj in self._arguments}
             raise TypeError(f"Build outputs must be Vars, not {seen_types - {Var}}.")
->>>>>>> 701e8bae
 
     def with_name(self, name: str) -> "Graph":
         """Return a Graph with its name set to ``name``."""
